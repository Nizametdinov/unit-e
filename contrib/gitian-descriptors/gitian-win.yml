---
<<<<<<< HEAD
name: "unite-win-0.17"
=======
name: "unite-win-0.0.1"
>>>>>>> 07428419
enable_cache: true
suites:
- "bionic"
architectures:
- "amd64"
packages:
- "curl"
- "g++"
- "git"
- "pkg-config"
- "autoconf"
- "libtool"
- "automake"
- "faketime"
- "bsdmainutils"
- "mingw-w64"
- "g++-mingw-w64"
- "nsis"
- "zip"
- "ca-certificates"
- "python"
- "rename"
remotes:
<<<<<<< HEAD
- "url": "https://github.com/unite/unite.git"
  "dir": "unite"
=======
- "url": "git@github.com:dtr-org/unit-e.git"
  "dir": "unit-e"
>>>>>>> 07428419
files: []
script: |
  WRAP_DIR=$HOME/wrapped
  HOSTS="i686-w64-mingw32 x86_64-w64-mingw32"
<<<<<<< HEAD
  CONFIGFLAGS="--enable-reduce-exports --disable-bench --disable-gui-tests"
  FAKETIME_HOST_PROGS="ar ranlib nm windres strip objcopy"
=======
  CONFIGFLAGS="--enable-reduce-exports --disable-bench"
  FAKETIME_HOST_PROGS="g++ ar ranlib nm windres strip objcopy"
>>>>>>> 07428419
  FAKETIME_PROGS="date makensis zip"
  HOST_CFLAGS="-O2 -g"
  HOST_CXXFLAGS="-O2 -g"

  export QT_RCC_TEST=1
  export QT_RCC_SOURCE_DATE_OVERRIDE=1
  export GZIP="-9n"
  export TAR_OPTIONS="--mtime="$REFERENCE_DATE\\\ $REFERENCE_TIME""
  export TZ="UTC"
  export BUILD_DIR=`pwd`
  mkdir -p ${WRAP_DIR}
  if test -n "$GBUILD_CACHE_ENABLED"; then
    export SOURCES_PATH=${GBUILD_COMMON_CACHE}
    export BASE_CACHE=${GBUILD_PACKAGE_CACHE}
    mkdir -p ${BASE_CACHE} ${SOURCES_PATH}
  fi

  function create_global_faketime_wrappers {
  for prog in ${FAKETIME_PROGS}; do
    echo '#!/usr/bin/env bash' > ${WRAP_DIR}/${prog}
    echo "REAL=\`which -a ${prog} | grep -v ${WRAP_DIR}/${prog} | head -1\`" >> ${WRAP_DIR}/${prog}
    echo 'export LD_PRELOAD=/usr/lib/x86_64-linux-gnu/faketime/libfaketime.so.1' >> ${WRAP_DIR}/${prog}
    echo "export FAKETIME=\"$1\"" >> ${WRAP_DIR}/${prog}
    echo "\$REAL \$@" >> $WRAP_DIR/${prog}
    chmod +x ${WRAP_DIR}/${prog}
  done
  }

  function create_per-host_faketime_wrappers {
  for i in $HOSTS; do
    for prog in ${FAKETIME_HOST_PROGS}; do
        echo '#!/usr/bin/env bash' > ${WRAP_DIR}/${i}-${prog}
        echo "REAL=\`which -a ${i}-${prog} | grep -v ${WRAP_DIR}/${i}-${prog} | head -1\`" >> ${WRAP_DIR}/${i}-${prog}
        echo 'export LD_PRELOAD=/usr/lib/x86_64-linux-gnu/faketime/libfaketime.so.1' >> ${WRAP_DIR}/${i}-${prog}
        echo "export FAKETIME=\"$1\"" >> ${WRAP_DIR}/${i}-${prog}
        echo "\$REAL \$@" >> $WRAP_DIR/${i}-${prog}
        chmod +x ${WRAP_DIR}/${i}-${prog}
    done
  done
  }

  function create_per-host_linker_wrapper {
  # This is only needed for trusty, as the mingw linker leaks a few bytes of
  # heap, causing non-determinism. See discussion in https://github.com/unite/unite/pull/6900
  for i in $HOSTS; do
    mkdir -p ${WRAP_DIR}/${i}
    for prog in collect2; do
        echo '#!/usr/bin/env bash' > ${WRAP_DIR}/${i}/${prog}
        REAL=$(${i}-gcc -print-prog-name=${prog})
        echo "export MALLOC_PERTURB_=255" >> ${WRAP_DIR}/${i}/${prog}
        echo "${REAL} \$@" >> $WRAP_DIR/${i}/${prog}
        chmod +x ${WRAP_DIR}/${i}/${prog}
    done
    for prog in gcc g++; do
        echo '#!/usr/bin/env bash' > ${WRAP_DIR}/${i}-${prog}
        echo "REAL=\`which -a ${i}-${prog}-posix | grep -v ${WRAP_DIR}/${i}-${prog} | head -1\`" >> ${WRAP_DIR}/${i}-${prog}
        echo 'export LD_PRELOAD=/usr/lib/x86_64-linux-gnu/faketime/libfaketime.so.1' >> ${WRAP_DIR}/${i}-${prog}
        echo "export FAKETIME=\"$1\"" >> ${WRAP_DIR}/${i}-${prog}
        echo "export COMPILER_PATH=${WRAP_DIR}/${i}" >> ${WRAP_DIR}/${i}-${prog}
        echo "\$REAL \$@" >> $WRAP_DIR/${i}-${prog}
        chmod +x ${WRAP_DIR}/${i}-${prog}
    done
  done
  }

  # Faketime for depends so intermediate results are comparable
  export PATH_orig=${PATH}
  create_global_faketime_wrappers "2000-01-01 12:00:00"
  create_per-host_faketime_wrappers "2000-01-01 12:00:00"
  create_per-host_linker_wrapper "2000-01-01 12:00:00"
  export PATH=${WRAP_DIR}:${PATH}

<<<<<<< HEAD
  cd unite
=======
  cd unit-e
>>>>>>> 07428419
  BASEPREFIX=`pwd`/depends
  # Build dependencies for each host
  for i in $HOSTS; do
    make ${MAKEOPTS} -C ${BASEPREFIX} HOST="${i}"
  done

  # Faketime for binaries
  export PATH=${PATH_orig}
  create_global_faketime_wrappers "${REFERENCE_DATETIME}"
  create_per-host_faketime_wrappers "${REFERENCE_DATETIME}"
  create_per-host_linker_wrapper "${REFERENCE_DATETIME}"
  export PATH=${WRAP_DIR}:${PATH}

  # Create the release tarball using (arbitrarily) the first host
  ./autogen.sh
  CONFIG_SITE=${BASEPREFIX}/`echo "${HOSTS}" | awk '{print $1;}'`/share/config.site ./configure --prefix=/
  make dist
<<<<<<< HEAD
  SOURCEDIST=`echo unite-*.tar.gz`
=======
  SOURCEDIST=`echo unit-e-*.tar.gz`
>>>>>>> 07428419
  DISTNAME=`echo ${SOURCEDIST} | sed 's/.tar.*//'`

  # Correct tar file order
  mkdir -p temp
  pushd temp
  tar xf ../$SOURCEDIST
<<<<<<< HEAD
  find unite-* | sort | tar --no-recursion --mode='u+rw,go+r-w,a+X' --owner=0 --group=0 -c -T - | gzip -9n > ../$SOURCEDIST
=======
  find unit-e-* | sort | tar --no-recursion --mode='u+rw,go+r-w,a+X' --owner=0 --group=0 -c -T - | gzip -9n > ../$SOURCEDIST
>>>>>>> 07428419
  mkdir -p $OUTDIR/src
  cp ../$SOURCEDIST $OUTDIR/src
  popd

  # Workaround for tarball not building with the bare tag version (prep)
  make -C src obj/build.h

  ORIGPATH="$PATH"
  # Extract the release tarball into a dir for each host and build
  for i in ${HOSTS}; do
    export PATH=${BASEPREFIX}/${i}/native/bin:${ORIGPATH}
    mkdir -p distsrc-${i}
    cd distsrc-${i}
    INSTALLPATH=`pwd`/installed/${DISTNAME}
    mkdir -p ${INSTALLPATH}
    tar --strip-components=1 -xf ../$SOURCEDIST

    # Workaround for tarball not building with the bare tag version
    echo '#!/bin/true' >share/genbuild.sh
    mkdir src/obj
    cp ../src/obj/build.h src/obj/

    CONFIG_SITE=${BASEPREFIX}/${i}/share/config.site ./configure --prefix=/ --disable-ccache --disable-maintainer-mode --disable-dependency-tracking ${CONFIGFLAGS} CFLAGS="${HOST_CFLAGS}" CXXFLAGS="${HOST_CXXFLAGS}"
    make ${MAKEOPTS}
    make ${MAKEOPTS} -C src check-security
    make deploy
    make install DESTDIR=${INSTALLPATH}
    rename 's/-setup\.exe$/-setup-unsigned.exe/' *-setup.exe
<<<<<<< HEAD
    cp -f unite-*setup*.exe $OUTDIR/
=======
    cp -f unit-e-*setup*.exe $OUTDIR/
>>>>>>> 07428419
    cd installed
    mv ${DISTNAME}/bin/*.dll ${DISTNAME}/lib/
    find . -name "lib*.la" -delete
    find . -name "lib*.a" -delete
    rm -rf ${DISTNAME}/lib/pkgconfig
    find ${DISTNAME}/bin -type f -executable -exec ${i}-objcopy --only-keep-debug {} {}.dbg \; -exec ${i}-strip -s {} \; -exec ${i}-objcopy --add-gnu-debuglink={}.dbg {} \;
    find ${DISTNAME}/lib -type f -exec ${i}-objcopy --only-keep-debug {} {}.dbg \; -exec ${i}-strip -s {} \; -exec ${i}-objcopy --add-gnu-debuglink={}.dbg {} \;
    find ${DISTNAME} -not -name "*.dbg"  -type f | sort | zip -X@ ${OUTDIR}/${DISTNAME}-${i}.zip
    find ${DISTNAME} -name "*.dbg"  -type f | sort | zip -X@ ${OUTDIR}/${DISTNAME}-${i}-debug.zip
    cd ../../
    rm -rf distsrc-${i}
  done
  cp -rf contrib/windeploy $BUILD_DIR
  cd $BUILD_DIR/windeploy
  mkdir unsigned
<<<<<<< HEAD
  cp $OUTDIR/unite-*setup-unsigned.exe unsigned/
=======
  cp $OUTDIR/unit-e-*setup-unsigned.exe unsigned/
>>>>>>> 07428419
  find . | sort | tar --no-recursion --mode='u+rw,go+r-w,a+X' --owner=0 --group=0 -c -T - | gzip -9n > ${OUTDIR}/${DISTNAME}-win-unsigned.tar.gz
  mv ${OUTDIR}/${DISTNAME}-x86_64-*-debug.zip ${OUTDIR}/${DISTNAME}-win64-debug.zip
  mv ${OUTDIR}/${DISTNAME}-i686-*-debug.zip ${OUTDIR}/${DISTNAME}-win32-debug.zip
  mv ${OUTDIR}/${DISTNAME}-x86_64-*.zip ${OUTDIR}/${DISTNAME}-win64.zip
  mv ${OUTDIR}/${DISTNAME}-i686-*.zip ${OUTDIR}/${DISTNAME}-win32.zip<|MERGE_RESOLUTION|>--- conflicted
+++ resolved
@@ -1,9 +1,5 @@
 ---
-<<<<<<< HEAD
-name: "unite-win-0.17"
-=======
 name: "unite-win-0.0.1"
->>>>>>> 07428419
 enable_cache: true
 suites:
 - "bionic"
@@ -27,24 +23,14 @@
 - "python"
 - "rename"
 remotes:
-<<<<<<< HEAD
-- "url": "https://github.com/unite/unite.git"
-  "dir": "unite"
-=======
 - "url": "git@github.com:dtr-org/unit-e.git"
   "dir": "unit-e"
->>>>>>> 07428419
 files: []
 script: |
   WRAP_DIR=$HOME/wrapped
   HOSTS="i686-w64-mingw32 x86_64-w64-mingw32"
-<<<<<<< HEAD
-  CONFIGFLAGS="--enable-reduce-exports --disable-bench --disable-gui-tests"
+  CONFIGFLAGS="--enable-reduce-exports --disable-bench"
   FAKETIME_HOST_PROGS="ar ranlib nm windres strip objcopy"
-=======
-  CONFIGFLAGS="--enable-reduce-exports --disable-bench"
-  FAKETIME_HOST_PROGS="g++ ar ranlib nm windres strip objcopy"
->>>>>>> 07428419
   FAKETIME_PROGS="date makensis zip"
   HOST_CFLAGS="-O2 -g"
   HOST_CXXFLAGS="-O2 -g"
@@ -88,7 +74,7 @@
 
   function create_per-host_linker_wrapper {
   # This is only needed for trusty, as the mingw linker leaks a few bytes of
-  # heap, causing non-determinism. See discussion in https://github.com/unite/unite/pull/6900
+  # heap, causing non-determinism. See discussion in https://github.com/bitcoin/bitcoin/pull/6900
   for i in $HOSTS; do
     mkdir -p ${WRAP_DIR}/${i}
     for prog in collect2; do
@@ -117,11 +103,7 @@
   create_per-host_linker_wrapper "2000-01-01 12:00:00"
   export PATH=${WRAP_DIR}:${PATH}
 
-<<<<<<< HEAD
-  cd unite
-=======
   cd unit-e
->>>>>>> 07428419
   BASEPREFIX=`pwd`/depends
   # Build dependencies for each host
   for i in $HOSTS; do
@@ -139,22 +121,14 @@
   ./autogen.sh
   CONFIG_SITE=${BASEPREFIX}/`echo "${HOSTS}" | awk '{print $1;}'`/share/config.site ./configure --prefix=/
   make dist
-<<<<<<< HEAD
-  SOURCEDIST=`echo unite-*.tar.gz`
-=======
   SOURCEDIST=`echo unit-e-*.tar.gz`
->>>>>>> 07428419
   DISTNAME=`echo ${SOURCEDIST} | sed 's/.tar.*//'`
 
   # Correct tar file order
   mkdir -p temp
   pushd temp
   tar xf ../$SOURCEDIST
-<<<<<<< HEAD
-  find unite-* | sort | tar --no-recursion --mode='u+rw,go+r-w,a+X' --owner=0 --group=0 -c -T - | gzip -9n > ../$SOURCEDIST
-=======
   find unit-e-* | sort | tar --no-recursion --mode='u+rw,go+r-w,a+X' --owner=0 --group=0 -c -T - | gzip -9n > ../$SOURCEDIST
->>>>>>> 07428419
   mkdir -p $OUTDIR/src
   cp ../$SOURCEDIST $OUTDIR/src
   popd
@@ -183,11 +157,7 @@
     make deploy
     make install DESTDIR=${INSTALLPATH}
     rename 's/-setup\.exe$/-setup-unsigned.exe/' *-setup.exe
-<<<<<<< HEAD
-    cp -f unite-*setup*.exe $OUTDIR/
-=======
     cp -f unit-e-*setup*.exe $OUTDIR/
->>>>>>> 07428419
     cd installed
     mv ${DISTNAME}/bin/*.dll ${DISTNAME}/lib/
     find . -name "lib*.la" -delete
@@ -203,11 +173,7 @@
   cp -rf contrib/windeploy $BUILD_DIR
   cd $BUILD_DIR/windeploy
   mkdir unsigned
-<<<<<<< HEAD
-  cp $OUTDIR/unite-*setup-unsigned.exe unsigned/
-=======
   cp $OUTDIR/unit-e-*setup-unsigned.exe unsigned/
->>>>>>> 07428419
   find . | sort | tar --no-recursion --mode='u+rw,go+r-w,a+X' --owner=0 --group=0 -c -T - | gzip -9n > ${OUTDIR}/${DISTNAME}-win-unsigned.tar.gz
   mv ${OUTDIR}/${DISTNAME}-x86_64-*-debug.zip ${OUTDIR}/${DISTNAME}-win64-debug.zip
   mv ${OUTDIR}/${DISTNAME}-i686-*-debug.zip ${OUTDIR}/${DISTNAME}-win32-debug.zip
