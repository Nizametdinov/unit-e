--- conflicted
+++ resolved
@@ -259,14 +259,14 @@
              __func__, m_enclosing_wallet.GetName());
 
     validatorState = ValidatorState();
-    CWalletDB(*m_enclosing_wallet.dbw).ReadValidatorState(*validatorState);
+    WalletBatch(m_enclosing_wallet.GetDBHandle()).ReadValidatorState(*validatorState);
     nIsValidatorEnabled = true;
   }
 }
 
 void WalletExtension::WriteValidatorStateToFile() {
   assert(validatorState);
-  CWalletDB(*m_enclosing_wallet.dbw).WriteValidatorState(*validatorState);
+  WalletBatch(m_enclosing_wallet.GetDBHandle()).WriteValidatorState(*validatorState);
 }
 
 bool WalletExtension::SendDeposit(const CKeyID &keyID, CAmount amount,
@@ -564,14 +564,8 @@
 
   assert(validatorState);
 
-<<<<<<< HEAD
-=======
   ValidatorState &validator = validatorState.get();
 
-  wtxNewOut.fTimeReceivedIsTxTime = true;
-  wtxNewOut.BindWallet(&m_enclosing_wallet);
-  wtxNewOut.fFromMe = true;
->>>>>>> 7e67c75d
   CReserveKey reservekey(&m_enclosing_wallet);
   CValidationState state;
 
@@ -611,17 +605,11 @@
 
   wtxNewOut = MakeTransactionRef(std::move(txNew));
 
-<<<<<<< HEAD
-  m_enclosing_wallet.CommitTransaction(wtxNewOut, {}, {}, {}, reservekey, g_connman.get(),
-                                       state);
-=======
   CWalletTx *wtx_new = nullptr;
 
   CConnman *connman = g_connman.get();
 
-  m_enclosing_wallet.CommitTransaction(wtxNewOut, reservekey, g_connman.get(),
-                                       state, /*relay*/ false, &wtx_new);
->>>>>>> 7e67c75d
+  m_enclosing_wallet.CommitTransaction(wtxNewOut, {}, {}, {}, reservekey, g_connman.get(), state, /*relay*/ false, &wtx_new);
   if (state.IsInvalid()) {
     LogPrint(BCLog::FINALIZATION, "%s: Cannot commit vote transaction: %s.\n",
              __func__, state.GetRejectReason());
