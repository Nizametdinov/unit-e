--- conflicted
+++ resolved
@@ -722,38 +722,6 @@
   txNew.vout.push_back(burnOut);
 
   CReserveKey reservekey(&m_enclosing_wallet);
-<<<<<<< HEAD
-  CPubKey pubKey;
-  bool ret;
-
-  ret = reservekey.GetReservedKey(pubKey, true);
-
-  if (!ret) {
-    if (!m_enclosing_wallet.GenerateNewKeys(100)) {
-      LogPrint(BCLog::FINALIZATION, "%s: Error: No keys available for creating the slashing transaction for: %s.\n",
-               __func__, validatorAddress.GetHex());
-      return false;
-    }
-
-    ret = reservekey.GetReservedKey(pubKey, true);
-    if (!ret) {
-      LogPrint(BCLog::FINALIZATION, "%s: Error: Cannot reserve pubkey even after top-up for slashing validator: %s.\n",
-               __func__, validatorAddress.GetHex());
-      return false;
-    }
-  }
-
-  auto sigCreator = MutableTransactionSignatureCreator(
-      &txNew, nIn, burnOut.nValue, SIGHASH_ALL);
-
-  std::vector<unsigned char> vchSig;
-  sigCreator.CreateSig(m_enclosing_wallet, vchSig, pubKey.GetID(), burnOut.scriptPubKey, SigVersion::BASE);
-  sigdata.scriptSig = CScript() << vchSig;
-  sigdata.scriptSig += scriptSig;
-
-  UpdateInput(txNew.vin.at(nIn), sigdata);
-=======
->>>>>>> e084d2a7
 
   auto txref = MakeTransactionRef(std::move(txNew));
 
@@ -890,12 +858,8 @@
 
         if (!esperanza::ExtractValidatorAddress(tx, validatorAddress)) {
           LogPrint(BCLog::FINALIZATION,
-<<<<<<< HEAD
-                   "ERROR: %s - Cannot extract validator index.\n", __func__);
-=======
                    "ERROR: %s: Cannot extract validator index.\n",
                    __func__);
->>>>>>> e084d2a7
           return false;
         }
 
