// Copyright (c) 2018 The Unit-e developers
// Distributed under the MIT software license, see the accompanying
// file COPYING or http://www.opensource.org/licenses/mit-license.php.

#include <esperanza/init.h>

#include <util.h>

namespace esperanza {

// clang-format off
<<<<<<< HEAD
void AddOptions(ArgsManager &args) {
  std::string strUsage = HelpMessageGroup(_(":"));
  gArgs.AddArg("-proposing", "Whether to participate in proposing new blocks or not. Default: true", false, OptionsCategory::STAKING);
  gArgs.AddArg("-permissioning", "Whether to start with permissioning enabled (works only on regtest). Default: false", false, OptionsCategory::STAKING);
  gArgs.AddArg("-stakecombinemaximum", "Maximum amount to combine when proposing. Default: unlimited (0)", false, OptionsCategory::STAKING);
  gArgs.AddArg("-stakesplitthreshold", "Maximum amount a single coinbase output should have. Default: unlimited (0)", false, OptionsCategory::STAKING);
  gArgs.AddArg("-validating", "Stake your coins to become a validator (default: false)", false, OptionsCategory::STAKING);
  gArgs.AddArg("-rewardaddress=<addr>", "Address to which any reward from block proposing should be sent to, if not set the destination of the staking coin will be chosen", false, OptionsCategory::STAKING);
=======
std::string GetHelpString(bool showDebug) {
  std::string strUsage = HelpMessageGroup(_("Staking options:"));
  strUsage += HelpMessageOpt("-proposing", "Whether to participate in proposing new blocks or not. Default: true");
  strUsage += HelpMessageOpt("-permissioning", "Whether to start with permissioning enabled (works only on regtest). Default: false");
  strUsage += HelpMessageOpt("-stakecombinemaximum", "Maximum amount to combine when proposing. Default: unlimited (0)");
  strUsage += HelpMessageOpt("-stakesplitthreshold", "Maximum amount a single coinbase output should have. Default: unlimited (0)");
  strUsage += HelpMessageOpt("-validating", "Stake your coins to become a validator (default: false)");
  strUsage += HelpMessageOpt("-rewardaddress=<addr>", "Address to which any reward from block proposing should be sent to, if not set the destination of the staking coin will be chosen");
  strUsage += HelpMessageOpt("-finalizervotefromepochblocknumber=<n>", "From which block in the epoch finalizer must start voting");

  return strUsage;
>>>>>>> 0eec6ff4
}
// clang-format on

}  // namespace esperanza<|MERGE_RESOLUTION|>--- conflicted
+++ resolved
@@ -9,28 +9,14 @@
 namespace esperanza {
 
 // clang-format off
-<<<<<<< HEAD
 void AddOptions(ArgsManager &args) {
-  std::string strUsage = HelpMessageGroup(_(":"));
-  gArgs.AddArg("-proposing", "Whether to participate in proposing new blocks or not. Default: true", false, OptionsCategory::STAKING);
-  gArgs.AddArg("-permissioning", "Whether to start with permissioning enabled (works only on regtest). Default: false", false, OptionsCategory::STAKING);
-  gArgs.AddArg("-stakecombinemaximum", "Maximum amount to combine when proposing. Default: unlimited (0)", false, OptionsCategory::STAKING);
-  gArgs.AddArg("-stakesplitthreshold", "Maximum amount a single coinbase output should have. Default: unlimited (0)", false, OptionsCategory::STAKING);
-  gArgs.AddArg("-validating", "Stake your coins to become a validator (default: false)", false, OptionsCategory::STAKING);
-  gArgs.AddArg("-rewardaddress=<addr>", "Address to which any reward from block proposing should be sent to, if not set the destination of the staking coin will be chosen", false, OptionsCategory::STAKING);
-=======
-std::string GetHelpString(bool showDebug) {
-  std::string strUsage = HelpMessageGroup(_("Staking options:"));
-  strUsage += HelpMessageOpt("-proposing", "Whether to participate in proposing new blocks or not. Default: true");
-  strUsage += HelpMessageOpt("-permissioning", "Whether to start with permissioning enabled (works only on regtest). Default: false");
-  strUsage += HelpMessageOpt("-stakecombinemaximum", "Maximum amount to combine when proposing. Default: unlimited (0)");
-  strUsage += HelpMessageOpt("-stakesplitthreshold", "Maximum amount a single coinbase output should have. Default: unlimited (0)");
-  strUsage += HelpMessageOpt("-validating", "Stake your coins to become a validator (default: false)");
-  strUsage += HelpMessageOpt("-rewardaddress=<addr>", "Address to which any reward from block proposing should be sent to, if not set the destination of the staking coin will be chosen");
-  strUsage += HelpMessageOpt("-finalizervotefromepochblocknumber=<n>", "From which block in the epoch finalizer must start voting");
-
-  return strUsage;
->>>>>>> 0eec6ff4
+  args.AddArg("-proposing", "Whether to participate in proposing new blocks or not. Default: true", false, OptionsCategory::STAKING);
+  args.AddArg("-permissioning", "Whether to start with permissioning enabled (works only on regtest). Default: false", false, OptionsCategory::STAKING);
+  args.AddArg("-stakecombinemaximum", "Maximum amount to combine when proposing. Default: unlimited (0)", false, OptionsCategory::STAKING);
+  args.AddArg("-stakesplitthreshold", "Maximum amount a single coinbase output should have. Default: unlimited (0)", false, OptionsCategory::STAKING);
+  args.AddArg("-validating", "Stake your coins to become a validator (default: false)", false, OptionsCategory::STAKING);
+  args.AddArg("-rewardaddress=<addr>", "Address to which any reward from block proposing should be sent to, if not set the destination of the staking coin will be chosen", false, OptionsCategory::STAKING);
+  args.AddArg("-finalizervotefromepochblocknumber=<n>", "From which block in the epoch finalizer must start voting", false, OptionsCategory::STAKING);
 }
 // clang-format on
 
