<<<<<<< HEAD
// Copyright (c) 2011-2018 The Bitcoin Core developers
=======
// Copyright (c) 2011-2017 The Bitcoin Core developers
>>>>>>> 07428419
// Distributed under the MIT software license, see the accompanying
// file COPYING or http://www.opensource.org/licenses/mit-license.php.

#include <util.h>

#include <clientversion.h>
#include <primitives/transaction.h>
#include <sync.h>
#include <utilstrencodings.h>
#include <utilmoneystr.h>
#include <test/test_unite.h>

#include <stdint.h>
#include <vector>
#ifndef WIN32
#include <signal.h>
#include <sys/types.h>
#include <sys/wait.h>
#endif

#include <boost/test/unit_test.hpp>

BOOST_AUTO_TEST_SUITE(util_tests)

BOOST_AUTO_TEST_CASE(util_criticalsection)
{
    CCriticalSection cs;

    do {
        LOCK(cs);
        break;

        BOOST_ERROR("break was swallowed!");
    } while(0);

    do {
        TRY_LOCK(cs, lockTest);
        if (lockTest)
            break;

        BOOST_ERROR("break was swallowed!");
    } while(0);
}

static const unsigned char ParseHex_expected[65] = {
    0x04, 0x67, 0x8a, 0xfd, 0xb0, 0xfe, 0x55, 0x48, 0x27, 0x19, 0x67, 0xf1, 0xa6, 0x71, 0x30, 0xb7,
    0x10, 0x5c, 0xd6, 0xa8, 0x28, 0xe0, 0x39, 0x09, 0xa6, 0x79, 0x62, 0xe0, 0xea, 0x1f, 0x61, 0xde,
    0xb6, 0x49, 0xf6, 0xbc, 0x3f, 0x4c, 0xef, 0x38, 0xc4, 0xf3, 0x55, 0x04, 0xe5, 0x1e, 0xc1, 0x12,
    0xde, 0x5c, 0x38, 0x4d, 0xf7, 0xba, 0x0b, 0x8d, 0x57, 0x8a, 0x4c, 0x70, 0x2b, 0x6b, 0xf1, 0x1d,
    0x5f
};

BOOST_AUTO_TEST_CASE(util_ParseHex)
{
    std::vector<unsigned char> result;
    std::vector<unsigned char> expected(ParseHex_expected, ParseHex_expected + sizeof(ParseHex_expected));
    // Basic test vector
    result = ParseHex("04678afdb0fe5548271967f1a67130b7105cd6a828e03909a67962e0ea1f61deb649f6bc3f4cef38c4f35504e51ec112de5c384df7ba0b8d578a4c702b6bf11d5f");
    BOOST_CHECK_EQUAL_COLLECTIONS(result.begin(), result.end(), expected.begin(), expected.end());

    // Spaces between bytes must be supported
    result = ParseHex("12 34 56 78");
    BOOST_CHECK(result.size() == 4 && result[0] == 0x12 && result[1] == 0x34 && result[2] == 0x56 && result[3] == 0x78);

    // Leading space must be supported (used in BerkeleyEnvironment::Salvage)
    result = ParseHex(" 89 34 56 78");
    BOOST_CHECK(result.size() == 4 && result[0] == 0x89 && result[1] == 0x34 && result[2] == 0x56 && result[3] == 0x78);

    // Stop parsing at invalid value
    result = ParseHex("1234 invalid 1234");
    BOOST_CHECK(result.size() == 2 && result[0] == 0x12 && result[1] == 0x34);
}

BOOST_AUTO_TEST_CASE(util_HexStr)
{
    BOOST_CHECK_EQUAL(
        HexStr(ParseHex_expected, ParseHex_expected + sizeof(ParseHex_expected)),
        "04678afdb0fe5548271967f1a67130b7105cd6a828e03909a67962e0ea1f61deb649f6bc3f4cef38c4f35504e51ec112de5c384df7ba0b8d578a4c702b6bf11d5f");

    BOOST_CHECK_EQUAL(
        HexStr(ParseHex_expected, ParseHex_expected + 5, true),
        "04 67 8a fd b0");

    BOOST_CHECK_EQUAL(
        HexStr(ParseHex_expected + sizeof(ParseHex_expected),
               ParseHex_expected + sizeof(ParseHex_expected)),
        "");

    BOOST_CHECK_EQUAL(
        HexStr(ParseHex_expected + sizeof(ParseHex_expected),
               ParseHex_expected + sizeof(ParseHex_expected), true),
        "");

    BOOST_CHECK_EQUAL(
        HexStr(ParseHex_expected, ParseHex_expected),
        "");

    BOOST_CHECK_EQUAL(
        HexStr(ParseHex_expected, ParseHex_expected, true),
        "");

    std::vector<unsigned char> ParseHex_vec(ParseHex_expected, ParseHex_expected + 5);

    BOOST_CHECK_EQUAL(
        HexStr(ParseHex_vec, true),
        "04 67 8a fd b0");

    BOOST_CHECK_EQUAL(
        HexStr(ParseHex_vec.rbegin(), ParseHex_vec.rend()),
        "b0fd8a6704"
    );

    BOOST_CHECK_EQUAL(
        HexStr(ParseHex_vec.rbegin(), ParseHex_vec.rend(), true),
        "b0 fd 8a 67 04"
    );

    BOOST_CHECK_EQUAL(
        HexStr(std::reverse_iterator<const uint8_t *>(ParseHex_expected),
               std::reverse_iterator<const uint8_t *>(ParseHex_expected)),
        ""
    );

    BOOST_CHECK_EQUAL(
        HexStr(std::reverse_iterator<const uint8_t *>(ParseHex_expected),
               std::reverse_iterator<const uint8_t *>(ParseHex_expected), true),
        ""
    );

    BOOST_CHECK_EQUAL(
        HexStr(std::reverse_iterator<const uint8_t *>(ParseHex_expected + 1),
               std::reverse_iterator<const uint8_t *>(ParseHex_expected)),
        "04"
    );

    BOOST_CHECK_EQUAL(
        HexStr(std::reverse_iterator<const uint8_t *>(ParseHex_expected + 1),
               std::reverse_iterator<const uint8_t *>(ParseHex_expected), true),
        "04"
    );

    BOOST_CHECK_EQUAL(
        HexStr(std::reverse_iterator<const uint8_t *>(ParseHex_expected + 5),
               std::reverse_iterator<const uint8_t *>(ParseHex_expected)),
        "b0fd8a6704"
    );

    BOOST_CHECK_EQUAL(
        HexStr(std::reverse_iterator<const uint8_t *>(ParseHex_expected + 5),
               std::reverse_iterator<const uint8_t *>(ParseHex_expected), true),
        "b0 fd 8a 67 04"
    );

    BOOST_CHECK_EQUAL(
        HexStr(std::reverse_iterator<const uint8_t *>(ParseHex_expected + 65),
               std::reverse_iterator<const uint8_t *>(ParseHex_expected)),
        "5f1df16b2b704c8a578d0bbaf74d385cde12c11ee50455f3c438ef4c3fbcf649b6de611feae06279a60939e028a8d65c10b73071a6f16719274855feb0fd8a6704"
    );
}


BOOST_AUTO_TEST_CASE(util_FormatISO8601DateTime)
{
    BOOST_CHECK_EQUAL(FormatISO8601DateTime(1317425777), "2011-09-30T23:36:17Z");
}

BOOST_AUTO_TEST_CASE(util_FormatISO8601Date)
{
    BOOST_CHECK_EQUAL(FormatISO8601Date(1317425777), "2011-09-30");
}

BOOST_AUTO_TEST_CASE(util_FormatISO8601Time)
{
    BOOST_CHECK_EQUAL(FormatISO8601Time(1317425777), "23:36:17Z");
}

struct TestArgsManager : public ArgsManager
{
    TestArgsManager() { m_network_only_args.clear(); }
    std::map<std::string, std::vector<std::string> >& GetOverrideArgs() { return m_override_args; }
    std::map<std::string, std::vector<std::string> >& GetConfigArgs() { return m_config_args; }
    void ReadConfigString(const std::string str_config)
    {
        std::istringstream streamConfig(str_config);
        {
            LOCK(cs_args);
            m_config_args.clear();
        }
        std::string error;
        ReadConfigStream(streamConfig, error);
    }
    void SetNetworkOnlyArg(const std::string arg)
    {
        LOCK(cs_args);
        m_network_only_args.insert(arg);
    }
    void SetupArgs(int argv, const char* args[])
    {
        for (int i = 0; i < argv; ++i) {
            AddArg(args[i], "", false, OptionsCategory::OPTIONS);
        }
    }
};

BOOST_AUTO_TEST_CASE(util_ParseParameters)
{
    TestArgsManager testArgs;
    const char* avail_args[] = {"-a", "-b", "-ccc", "-d"};
    const char *argv_test[] = {"-ignored", "-a", "-b", "-ccc=argument", "-ccc=multiple", "f", "-d=e"};

    std::string error;
    testArgs.SetupArgs(4, avail_args);
    testArgs.ParseParameters(0, (char**)argv_test, error);
    BOOST_CHECK(testArgs.GetOverrideArgs().empty() && testArgs.GetConfigArgs().empty());

    testArgs.ParseParameters(1, (char**)argv_test, error);
    BOOST_CHECK(testArgs.GetOverrideArgs().empty() && testArgs.GetConfigArgs().empty());

<<<<<<< HEAD
    testArgs.ParseParameters(7, (char**)argv_test, error);
=======
    testArgs.ParseParameters(7, (char**)argv_test);
>>>>>>> 07428419
    // expectation: -ignored is ignored (program name argument),
    // -a, -b and -ccc end up in map, -d ignored because it is after
    // a non-option argument (non-GNU option parsing)
    BOOST_CHECK(testArgs.GetOverrideArgs().size() == 3 && testArgs.GetConfigArgs().empty());
    BOOST_CHECK(testArgs.IsArgSet("-a") && testArgs.IsArgSet("-b") && testArgs.IsArgSet("-ccc")
                && !testArgs.IsArgSet("f") && !testArgs.IsArgSet("-d"));
    BOOST_CHECK(testArgs.GetOverrideArgs().count("-a") && testArgs.GetOverrideArgs().count("-b") && testArgs.GetOverrideArgs().count("-ccc")
                && !testArgs.GetOverrideArgs().count("f") && !testArgs.GetOverrideArgs().count("-d"));

    BOOST_CHECK(testArgs.GetOverrideArgs()["-a"].size() == 1);
    BOOST_CHECK(testArgs.GetOverrideArgs()["-a"].front() == "");
    BOOST_CHECK(testArgs.GetOverrideArgs()["-ccc"].size() == 2);
    BOOST_CHECK(testArgs.GetOverrideArgs()["-ccc"].front() == "argument");
    BOOST_CHECK(testArgs.GetOverrideArgs()["-ccc"].back() == "multiple");
    BOOST_CHECK(testArgs.GetArgs("-ccc").size() == 2);
}

BOOST_AUTO_TEST_CASE(util_GetBoolArg)
{
    TestArgsManager testArgs;
    const char* avail_args[] = {"-a", "-b", "-c", "-d", "-e", "-f"};
    const char *argv_test[] = {
        "ignored", "-a", "-nob", "-c=0", "-d=1", "-e=false", "-f=true"};
    std::string error;
    testArgs.SetupArgs(6, avail_args);
    testArgs.ParseParameters(7, (char**)argv_test, error);

    // Each letter should be set.
    for (char opt : "abcdef")
        BOOST_CHECK(testArgs.IsArgSet({'-', opt}) || !opt);

    // Nothing else should be in the map
    BOOST_CHECK(testArgs.GetOverrideArgs().size() == 6 &&
                testArgs.GetConfigArgs().empty());

    // The -no prefix should get stripped on the way in.
    BOOST_CHECK(!testArgs.IsArgSet("-nob"));

    // The -b option is flagged as negated, and nothing else is
    BOOST_CHECK(testArgs.IsArgNegated("-b"));
    BOOST_CHECK(!testArgs.IsArgNegated("-a"));

    // Check expected values.
    BOOST_CHECK(testArgs.GetBoolArg("-a", false) == true);
    BOOST_CHECK(testArgs.GetBoolArg("-b", true) == false);
    BOOST_CHECK(testArgs.GetBoolArg("-c", true) == false);
    BOOST_CHECK(testArgs.GetBoolArg("-d", false) == true);
    BOOST_CHECK(testArgs.GetBoolArg("-e", true) == false);
    BOOST_CHECK(testArgs.GetBoolArg("-f", true) == false);
}

BOOST_AUTO_TEST_CASE(util_GetBoolArgEdgeCases)
{
    // Test some awful edge cases that hopefully no user will ever exercise.
    TestArgsManager testArgs;

    // Params test
    const char* avail_args[] = {"-foo", "-bar"};
    const char *argv_test[] = {"ignored", "-nofoo", "-foo", "-nobar=0"};
    testArgs.SetupArgs(2, avail_args);
    std::string error;
    testArgs.ParseParameters(4, (char**)argv_test, error);

    // This was passed twice, second one overrides the negative setting.
    BOOST_CHECK(!testArgs.IsArgNegated("-foo"));
    BOOST_CHECK(testArgs.GetArg("-foo", "xxx") == "");

    // A double negative is a positive, and not marked as negated.
    BOOST_CHECK(!testArgs.IsArgNegated("-bar"));
    BOOST_CHECK(testArgs.GetArg("-bar", "xxx") == "1");

    // Config test
    const char *conf_test = "nofoo=1\nfoo=1\nnobar=0\n";
    testArgs.ParseParameters(1, (char**)argv_test, error);
    testArgs.ReadConfigString(conf_test);

    // This was passed twice, second one overrides the negative setting,
    // and the value.
    BOOST_CHECK(!testArgs.IsArgNegated("-foo"));
    BOOST_CHECK(testArgs.GetArg("-foo", "xxx") == "1");

    // A double negative is a positive, and does not count as negated.
    BOOST_CHECK(!testArgs.IsArgNegated("-bar"));
    BOOST_CHECK(testArgs.GetArg("-bar", "xxx") == "1");

    // Combined test
    const char *combo_test_args[] = {"ignored", "-nofoo", "-bar"};
    const char *combo_test_conf = "foo=1\nnobar=1\n";
    testArgs.ParseParameters(3, (char**)combo_test_args, error);
    testArgs.ReadConfigString(combo_test_conf);

    // Command line overrides, but doesn't erase old setting
    BOOST_CHECK(testArgs.IsArgNegated("-foo"));
    BOOST_CHECK(testArgs.GetArg("-foo", "xxx") == "0");
    BOOST_CHECK(testArgs.GetArgs("-foo").size() == 0);

    // Command line overrides, but doesn't erase old setting
    BOOST_CHECK(!testArgs.IsArgNegated("-bar"));
    BOOST_CHECK(testArgs.GetArg("-bar", "xxx") == "");
    BOOST_CHECK(testArgs.GetArgs("-bar").size() == 1
                && testArgs.GetArgs("-bar").front() == "");
}

BOOST_AUTO_TEST_CASE(util_ReadConfigStream)
{
    const char *str_config =
       "a=\n"
       "b=1\n"
       "ccc=argument\n"
       "ccc=multiple\n"
       "d=e\n"
       "nofff=1\n"
       "noggg=0\n"
       "h=1\n"
       "noh=1\n"
       "noi=1\n"
       "i=1\n"
       "sec1.ccc=extend1\n"
       "\n"
       "[sec1]\n"
       "ccc=extend2\n"
       "d=eee\n"
       "h=1\n"
       "[sec2]\n"
       "ccc=extend3\n"
       "iii=2\n";

    TestArgsManager test_args;
    const char* avail_args[] = {"-a", "-b", "-ccc", "-d", "-e", "-fff", "-ggg", "-h", "-i", "-iii"};
    test_args.SetupArgs(10, avail_args);

    test_args.ReadConfigString(str_config);
    // expectation: a, b, ccc, d, fff, ggg, h, i end up in map
    // so do sec1.ccc, sec1.d, sec1.h, sec2.ccc, sec2.iii

    BOOST_CHECK(test_args.GetOverrideArgs().empty());
    BOOST_CHECK(test_args.GetConfigArgs().size() == 13);

    BOOST_CHECK(test_args.GetConfigArgs().count("-a")
                && test_args.GetConfigArgs().count("-b")
                && test_args.GetConfigArgs().count("-ccc")
                && test_args.GetConfigArgs().count("-d")
                && test_args.GetConfigArgs().count("-fff")
                && test_args.GetConfigArgs().count("-ggg")
                && test_args.GetConfigArgs().count("-h")
                && test_args.GetConfigArgs().count("-i")
               );
    BOOST_CHECK(test_args.GetConfigArgs().count("-sec1.ccc")
                && test_args.GetConfigArgs().count("-sec1.h")
                && test_args.GetConfigArgs().count("-sec2.ccc")
                && test_args.GetConfigArgs().count("-sec2.iii")
               );

    BOOST_CHECK(test_args.IsArgSet("-a")
                && test_args.IsArgSet("-b")
                && test_args.IsArgSet("-ccc")
                && test_args.IsArgSet("-d")
                && test_args.IsArgSet("-fff")
                && test_args.IsArgSet("-ggg")
                && test_args.IsArgSet("-h")
                && test_args.IsArgSet("-i")
                && !test_args.IsArgSet("-zzz")
                && !test_args.IsArgSet("-iii")
               );

    BOOST_CHECK(test_args.GetArg("-a", "xxx") == ""
                && test_args.GetArg("-b", "xxx") == "1"
                && test_args.GetArg("-ccc", "xxx") == "argument"
                && test_args.GetArg("-d", "xxx") == "e"
                && test_args.GetArg("-fff", "xxx") == "0"
                && test_args.GetArg("-ggg", "xxx") == "1"
                && test_args.GetArg("-h", "xxx") == "0"
                && test_args.GetArg("-i", "xxx") == "1"
                && test_args.GetArg("-zzz", "xxx") == "xxx"
                && test_args.GetArg("-iii", "xxx") == "xxx"
               );

    for (bool def : {false, true}) {
        BOOST_CHECK(test_args.GetBoolArg("-a", def)
                     && test_args.GetBoolArg("-b", def)
                     && !test_args.GetBoolArg("-ccc", def)
                     && !test_args.GetBoolArg("-d", def)
                     && !test_args.GetBoolArg("-fff", def)
                     && test_args.GetBoolArg("-ggg", def)
                     && !test_args.GetBoolArg("-h", def)
                     && test_args.GetBoolArg("-i", def)
                     && test_args.GetBoolArg("-zzz", def) == def
                     && test_args.GetBoolArg("-iii", def) == def
                   );
    }

    BOOST_CHECK(test_args.GetArgs("-a").size() == 1
                && test_args.GetArgs("-a").front() == "");
    BOOST_CHECK(test_args.GetArgs("-b").size() == 1
                && test_args.GetArgs("-b").front() == "1");
    BOOST_CHECK(test_args.GetArgs("-ccc").size() == 2
                && test_args.GetArgs("-ccc").front() == "argument"
                && test_args.GetArgs("-ccc").back() == "multiple");
    BOOST_CHECK(test_args.GetArgs("-fff").size() == 0);
    BOOST_CHECK(test_args.GetArgs("-nofff").size() == 0);
    BOOST_CHECK(test_args.GetArgs("-ggg").size() == 1
                && test_args.GetArgs("-ggg").front() == "1");
    BOOST_CHECK(test_args.GetArgs("-noggg").size() == 0);
    BOOST_CHECK(test_args.GetArgs("-h").size() == 0);
    BOOST_CHECK(test_args.GetArgs("-noh").size() == 0);
    BOOST_CHECK(test_args.GetArgs("-i").size() == 1
                && test_args.GetArgs("-i").front() == "1");
    BOOST_CHECK(test_args.GetArgs("-noi").size() == 0);
    BOOST_CHECK(test_args.GetArgs("-zzz").size() == 0);

    BOOST_CHECK(!test_args.IsArgNegated("-a"));
    BOOST_CHECK(!test_args.IsArgNegated("-b"));
    BOOST_CHECK(!test_args.IsArgNegated("-ccc"));
    BOOST_CHECK(!test_args.IsArgNegated("-d"));
    BOOST_CHECK(test_args.IsArgNegated("-fff"));
    BOOST_CHECK(!test_args.IsArgNegated("-ggg"));
    BOOST_CHECK(test_args.IsArgNegated("-h")); // last setting takes precedence
    BOOST_CHECK(!test_args.IsArgNegated("-i")); // last setting takes precedence
    BOOST_CHECK(!test_args.IsArgNegated("-zzz"));

    // Test sections work
    test_args.SelectConfigNetwork("sec1");

    // same as original
    BOOST_CHECK(test_args.GetArg("-a", "xxx") == ""
                && test_args.GetArg("-b", "xxx") == "1"
                && test_args.GetArg("-fff", "xxx") == "0"
                && test_args.GetArg("-ggg", "xxx") == "1"
                && test_args.GetArg("-zzz", "xxx") == "xxx"
                && test_args.GetArg("-iii", "xxx") == "xxx"
               );
    // d is overridden
    BOOST_CHECK(test_args.GetArg("-d", "xxx") == "eee");
    // section-specific setting
    BOOST_CHECK(test_args.GetArg("-h", "xxx") == "1");
    // section takes priority for multiple values
    BOOST_CHECK(test_args.GetArg("-ccc", "xxx") == "extend1");
    // check multiple values works
    const std::vector<std::string> sec1_ccc_expected = {"extend1","extend2","argument","multiple"};
    const auto& sec1_ccc_res = test_args.GetArgs("-ccc");
    BOOST_CHECK_EQUAL_COLLECTIONS(sec1_ccc_res.begin(), sec1_ccc_res.end(), sec1_ccc_expected.begin(), sec1_ccc_expected.end());

    test_args.SelectConfigNetwork("sec2");

    // same as original
    BOOST_CHECK(test_args.GetArg("-a", "xxx") == ""
                && test_args.GetArg("-b", "xxx") == "1"
                && test_args.GetArg("-d", "xxx") == "e"
                && test_args.GetArg("-fff", "xxx") == "0"
                && test_args.GetArg("-ggg", "xxx") == "1"
                && test_args.GetArg("-zzz", "xxx") == "xxx"
                && test_args.GetArg("-h", "xxx") == "0"
               );
    // section-specific setting
    BOOST_CHECK(test_args.GetArg("-iii", "xxx") == "2");
    // section takes priority for multiple values
    BOOST_CHECK(test_args.GetArg("-ccc", "xxx") == "extend3");
    // check multiple values works
    const std::vector<std::string> sec2_ccc_expected = {"extend3","argument","multiple"};
    const auto& sec2_ccc_res = test_args.GetArgs("-ccc");
    BOOST_CHECK_EQUAL_COLLECTIONS(sec2_ccc_res.begin(), sec2_ccc_res.end(), sec2_ccc_expected.begin(), sec2_ccc_expected.end());

    // Test section only options

    test_args.SetNetworkOnlyArg("-d");
    test_args.SetNetworkOnlyArg("-ccc");
    test_args.SetNetworkOnlyArg("-h");

    test_args.SelectConfigNetwork(CBaseChainParams::MAIN);
    BOOST_CHECK(test_args.GetArg("-d", "xxx") == "e");
    BOOST_CHECK(test_args.GetArgs("-ccc").size() == 2);
    BOOST_CHECK(test_args.GetArg("-h", "xxx") == "0");

    test_args.SelectConfigNetwork("sec1");
    BOOST_CHECK(test_args.GetArg("-d", "xxx") == "eee");
    BOOST_CHECK(test_args.GetArgs("-d").size() == 1);
    BOOST_CHECK(test_args.GetArgs("-ccc").size() == 2);
    BOOST_CHECK(test_args.GetArg("-h", "xxx") == "1");

    test_args.SelectConfigNetwork("sec2");
    BOOST_CHECK(test_args.GetArg("-d", "xxx") == "xxx");
    BOOST_CHECK(test_args.GetArgs("-d").size() == 0);
    BOOST_CHECK(test_args.GetArgs("-ccc").size() == 1);
    BOOST_CHECK(test_args.GetArg("-h", "xxx") == "0");
}

BOOST_AUTO_TEST_CASE(util_GetArg)
{
    TestArgsManager testArgs;
    testArgs.GetOverrideArgs().clear();
    testArgs.GetOverrideArgs()["strtest1"] = {"string..."};
    // strtest2 undefined on purpose
    testArgs.GetOverrideArgs()["inttest1"] = {"12345"};
    testArgs.GetOverrideArgs()["inttest2"] = {"81985529216486895"};
    // inttest3 undefined on purpose
    testArgs.GetOverrideArgs()["booltest1"] = {""};
    // booltest2 undefined on purpose
    testArgs.GetOverrideArgs()["booltest3"] = {"0"};
    testArgs.GetOverrideArgs()["booltest4"] = {"1"};

    // priorities
    testArgs.GetOverrideArgs()["pritest1"] = {"a", "b"};
    testArgs.GetConfigArgs()["pritest2"] = {"a", "b"};
    testArgs.GetOverrideArgs()["pritest3"] = {"a"};
    testArgs.GetConfigArgs()["pritest3"] = {"b"};
    testArgs.GetOverrideArgs()["pritest4"] = {"a","b"};
    testArgs.GetConfigArgs()["pritest4"] = {"c","d"};

    BOOST_CHECK_EQUAL(testArgs.GetArg("strtest1", "default"), "string...");
    BOOST_CHECK_EQUAL(testArgs.GetArg("strtest2", "default"), "default");
    BOOST_CHECK_EQUAL(testArgs.GetArg("inttest1", -1), 12345);
    BOOST_CHECK_EQUAL(testArgs.GetArg("inttest2", -1), 81985529216486895LL);
    BOOST_CHECK_EQUAL(testArgs.GetArg("inttest3", -1), -1);
    BOOST_CHECK_EQUAL(testArgs.GetBoolArg("booltest1", false), true);
    BOOST_CHECK_EQUAL(testArgs.GetBoolArg("booltest2", false), false);
    BOOST_CHECK_EQUAL(testArgs.GetBoolArg("booltest3", false), false);
    BOOST_CHECK_EQUAL(testArgs.GetBoolArg("booltest4", false), true);

    BOOST_CHECK_EQUAL(testArgs.GetArg("pritest1", "default"), "b");
    BOOST_CHECK_EQUAL(testArgs.GetArg("pritest2", "default"), "a");
    BOOST_CHECK_EQUAL(testArgs.GetArg("pritest3", "default"), "a");
    BOOST_CHECK_EQUAL(testArgs.GetArg("pritest4", "default"), "b");
}

BOOST_AUTO_TEST_CASE(util_GetChainName)
{
    TestArgsManager test_args;
    const char* avail_args[] = {"-testnet", "-regtest"};
    test_args.SetupArgs(2, avail_args);

    const char* argv_testnet[] = {"cmd", "-testnet"};
    const char* argv_regtest[] = {"cmd", "-regtest"};
    const char* argv_test_no_reg[] = {"cmd", "-testnet", "-noregtest"};
    const char* argv_both[] = {"cmd", "-testnet", "-regtest"};

    // equivalent to "-testnet"
    // regtest in testnet section is ignored
    const char* testnetconf = "testnet=1\nregtest=0\n[test]\nregtest=1";
    std::string error;

    test_args.ParseParameters(0, (char**)argv_testnet, error);
    BOOST_CHECK_EQUAL(test_args.GetChainName(), "main");

    test_args.ParseParameters(2, (char**)argv_testnet, error);
    BOOST_CHECK_EQUAL(test_args.GetChainName(), "test");

    test_args.ParseParameters(2, (char**)argv_regtest, error);
    BOOST_CHECK_EQUAL(test_args.GetChainName(), "regtest");

    test_args.ParseParameters(3, (char**)argv_test_no_reg, error);
    BOOST_CHECK_EQUAL(test_args.GetChainName(), "test");

    test_args.ParseParameters(3, (char**)argv_both, error);
    BOOST_CHECK_THROW(test_args.GetChainName(), std::runtime_error);

    test_args.ParseParameters(0, (char**)argv_testnet, error);
    test_args.ReadConfigString(testnetconf);
    BOOST_CHECK_EQUAL(test_args.GetChainName(), "test");

    test_args.ParseParameters(2, (char**)argv_testnet, error);
    test_args.ReadConfigString(testnetconf);
    BOOST_CHECK_EQUAL(test_args.GetChainName(), "test");

    test_args.ParseParameters(2, (char**)argv_regtest, error);
    test_args.ReadConfigString(testnetconf);
    BOOST_CHECK_THROW(test_args.GetChainName(), std::runtime_error);

    test_args.ParseParameters(3, (char**)argv_test_no_reg, error);
    test_args.ReadConfigString(testnetconf);
    BOOST_CHECK_EQUAL(test_args.GetChainName(), "test");

    test_args.ParseParameters(3, (char**)argv_both, error);
    test_args.ReadConfigString(testnetconf);
    BOOST_CHECK_THROW(test_args.GetChainName(), std::runtime_error);

    // check setting the network to test (and thus making
    // [test] regtest=1 potentially relevant) doesn't break things
    test_args.SelectConfigNetwork("test");

    test_args.ParseParameters(0, (char**)argv_testnet, error);
    test_args.ReadConfigString(testnetconf);
    BOOST_CHECK_EQUAL(test_args.GetChainName(), "test");

    test_args.ParseParameters(2, (char**)argv_testnet, error);
    test_args.ReadConfigString(testnetconf);
    BOOST_CHECK_EQUAL(test_args.GetChainName(), "test");

    test_args.ParseParameters(2, (char**)argv_regtest, error);
    test_args.ReadConfigString(testnetconf);
    BOOST_CHECK_THROW(test_args.GetChainName(), std::runtime_error);

    test_args.ParseParameters(2, (char**)argv_test_no_reg, error);
    test_args.ReadConfigString(testnetconf);
    BOOST_CHECK_EQUAL(test_args.GetChainName(), "test");

    test_args.ParseParameters(3, (char**)argv_both, error);
    test_args.ReadConfigString(testnetconf);
    BOOST_CHECK_THROW(test_args.GetChainName(), std::runtime_error);
}

BOOST_AUTO_TEST_CASE(util_FormatMoney)
{
    BOOST_CHECK_EQUAL(FormatMoney(0), "0.00");
    BOOST_CHECK_EQUAL(FormatMoney((UNIT/10000)*123456789), "12345.6789");
    BOOST_CHECK_EQUAL(FormatMoney(-UNIT), "-1.00");

    BOOST_CHECK_EQUAL(FormatMoney(UNIT*100000000), "100000000.00");
    BOOST_CHECK_EQUAL(FormatMoney(UNIT*10000000), "10000000.00");
    BOOST_CHECK_EQUAL(FormatMoney(UNIT*1000000), "1000000.00");
    BOOST_CHECK_EQUAL(FormatMoney(UNIT*100000), "100000.00");
    BOOST_CHECK_EQUAL(FormatMoney(UNIT*10000), "10000.00");
    BOOST_CHECK_EQUAL(FormatMoney(UNIT*1000), "1000.00");
    BOOST_CHECK_EQUAL(FormatMoney(UNIT*100), "100.00");
    BOOST_CHECK_EQUAL(FormatMoney(UNIT*10), "10.00");
    BOOST_CHECK_EQUAL(FormatMoney(UNIT), "1.00");
    BOOST_CHECK_EQUAL(FormatMoney(UNIT/10), "0.10");
    BOOST_CHECK_EQUAL(FormatMoney(UNIT/100), "0.01");
    BOOST_CHECK_EQUAL(FormatMoney(UNIT/1000), "0.001");
    BOOST_CHECK_EQUAL(FormatMoney(UNIT/10000), "0.0001");
    BOOST_CHECK_EQUAL(FormatMoney(UNIT/100000), "0.00001");
    BOOST_CHECK_EQUAL(FormatMoney(UNIT/1000000), "0.000001");
    BOOST_CHECK_EQUAL(FormatMoney(UNIT/10000000), "0.0000001");
    BOOST_CHECK_EQUAL(FormatMoney(UNIT/100000000), "0.00000001");
}

BOOST_AUTO_TEST_CASE(util_ParseMoney)
{
    CAmount ret = 0;
    BOOST_CHECK(ParseMoney("0.0", ret));
    BOOST_CHECK_EQUAL(ret, 0);

    BOOST_CHECK(ParseMoney("12345.6789", ret));
    BOOST_CHECK_EQUAL(ret, (UNIT/10000)*123456789);

    BOOST_CHECK(ParseMoney("100000000.00", ret));
    BOOST_CHECK_EQUAL(ret, UNIT*100000000);
    BOOST_CHECK(ParseMoney("10000000.00", ret));
    BOOST_CHECK_EQUAL(ret, UNIT*10000000);
    BOOST_CHECK(ParseMoney("1000000.00", ret));
    BOOST_CHECK_EQUAL(ret, UNIT*1000000);
    BOOST_CHECK(ParseMoney("100000.00", ret));
    BOOST_CHECK_EQUAL(ret, UNIT*100000);
    BOOST_CHECK(ParseMoney("10000.00", ret));
    BOOST_CHECK_EQUAL(ret, UNIT*10000);
    BOOST_CHECK(ParseMoney("1000.00", ret));
    BOOST_CHECK_EQUAL(ret, UNIT*1000);
    BOOST_CHECK(ParseMoney("100.00", ret));
    BOOST_CHECK_EQUAL(ret, UNIT*100);
    BOOST_CHECK(ParseMoney("10.00", ret));
    BOOST_CHECK_EQUAL(ret, UNIT*10);
    BOOST_CHECK(ParseMoney("1.00", ret));
    BOOST_CHECK_EQUAL(ret, UNIT);
    BOOST_CHECK(ParseMoney("1", ret));
    BOOST_CHECK_EQUAL(ret, UNIT);
    BOOST_CHECK(ParseMoney("0.1", ret));
    BOOST_CHECK_EQUAL(ret, UNIT/10);
    BOOST_CHECK(ParseMoney("0.01", ret));
    BOOST_CHECK_EQUAL(ret, UNIT/100);
    BOOST_CHECK(ParseMoney("0.001", ret));
    BOOST_CHECK_EQUAL(ret, UNIT/1000);
    BOOST_CHECK(ParseMoney("0.0001", ret));
    BOOST_CHECK_EQUAL(ret, UNIT/10000);
    BOOST_CHECK(ParseMoney("0.00001", ret));
    BOOST_CHECK_EQUAL(ret, UNIT/100000);
    BOOST_CHECK(ParseMoney("0.000001", ret));
    BOOST_CHECK_EQUAL(ret, UNIT/1000000);
    BOOST_CHECK(ParseMoney("0.0000001", ret));
    BOOST_CHECK_EQUAL(ret, UNIT/10000000);
    BOOST_CHECK(ParseMoney("0.00000001", ret));
    BOOST_CHECK_EQUAL(ret, UNIT/100000000);

    // Attempted 63 bit overflow should fail
    BOOST_CHECK(!ParseMoney("92233720368.54775808", ret));

    // Parsing negative amounts must fail
    BOOST_CHECK(!ParseMoney("-1", ret));
}

BOOST_AUTO_TEST_CASE(util_IsHex)
{
    BOOST_CHECK(IsHex("00"));
    BOOST_CHECK(IsHex("00112233445566778899aabbccddeeffAABBCCDDEEFF"));
    BOOST_CHECK(IsHex("ff"));
    BOOST_CHECK(IsHex("FF"));

    BOOST_CHECK(!IsHex(""));
    BOOST_CHECK(!IsHex("0"));
    BOOST_CHECK(!IsHex("a"));
    BOOST_CHECK(!IsHex("eleven"));
    BOOST_CHECK(!IsHex("00xx00"));
    BOOST_CHECK(!IsHex("0x0000"));
}

BOOST_AUTO_TEST_CASE(util_IsHexNumber)
{
    BOOST_CHECK(IsHexNumber("0x0"));
    BOOST_CHECK(IsHexNumber("0"));
    BOOST_CHECK(IsHexNumber("0x10"));
    BOOST_CHECK(IsHexNumber("10"));
    BOOST_CHECK(IsHexNumber("0xff"));
    BOOST_CHECK(IsHexNumber("ff"));
    BOOST_CHECK(IsHexNumber("0xFfa"));
    BOOST_CHECK(IsHexNumber("Ffa"));
    BOOST_CHECK(IsHexNumber("0x00112233445566778899aabbccddeeffAABBCCDDEEFF"));
    BOOST_CHECK(IsHexNumber("00112233445566778899aabbccddeeffAABBCCDDEEFF"));

    BOOST_CHECK(!IsHexNumber(""));   // empty string not allowed
    BOOST_CHECK(!IsHexNumber("0x")); // empty string after prefix not allowed
    BOOST_CHECK(!IsHexNumber("0x0 ")); // no spaces at end,
    BOOST_CHECK(!IsHexNumber(" 0x0")); // or beginning,
    BOOST_CHECK(!IsHexNumber("0x 0")); // or middle,
    BOOST_CHECK(!IsHexNumber(" "));    // etc.
    BOOST_CHECK(!IsHexNumber("0x0ga")); // invalid character
    BOOST_CHECK(!IsHexNumber("x0"));    // broken prefix
    BOOST_CHECK(!IsHexNumber("0x0x00")); // two prefixes not allowed

}

BOOST_AUTO_TEST_CASE(util_seed_insecure_rand)
{
    SeedInsecureRand(true);
    for (int mod=2;mod<11;mod++)
    {
        int mask = 1;
        // Really rough binomial confidence approximation.
        int err = 30*10000./mod*sqrt((1./mod*(1-1./mod))/10000.);
        //mask is 2^ceil(log2(mod))-1
        while(mask<mod-1)mask=(mask<<1)+1;

        int count = 0;
        //How often does it get a zero from the uniform range [0,mod)?
        for (int i = 0; i < 10000; i++) {
            uint32_t rval;
            do{
                rval=InsecureRand32()&mask;
            }while(rval>=(uint32_t)mod);
            count += rval==0;
        }
        BOOST_CHECK(count<=10000/mod+err);
        BOOST_CHECK(count>=10000/mod-err);
    }
}

BOOST_AUTO_TEST_CASE(util_TimingResistantEqual)
{
    BOOST_CHECK(TimingResistantEqual(std::string(""), std::string("")));
    BOOST_CHECK(!TimingResistantEqual(std::string("abc"), std::string("")));
    BOOST_CHECK(!TimingResistantEqual(std::string(""), std::string("abc")));
    BOOST_CHECK(!TimingResistantEqual(std::string("a"), std::string("aa")));
    BOOST_CHECK(!TimingResistantEqual(std::string("aa"), std::string("a")));
    BOOST_CHECK(TimingResistantEqual(std::string("abc"), std::string("abc")));
    BOOST_CHECK(!TimingResistantEqual(std::string("abc"), std::string("aba")));
}

/* Test strprintf formatting directives.
 * Put a string before and after to ensure sanity of element sizes on stack. */
#define B "check_prefix"
#define E "check_postfix"
BOOST_AUTO_TEST_CASE(strprintf_numbers)
{
    int64_t s64t = -9223372036854775807LL; /* signed 64 bit test value */
    uint64_t u64t = 18446744073709551615ULL; /* unsigned 64 bit test value */
    BOOST_CHECK(strprintf("%s %d %s", B, s64t, E) == B" -9223372036854775807 " E);
    BOOST_CHECK(strprintf("%s %u %s", B, u64t, E) == B" 18446744073709551615 " E);
    BOOST_CHECK(strprintf("%s %x %s", B, u64t, E) == B" ffffffffffffffff " E);

    size_t st = 12345678; /* unsigned size_t test value */
    ssize_t sst = -12345678; /* signed size_t test value */
    BOOST_CHECK(strprintf("%s %d %s", B, sst, E) == B" -12345678 " E);
    BOOST_CHECK(strprintf("%s %u %s", B, st, E) == B" 12345678 " E);
    BOOST_CHECK(strprintf("%s %x %s", B, st, E) == B" bc614e " E);

    ptrdiff_t pt = 87654321; /* positive ptrdiff_t test value */
    ptrdiff_t spt = -87654321; /* negative ptrdiff_t test value */
    BOOST_CHECK(strprintf("%s %d %s", B, spt, E) == B" -87654321 " E);
    BOOST_CHECK(strprintf("%s %u %s", B, pt, E) == B" 87654321 " E);
    BOOST_CHECK(strprintf("%s %x %s", B, pt, E) == B" 5397fb1 " E);
}
#undef B
#undef E

/* Check for mingw/wine issue bitcoin/bitcoin#3494
 * Remove this test before time.ctime(0xffffffff) == 'Sun Feb  7 07:28:15 2106'
 */
BOOST_AUTO_TEST_CASE(gettime)
{
    BOOST_CHECK((GetTime() & ~0xFFFFFFFFLL) == 0);
}

BOOST_AUTO_TEST_CASE(test_IsDigit)
{
    BOOST_CHECK_EQUAL(IsDigit('0'), true);
    BOOST_CHECK_EQUAL(IsDigit('1'), true);
    BOOST_CHECK_EQUAL(IsDigit('8'), true);
    BOOST_CHECK_EQUAL(IsDigit('9'), true);

    BOOST_CHECK_EQUAL(IsDigit('0' - 1), false);
    BOOST_CHECK_EQUAL(IsDigit('9' + 1), false);
    BOOST_CHECK_EQUAL(IsDigit(0), false);
    BOOST_CHECK_EQUAL(IsDigit(1), false);
    BOOST_CHECK_EQUAL(IsDigit(8), false);
    BOOST_CHECK_EQUAL(IsDigit(9), false);
}

BOOST_AUTO_TEST_CASE(test_ParseInt32)
{
    int32_t n;
    // Valid values
    BOOST_CHECK(ParseInt32("1234", nullptr));
    BOOST_CHECK(ParseInt32("0", &n) && n == 0);
    BOOST_CHECK(ParseInt32("1234", &n) && n == 1234);
    BOOST_CHECK(ParseInt32("01234", &n) && n == 1234); // no octal
    BOOST_CHECK(ParseInt32("2147483647", &n) && n == 2147483647);
    BOOST_CHECK(ParseInt32("-2147483648", &n) && n == (-2147483647 - 1)); // (-2147483647 - 1) equals INT_MIN
    BOOST_CHECK(ParseInt32("-1234", &n) && n == -1234);
    // Invalid values
    BOOST_CHECK(!ParseInt32("", &n));
    BOOST_CHECK(!ParseInt32(" 1", &n)); // no padding inside
    BOOST_CHECK(!ParseInt32("1 ", &n));
    BOOST_CHECK(!ParseInt32("1a", &n));
    BOOST_CHECK(!ParseInt32("aap", &n));
    BOOST_CHECK(!ParseInt32("0x1", &n)); // no hex
    BOOST_CHECK(!ParseInt32("0x1", &n)); // no hex
    const char test_bytes[] = {'1', 0, '1'};
    std::string teststr(test_bytes, sizeof(test_bytes));
    BOOST_CHECK(!ParseInt32(teststr, &n)); // no embedded NULs
    // Overflow and underflow
    BOOST_CHECK(!ParseInt32("-2147483649", nullptr));
    BOOST_CHECK(!ParseInt32("2147483648", nullptr));
    BOOST_CHECK(!ParseInt32("-32482348723847471234", nullptr));
    BOOST_CHECK(!ParseInt32("32482348723847471234", nullptr));
}

BOOST_AUTO_TEST_CASE(test_ParseInt64)
{
    int64_t n;
    // Valid values
    BOOST_CHECK(ParseInt64("1234", nullptr));
    BOOST_CHECK(ParseInt64("0", &n) && n == 0LL);
    BOOST_CHECK(ParseInt64("1234", &n) && n == 1234LL);
    BOOST_CHECK(ParseInt64("01234", &n) && n == 1234LL); // no octal
    BOOST_CHECK(ParseInt64("2147483647", &n) && n == 2147483647LL);
    BOOST_CHECK(ParseInt64("-2147483648", &n) && n == -2147483648LL);
    BOOST_CHECK(ParseInt64("9223372036854775807", &n) && n == (int64_t)9223372036854775807);
    BOOST_CHECK(ParseInt64("-9223372036854775808", &n) && n == (int64_t)-9223372036854775807-1);
    BOOST_CHECK(ParseInt64("-1234", &n) && n == -1234LL);
    // Invalid values
    BOOST_CHECK(!ParseInt64("", &n));
    BOOST_CHECK(!ParseInt64(" 1", &n)); // no padding inside
    BOOST_CHECK(!ParseInt64("1 ", &n));
    BOOST_CHECK(!ParseInt64("1a", &n));
    BOOST_CHECK(!ParseInt64("aap", &n));
    BOOST_CHECK(!ParseInt64("0x1", &n)); // no hex
    const char test_bytes[] = {'1', 0, '1'};
    std::string teststr(test_bytes, sizeof(test_bytes));
    BOOST_CHECK(!ParseInt64(teststr, &n)); // no embedded NULs
    // Overflow and underflow
    BOOST_CHECK(!ParseInt64("-9223372036854775809", nullptr));
    BOOST_CHECK(!ParseInt64("9223372036854775808", nullptr));
    BOOST_CHECK(!ParseInt64("-32482348723847471234", nullptr));
    BOOST_CHECK(!ParseInt64("32482348723847471234", nullptr));
}

BOOST_AUTO_TEST_CASE(test_ParseUInt32)
{
    uint32_t n;
    // Valid values
    BOOST_CHECK(ParseUInt32("1234", nullptr));
    BOOST_CHECK(ParseUInt32("0", &n) && n == 0);
    BOOST_CHECK(ParseUInt32("1234", &n) && n == 1234);
    BOOST_CHECK(ParseUInt32("01234", &n) && n == 1234); // no octal
    BOOST_CHECK(ParseUInt32("2147483647", &n) && n == 2147483647);
    BOOST_CHECK(ParseUInt32("2147483648", &n) && n == (uint32_t)2147483648);
    BOOST_CHECK(ParseUInt32("4294967295", &n) && n == (uint32_t)4294967295);
    // Invalid values
    BOOST_CHECK(!ParseUInt32("", &n));
    BOOST_CHECK(!ParseUInt32(" 1", &n)); // no padding inside
    BOOST_CHECK(!ParseUInt32(" -1", &n));
    BOOST_CHECK(!ParseUInt32("1 ", &n));
    BOOST_CHECK(!ParseUInt32("1a", &n));
    BOOST_CHECK(!ParseUInt32("aap", &n));
    BOOST_CHECK(!ParseUInt32("0x1", &n)); // no hex
    BOOST_CHECK(!ParseUInt32("0x1", &n)); // no hex
    const char test_bytes[] = {'1', 0, '1'};
    std::string teststr(test_bytes, sizeof(test_bytes));
    BOOST_CHECK(!ParseUInt32(teststr, &n)); // no embedded NULs
    // Overflow and underflow
    BOOST_CHECK(!ParseUInt32("-2147483648", &n));
    BOOST_CHECK(!ParseUInt32("4294967296", &n));
    BOOST_CHECK(!ParseUInt32("-1234", &n));
    BOOST_CHECK(!ParseUInt32("-32482348723847471234", nullptr));
    BOOST_CHECK(!ParseUInt32("32482348723847471234", nullptr));
}

BOOST_AUTO_TEST_CASE(test_ParseUInt64)
{
    uint64_t n;
    // Valid values
    BOOST_CHECK(ParseUInt64("1234", nullptr));
    BOOST_CHECK(ParseUInt64("0", &n) && n == 0LL);
    BOOST_CHECK(ParseUInt64("1234", &n) && n == 1234LL);
    BOOST_CHECK(ParseUInt64("01234", &n) && n == 1234LL); // no octal
    BOOST_CHECK(ParseUInt64("2147483647", &n) && n == 2147483647LL);
    BOOST_CHECK(ParseUInt64("9223372036854775807", &n) && n == 9223372036854775807ULL);
    BOOST_CHECK(ParseUInt64("9223372036854775808", &n) && n == 9223372036854775808ULL);
    BOOST_CHECK(ParseUInt64("18446744073709551615", &n) && n == 18446744073709551615ULL);
    // Invalid values
    BOOST_CHECK(!ParseUInt64("", &n));
    BOOST_CHECK(!ParseUInt64(" 1", &n)); // no padding inside
    BOOST_CHECK(!ParseUInt64(" -1", &n));
    BOOST_CHECK(!ParseUInt64("1 ", &n));
    BOOST_CHECK(!ParseUInt64("1a", &n));
    BOOST_CHECK(!ParseUInt64("aap", &n));
    BOOST_CHECK(!ParseUInt64("0x1", &n)); // no hex
    const char test_bytes[] = {'1', 0, '1'};
    std::string teststr(test_bytes, sizeof(test_bytes));
    BOOST_CHECK(!ParseUInt64(teststr, &n)); // no embedded NULs
    // Overflow and underflow
    BOOST_CHECK(!ParseUInt64("-9223372036854775809", nullptr));
    BOOST_CHECK(!ParseUInt64("18446744073709551616", nullptr));
    BOOST_CHECK(!ParseUInt64("-32482348723847471234", nullptr));
    BOOST_CHECK(!ParseUInt64("-2147483648", &n));
    BOOST_CHECK(!ParseUInt64("-9223372036854775808", &n));
    BOOST_CHECK(!ParseUInt64("-1234", &n));
}

BOOST_AUTO_TEST_CASE(test_ParseDouble)
{
    double n;
    // Valid values
    BOOST_CHECK(ParseDouble("1234", nullptr));
    BOOST_CHECK(ParseDouble("0", &n) && n == 0.0);
    BOOST_CHECK(ParseDouble("1234", &n) && n == 1234.0);
    BOOST_CHECK(ParseDouble("01234", &n) && n == 1234.0); // no octal
    BOOST_CHECK(ParseDouble("2147483647", &n) && n == 2147483647.0);
    BOOST_CHECK(ParseDouble("-2147483648", &n) && n == -2147483648.0);
    BOOST_CHECK(ParseDouble("-1234", &n) && n == -1234.0);
    BOOST_CHECK(ParseDouble("1e6", &n) && n == 1e6);
    BOOST_CHECK(ParseDouble("-1e6", &n) && n == -1e6);
    // Invalid values
    BOOST_CHECK(!ParseDouble("", &n));
    BOOST_CHECK(!ParseDouble(" 1", &n)); // no padding inside
    BOOST_CHECK(!ParseDouble("1 ", &n));
    BOOST_CHECK(!ParseDouble("1a", &n));
    BOOST_CHECK(!ParseDouble("aap", &n));
    BOOST_CHECK(!ParseDouble("0x1", &n)); // no hex
    const char test_bytes[] = {'1', 0, '1'};
    std::string teststr(test_bytes, sizeof(test_bytes));
    BOOST_CHECK(!ParseDouble(teststr, &n)); // no embedded NULs
    // Overflow and underflow
    BOOST_CHECK(!ParseDouble("-1e10000", nullptr));
    BOOST_CHECK(!ParseDouble("1e10000", nullptr));
}

BOOST_AUTO_TEST_CASE(test_FormatParagraph)
{
    BOOST_CHECK_EQUAL(FormatParagraph("", 79, 0), "");
    BOOST_CHECK_EQUAL(FormatParagraph("test", 79, 0), "test");
    BOOST_CHECK_EQUAL(FormatParagraph(" test", 79, 0), " test");
    BOOST_CHECK_EQUAL(FormatParagraph("test test", 79, 0), "test test");
    BOOST_CHECK_EQUAL(FormatParagraph("test test", 4, 0), "test\ntest");
    BOOST_CHECK_EQUAL(FormatParagraph("testerde test", 4, 0), "testerde\ntest");
    BOOST_CHECK_EQUAL(FormatParagraph("test test", 4, 4), "test\n    test");

    // Make sure we don't indent a fully-new line following a too-long line ending
    BOOST_CHECK_EQUAL(FormatParagraph("test test\nabc", 4, 4), "test\n    test\nabc");

    BOOST_CHECK_EQUAL(FormatParagraph("This_is_a_very_long_test_string_without_any_spaces_so_it_should_just_get_returned_as_is_despite_the_length until it gets here", 79), "This_is_a_very_long_test_string_without_any_spaces_so_it_should_just_get_returned_as_is_despite_the_length\nuntil it gets here");

    // Test wrap length is exact
    BOOST_CHECK_EQUAL(FormatParagraph("a b c d e f g h i j k l m n o p q r s t u v w x y z 1 2 3 4 5 6 7 8 9 a b c de f g h i j k l m n o p", 79), "a b c d e f g h i j k l m n o p q r s t u v w x y z 1 2 3 4 5 6 7 8 9 a b c de\nf g h i j k l m n o p");
    BOOST_CHECK_EQUAL(FormatParagraph("x\na b c d e f g h i j k l m n o p q r s t u v w x y z 1 2 3 4 5 6 7 8 9 a b c de f g h i j k l m n o p", 79), "x\na b c d e f g h i j k l m n o p q r s t u v w x y z 1 2 3 4 5 6 7 8 9 a b c de\nf g h i j k l m n o p");
    // Indent should be included in length of lines
    BOOST_CHECK_EQUAL(FormatParagraph("x\na b c d e f g h i j k l m n o p q r s t u v w x y z 1 2 3 4 5 6 7 8 9 a b c de f g h i j k l m n o p q r s t u v w x y z 0 1 2 3 4 5 6 7 8 9 a b c d e fg h i j k", 79, 4), "x\na b c d e f g h i j k l m n o p q r s t u v w x y z 1 2 3 4 5 6 7 8 9 a b c de\n    f g h i j k l m n o p q r s t u v w x y z 0 1 2 3 4 5 6 7 8 9 a b c d e fg\n    h i j k");

    BOOST_CHECK_EQUAL(FormatParagraph("This is a very long test string. This is a second sentence in the very long test string.", 79), "This is a very long test string. This is a second sentence in the very long\ntest string.");
    BOOST_CHECK_EQUAL(FormatParagraph("This is a very long test string.\nThis is a second sentence in the very long test string. This is a third sentence in the very long test string.", 79), "This is a very long test string.\nThis is a second sentence in the very long test string. This is a third\nsentence in the very long test string.");
    BOOST_CHECK_EQUAL(FormatParagraph("This is a very long test string.\n\nThis is a second sentence in the very long test string. This is a third sentence in the very long test string.", 79), "This is a very long test string.\n\nThis is a second sentence in the very long test string. This is a third\nsentence in the very long test string.");
    BOOST_CHECK_EQUAL(FormatParagraph("Testing that normal newlines do not get indented.\nLike here.", 79), "Testing that normal newlines do not get indented.\nLike here.");
}

BOOST_AUTO_TEST_CASE(test_FormatSubVersion)
{
    std::vector<std::string> comments;
    comments.push_back(std::string("comment1"));
    std::vector<std::string> comments2;
    comments2.push_back(std::string("comment1"));
    comments2.push_back(SanitizeString(std::string("Comment2; .,_?@-; !\"#$%&'()*+/<=>[]\\^`{|}~"), SAFE_CHARS_UA_COMMENT)); // Semicolon is discouraged but not forbidden by BIP-0014
    BOOST_CHECK_EQUAL(FormatSubVersion("Test", 99900, std::vector<std::string>()),std::string("/Test:0.9.99/"));
    BOOST_CHECK_EQUAL(FormatSubVersion("Test", 99900, comments),std::string("/Test:0.9.99(comment1)/"));
    BOOST_CHECK_EQUAL(FormatSubVersion("Test", 99900, comments2),std::string("/Test:0.9.99(comment1; Comment2; .,_?@-; )/"));
}

BOOST_AUTO_TEST_CASE(test_ParseFixedPoint)
{
    int64_t amount = 0;
    BOOST_CHECK(ParseFixedPoint("0", 8, &amount));
    BOOST_CHECK_EQUAL(amount, 0LL);
    BOOST_CHECK(ParseFixedPoint("1", 8, &amount));
    BOOST_CHECK_EQUAL(amount, 100000000LL);
    BOOST_CHECK(ParseFixedPoint("0.0", 8, &amount));
    BOOST_CHECK_EQUAL(amount, 0LL);
    BOOST_CHECK(ParseFixedPoint("-0.1", 8, &amount));
    BOOST_CHECK_EQUAL(amount, -10000000LL);
    BOOST_CHECK(ParseFixedPoint("1.1", 8, &amount));
    BOOST_CHECK_EQUAL(amount, 110000000LL);
    BOOST_CHECK(ParseFixedPoint("1.10000000000000000", 8, &amount));
    BOOST_CHECK_EQUAL(amount, 110000000LL);
    BOOST_CHECK(ParseFixedPoint("1.1e1", 8, &amount));
    BOOST_CHECK_EQUAL(amount, 1100000000LL);
    BOOST_CHECK(ParseFixedPoint("1.1e-1", 8, &amount));
    BOOST_CHECK_EQUAL(amount, 11000000LL);
    BOOST_CHECK(ParseFixedPoint("1000", 8, &amount));
    BOOST_CHECK_EQUAL(amount, 100000000000LL);
    BOOST_CHECK(ParseFixedPoint("-1000", 8, &amount));
    BOOST_CHECK_EQUAL(amount, -100000000000LL);
    BOOST_CHECK(ParseFixedPoint("0.00000001", 8, &amount));
    BOOST_CHECK_EQUAL(amount, 1LL);
    BOOST_CHECK(ParseFixedPoint("0.0000000100000000", 8, &amount));
    BOOST_CHECK_EQUAL(amount, 1LL);
    BOOST_CHECK(ParseFixedPoint("-0.00000001", 8, &amount));
    BOOST_CHECK_EQUAL(amount, -1LL);
    BOOST_CHECK(ParseFixedPoint("1000000000.00000001", 8, &amount));
    BOOST_CHECK_EQUAL(amount, 100000000000000001LL);
    BOOST_CHECK(ParseFixedPoint("9999999999.99999999", 8, &amount));
    BOOST_CHECK_EQUAL(amount, 999999999999999999LL);
    BOOST_CHECK(ParseFixedPoint("-9999999999.99999999", 8, &amount));
    BOOST_CHECK_EQUAL(amount, -999999999999999999LL);

    BOOST_CHECK(!ParseFixedPoint("", 8, &amount));
    BOOST_CHECK(!ParseFixedPoint("-", 8, &amount));
    BOOST_CHECK(!ParseFixedPoint("a-1000", 8, &amount));
    BOOST_CHECK(!ParseFixedPoint("-a1000", 8, &amount));
    BOOST_CHECK(!ParseFixedPoint("-1000a", 8, &amount));
    BOOST_CHECK(!ParseFixedPoint("-01000", 8, &amount));
    BOOST_CHECK(!ParseFixedPoint("00.1", 8, &amount));
    BOOST_CHECK(!ParseFixedPoint(".1", 8, &amount));
    BOOST_CHECK(!ParseFixedPoint("--0.1", 8, &amount));
    BOOST_CHECK(!ParseFixedPoint("0.000000001", 8, &amount));
    BOOST_CHECK(!ParseFixedPoint("-0.000000001", 8, &amount));
    BOOST_CHECK(!ParseFixedPoint("0.00000001000000001", 8, &amount));
    BOOST_CHECK(!ParseFixedPoint("-10000000000.00000000", 8, &amount));
    BOOST_CHECK(!ParseFixedPoint("10000000000.00000000", 8, &amount));
    BOOST_CHECK(!ParseFixedPoint("-10000000000.00000001", 8, &amount));
    BOOST_CHECK(!ParseFixedPoint("10000000000.00000001", 8, &amount));
    BOOST_CHECK(!ParseFixedPoint("-10000000000.00000009", 8, &amount));
    BOOST_CHECK(!ParseFixedPoint("10000000000.00000009", 8, &amount));
    BOOST_CHECK(!ParseFixedPoint("-99999999999.99999999", 8, &amount));
    BOOST_CHECK(!ParseFixedPoint("99999909999.09999999", 8, &amount));
    BOOST_CHECK(!ParseFixedPoint("92233720368.54775807", 8, &amount));
    BOOST_CHECK(!ParseFixedPoint("92233720368.54775808", 8, &amount));
    BOOST_CHECK(!ParseFixedPoint("-92233720368.54775808", 8, &amount));
    BOOST_CHECK(!ParseFixedPoint("-92233720368.54775809", 8, &amount));
    BOOST_CHECK(!ParseFixedPoint("1.1e", 8, &amount));
    BOOST_CHECK(!ParseFixedPoint("1.1e-", 8, &amount));
    BOOST_CHECK(!ParseFixedPoint("1.", 8, &amount));
}

static void TestOtherThread(fs::path dirname, std::string lockname, bool *result)
{
    *result = LockDirectory(dirname, lockname);
}

#ifndef WIN32 // Cannot do this test on WIN32 due to lack of fork()
static constexpr char LockCommand = 'L';
static constexpr char UnlockCommand = 'U';
static constexpr char ExitCommand = 'X';

static void TestOtherProcess(fs::path dirname, std::string lockname, int fd)
{
    char ch;
<<<<<<< HEAD
    while (true) {
        int rv = read(fd, &ch, 1); // Wait for command
=======
    int rv;
    while (true) {
        rv = read(fd, &ch, 1); // Wait for command
>>>>>>> 07428419
        assert(rv == 1);
        switch(ch) {
        case LockCommand:
            ch = LockDirectory(dirname, lockname);
            rv = write(fd, &ch, 1);
            assert(rv == 1);
            break;
        case UnlockCommand:
            ReleaseDirectoryLocks();
            ch = true; // Always succeeds
            rv = write(fd, &ch, 1);
<<<<<<< HEAD
            assert(rv == 1);
=======
>>>>>>> 07428419
            break;
        case ExitCommand:
            close(fd);
            exit(0);
        default:
            assert(0);
        }
    }
}
#endif

BOOST_AUTO_TEST_CASE(test_LockDirectory)
{
<<<<<<< HEAD
    fs::path dirname = SetDataDir("test_LockDirectory") / fs::unique_path();
=======
    fs::path dirname = fs::temp_directory_path() / fs::unique_path();
>>>>>>> 07428419
    const std::string lockname = ".lock";
#ifndef WIN32
    // Revert SIGCHLD to default, otherwise boost.test will catch and fail on
    // it: there is BOOST_TEST_IGNORE_SIGCHLD but that only works when defined
    // at build-time of the boost library
    void (*old_handler)(int) = signal(SIGCHLD, SIG_DFL);

    // Fork another process for testing before creating the lock, so that we
    // won't fork while holding the lock (which might be undefined, and is not
    // relevant as test case as that is avoided with -daemonize).
    int fd[2];
    BOOST_CHECK_EQUAL(socketpair(AF_UNIX, SOCK_STREAM, 0, fd), 0);
    pid_t pid = fork();
    if (!pid) {
        BOOST_CHECK_EQUAL(close(fd[1]), 0); // Child: close parent end
        TestOtherProcess(dirname, lockname, fd[0]);
    }
    BOOST_CHECK_EQUAL(close(fd[0]), 0); // Parent: close child end
#endif
    // Lock on non-existent directory should fail
    BOOST_CHECK_EQUAL(LockDirectory(dirname, lockname), false);

    fs::create_directories(dirname);

    // Probing lock on new directory should succeed
    BOOST_CHECK_EQUAL(LockDirectory(dirname, lockname, true), true);

    // Persistent lock on new directory should succeed
    BOOST_CHECK_EQUAL(LockDirectory(dirname, lockname), true);

    // Another lock on the directory from the same thread should succeed
    BOOST_CHECK_EQUAL(LockDirectory(dirname, lockname), true);

    // Another lock on the directory from a different thread within the same process should succeed
    bool threadresult;
    std::thread thr(TestOtherThread, dirname, lockname, &threadresult);
    thr.join();
    BOOST_CHECK_EQUAL(threadresult, true);
#ifndef WIN32
<<<<<<< HEAD
    // Try to acquire lock in child process while we're holding it, this should fail.
=======
    // Try to aquire lock in child process while we're holding it, this should fail.
>>>>>>> 07428419
    char ch;
    BOOST_CHECK_EQUAL(write(fd[1], &LockCommand, 1), 1);
    BOOST_CHECK_EQUAL(read(fd[1], &ch, 1), 1);
    BOOST_CHECK_EQUAL((bool)ch, false);

    // Give up our lock
    ReleaseDirectoryLocks();
    // Probing lock from our side now should succeed, but not hold on to the lock.
    BOOST_CHECK_EQUAL(LockDirectory(dirname, lockname, true), true);

<<<<<<< HEAD
    // Try to acquire the lock in the child process, this should be successful.
=======
    // Try to acquire the lock in the child process, this should be succesful.
>>>>>>> 07428419
    BOOST_CHECK_EQUAL(write(fd[1], &LockCommand, 1), 1);
    BOOST_CHECK_EQUAL(read(fd[1], &ch, 1), 1);
    BOOST_CHECK_EQUAL((bool)ch, true);

    // When we try to probe the lock now, it should fail.
    BOOST_CHECK_EQUAL(LockDirectory(dirname, lockname, true), false);

    // Unlock the lock in the child process
    BOOST_CHECK_EQUAL(write(fd[1], &UnlockCommand, 1), 1);
    BOOST_CHECK_EQUAL(read(fd[1], &ch, 1), 1);
    BOOST_CHECK_EQUAL((bool)ch, true);

    // When we try to probe the lock now, it should succeed.
    BOOST_CHECK_EQUAL(LockDirectory(dirname, lockname, true), true);

    // Re-lock the lock in the child process, then wait for it to exit, check
    // successful return. After that, we check that exiting the process
    // has released the lock as we would expect by probing it.
    int processstatus;
    BOOST_CHECK_EQUAL(write(fd[1], &LockCommand, 1), 1);
    BOOST_CHECK_EQUAL(write(fd[1], &ExitCommand, 1), 1);
    BOOST_CHECK_EQUAL(waitpid(pid, &processstatus, 0), pid);
    BOOST_CHECK_EQUAL(processstatus, 0);
    BOOST_CHECK_EQUAL(LockDirectory(dirname, lockname, true), true);

    // Restore SIGCHLD
    signal(SIGCHLD, old_handler);
    BOOST_CHECK_EQUAL(close(fd[1]), 0); // Close our side of the socketpair
#endif
    // Clean up
    ReleaseDirectoryLocks();
    fs::remove_all(dirname);
}

<<<<<<< HEAD
BOOST_AUTO_TEST_CASE(test_DirIsWritable)
{
    // Should be able to write to the data dir.
    fs::path tmpdirname = SetDataDir("test_DirIsWritable");
    BOOST_CHECK_EQUAL(DirIsWritable(tmpdirname), true);

    // Should not be able to write to a non-existent dir.
    tmpdirname = tmpdirname / fs::unique_path();
    BOOST_CHECK_EQUAL(DirIsWritable(tmpdirname), false);

    fs::create_directory(tmpdirname);
    // Should be able to write to it now.
    BOOST_CHECK_EQUAL(DirIsWritable(tmpdirname), true);
    fs::remove(tmpdirname);
=======
BOOST_AUTO_TEST_CASE(test_to_string_with_vector) {
    const std::vector<std::uint32_t> vec{1, 1, 2, 3, 5};
    const std::string str = util::to_string(vec);
    BOOST_CHECK_EQUAL("[1, 1, 2, 3, 5]", str);
}

BOOST_AUTO_TEST_CASE(test_to_string_with_set) {
    std::set<std::uint32_t> set;
    set.emplace(3);
    set.emplace(1);
    set.emplace(7);
    set.emplace(1);
    const std::string str = util::to_string(set);
    BOOST_CHECK_EQUAL("[1, 3, 7]", str);
}

BOOST_AUTO_TEST_CASE(test_to_string_with_vector_of_uint256) {
    const uint256 u1 = uint256S("87428fc522803d31065e7bce3cf03fe475096631e5e07bbd7a0fde60c4cf25c7");
    const uint256 u2 = uint256S("0263829989b6fd954f72baaf2fc64bc2e2f01d692d4de72986ea808f6e99813f");
    const std::vector<uint256> vec{u1, u2};
    const std::string str = util::to_string(vec);
    BOOST_CHECK_EQUAL("[87428fc522803d31065e7bce3cf03fe475096631e5e07bbd7a0fde60c4cf25c7, 0263829989b6fd954f72baaf2fc64bc2e2f01d692d4de72986ea808f6e99813f]", str);
}

BOOST_AUTO_TEST_CASE(test_to_string_with_vector_of_strings) {
    const std::string s1("abc");
    const std::string s2("xyz");
    const std::vector<std::string> vec{s1, s2};
    const std::string str = util::to_string(vec);
    BOOST_CHECK_EQUAL("[abc, xyz]", str);
}

BOOST_AUTO_TEST_CASE(test_to_string_with_empty_vector) {
    const std::vector<std::uint32_t> vec;
    const std::string str = util::to_string(vec);
    BOOST_CHECK_EQUAL("[]", str);
}

BOOST_AUTO_TEST_CASE(test_to_string_with_empty_set) {
    const std::set<std::uint32_t> set;
    const std::string str = util::to_string(set);
    BOOST_CHECK_EQUAL("[]", str);
}

BOOST_AUTO_TEST_CASE(test_to_string_with_one_element_vector) {
    const std::vector<std::uint32_t> vec{13};
    const std::string str = util::to_string(vec);
    BOOST_CHECK_EQUAL("[13]", str);
}

struct SomeStruct {
  std::string value;

  std::string ToString() const {
    return value;
  }

  friend bool operator <(const SomeStruct &s1, const SomeStruct &s2) {
    return s1.value < s2.value;
  }
};

BOOST_AUTO_TEST_CASE(test_to_string_with_container_of_things_that_have_a_ToString_member_function) {
    const std::vector<SomeStruct> vec{{"hello"}, {"world"}};
    const std::string str(util::to_string(vec));
    BOOST_CHECK_EQUAL("[hello, world]", str);
}

BOOST_AUTO_TEST_CASE(test_to_string_with_maps_and_nested_containers) {
    std::map<std::uint16_t, std::vector<std::set<SomeStruct>>> map;
    std::set<SomeStruct> set1;
    set1.emplace(SomeStruct{"foo"});
    set1.emplace(SomeStruct{"bar"});
    std::set<SomeStruct> set2;
    set2.emplace(SomeStruct{"qux"});
    set2.emplace(SomeStruct{"quux"});
    std::vector<std::set<SomeStruct>> vec{set1, set2};
    map[19] = vec;
    map[23] = vec;

    const std::string str(util::to_string(map));
    BOOST_CHECK_EQUAL("[(19, [[bar, foo], [quux, qux]]), (23, [[bar, foo], [quux, qux]])]", str);
}

BOOST_AUTO_TEST_CASE(test_to_string_with_vector_of_pointers) {
    const int a = 3;
    const int b = 7;
    std::vector<const int *> vec;
    vec.emplace_back(&a);
    vec.emplace_back(&b);

    const std::string str(util::to_string(vec));
    BOOST_CHECK_EQUAL("[3, 7]", str);
}

BOOST_AUTO_TEST_CASE(test_to_string_with_vector_of_pointers_to_things_that_have_a_ToString_member_function) {
    const SomeStruct a{"foo"};
    const SomeStruct b{"bar"};
    std::vector<const SomeStruct *> vec;
    vec.emplace_back(&a);
    vec.emplace_back(&b);

    const std::string str(util::to_string(vec));
    BOOST_CHECK_EQUAL("[foo, bar]", str);
}

BOOST_AUTO_TEST_CASE(test_to_string_with_vector_of_unique_pointers) {
    std::vector<std::unique_ptr<const int>> vec;
    vec.emplace_back(new int(3));
    vec.emplace_back(new int(7));

    const std::string str(util::to_string(vec));
    BOOST_CHECK_EQUAL("[3, 7]", str);
}

BOOST_AUTO_TEST_CASE(test_to_string_with_vector_of_unique_pointers_to_things_that_have_a_ToString_member_function) {
    std::vector<std::unique_ptr<const SomeStruct>> vec;
    vec.emplace_back(new SomeStruct{"foo"});
    vec.emplace_back(new SomeStruct{"bar"});

    const std::string str(util::to_string(vec));
    BOOST_CHECK_EQUAL("[foo, bar]", str);
}

BOOST_AUTO_TEST_CASE(test_to_string_with_vector_of_shared_pointers) {
    std::vector<std::shared_ptr<const int>> vec;
    vec.emplace_back(new int(3));
    vec.emplace_back(new int(7));

    const std::string str(util::to_string(vec));
    BOOST_CHECK_EQUAL("[3, 7]", str);
}

BOOST_AUTO_TEST_CASE(test_to_string_with_vector_of_shared_pointers_to_things_that_have_a_ToString_member_function) {
    std::vector<std::shared_ptr<const SomeStruct>> vec;
    vec.emplace_back(new SomeStruct{"foo"});
    vec.emplace_back(new SomeStruct{"bar"});

    const std::string str(util::to_string(vec));
    BOOST_CHECK_EQUAL("[foo, bar]", str);
>>>>>>> 07428419
}

BOOST_AUTO_TEST_SUITE_END()<|MERGE_RESOLUTION|>--- conflicted
+++ resolved
@@ -1,8 +1,4 @@
-<<<<<<< HEAD
 // Copyright (c) 2011-2018 The Bitcoin Core developers
-=======
-// Copyright (c) 2011-2017 The Bitcoin Core developers
->>>>>>> 07428419
 // Distributed under the MIT software license, see the accompanying
 // file COPYING or http://www.opensource.org/licenses/mit-license.php.
 
@@ -221,11 +217,7 @@
     testArgs.ParseParameters(1, (char**)argv_test, error);
     BOOST_CHECK(testArgs.GetOverrideArgs().empty() && testArgs.GetConfigArgs().empty());
 
-<<<<<<< HEAD
     testArgs.ParseParameters(7, (char**)argv_test, error);
-=======
-    testArgs.ParseParameters(7, (char**)argv_test);
->>>>>>> 07428419
     // expectation: -ignored is ignored (program name argument),
     // -a, -b and -ccc end up in map, -d ignored because it is after
     // a non-option argument (non-GNU option parsing)
@@ -494,7 +486,7 @@
     test_args.SetNetworkOnlyArg("-ccc");
     test_args.SetNetworkOnlyArg("-h");
 
-    test_args.SelectConfigNetwork(CBaseChainParams::MAIN);
+    test_args.SelectConfigNetwork(CBaseChainParams::TESTNET);
     BOOST_CHECK(test_args.GetArg("-d", "xxx") == "e");
     BOOST_CHECK(test_args.GetArgs("-ccc").size() == 2);
     BOOST_CHECK(test_args.GetArg("-h", "xxx") == "0");
@@ -565,9 +557,6 @@
     // regtest in testnet section is ignored
     const char* testnetconf = "testnet=1\nregtest=0\n[test]\nregtest=1";
     std::string error;
-
-    test_args.ParseParameters(0, (char**)argv_testnet, error);
-    BOOST_CHECK_EQUAL(test_args.GetChainName(), "main");
 
     test_args.ParseParameters(2, (char**)argv_testnet, error);
     BOOST_CHECK_EQUAL(test_args.GetChainName(), "test");
@@ -1084,6 +1073,152 @@
     BOOST_CHECK(!ParseFixedPoint("1.", 8, &amount));
 }
 
+BOOST_AUTO_TEST_CASE(test_to_string_with_vector) {
+    const std::vector<std::uint32_t> vec{1, 1, 2, 3, 5};
+    const std::string str = util::to_string(vec);
+    BOOST_CHECK_EQUAL("[1, 1, 2, 3, 5]", str);
+}
+
+BOOST_AUTO_TEST_CASE(test_to_string_with_set) {
+    std::set<std::uint32_t> set;
+    set.emplace(3);
+    set.emplace(1);
+    set.emplace(7);
+    set.emplace(1);
+    const std::string str = util::to_string(set);
+    BOOST_CHECK_EQUAL("[1, 3, 7]", str);
+}
+
+BOOST_AUTO_TEST_CASE(test_to_string_with_vector_of_uint256) {
+    const uint256 u1 = uint256S("87428fc522803d31065e7bce3cf03fe475096631e5e07bbd7a0fde60c4cf25c7");
+    const uint256 u2 = uint256S("0263829989b6fd954f72baaf2fc64bc2e2f01d692d4de72986ea808f6e99813f");
+    const std::vector<uint256> vec{u1, u2};
+    const std::string str = util::to_string(vec);
+    BOOST_CHECK_EQUAL("[87428fc522803d31065e7bce3cf03fe475096631e5e07bbd7a0fde60c4cf25c7, 0263829989b6fd954f72baaf2fc64bc2e2f01d692d4de72986ea808f6e99813f]", str);
+}
+
+BOOST_AUTO_TEST_CASE(test_to_string_with_vector_of_strings) {
+    const std::string s1("abc");
+    const std::string s2("xyz");
+    const std::vector<std::string> vec{s1, s2};
+    const std::string str = util::to_string(vec);
+    BOOST_CHECK_EQUAL("[abc, xyz]", str);
+}
+
+BOOST_AUTO_TEST_CASE(test_to_string_with_empty_vector) {
+    const std::vector<std::uint32_t> vec;
+    const std::string str = util::to_string(vec);
+    BOOST_CHECK_EQUAL("[]", str);
+}
+
+BOOST_AUTO_TEST_CASE(test_to_string_with_empty_set) {
+    const std::set<std::uint32_t> set;
+    const std::string str = util::to_string(set);
+    BOOST_CHECK_EQUAL("[]", str);
+}
+
+BOOST_AUTO_TEST_CASE(test_to_string_with_one_element_vector) {
+    const std::vector<std::uint32_t> vec{13};
+    const std::string str = util::to_string(vec);
+    BOOST_CHECK_EQUAL("[13]", str);
+}
+
+struct SomeStruct {
+  std::string value;
+
+  std::string ToString() const {
+    return value;
+  }
+
+  friend bool operator <(const SomeStruct &s1, const SomeStruct &s2) {
+    return s1.value < s2.value;
+  }
+};
+
+BOOST_AUTO_TEST_CASE(test_to_string_with_container_of_things_that_have_a_ToString_member_function) {
+    const std::vector<SomeStruct> vec{{"hello"}, {"world"}};
+    const std::string str(util::to_string(vec));
+    BOOST_CHECK_EQUAL("[hello, world]", str);
+}
+
+BOOST_AUTO_TEST_CASE(test_to_string_with_maps_and_nested_containers) {
+    std::map<std::uint16_t, std::vector<std::set<SomeStruct>>> map;
+    std::set<SomeStruct> set1;
+    set1.emplace(SomeStruct{"foo"});
+    set1.emplace(SomeStruct{"bar"});
+    std::set<SomeStruct> set2;
+    set2.emplace(SomeStruct{"qux"});
+    set2.emplace(SomeStruct{"quux"});
+    std::vector<std::set<SomeStruct>> vec{set1, set2};
+    map[19] = vec;
+    map[23] = vec;
+
+    const std::string str(util::to_string(map));
+    BOOST_CHECK_EQUAL("[(19, [[bar, foo], [quux, qux]]), (23, [[bar, foo], [quux, qux]])]", str);
+}
+
+BOOST_AUTO_TEST_CASE(test_to_string_with_vector_of_pointers) {
+    const int a = 3;
+    const int b = 7;
+    std::vector<const int *> vec;
+    vec.emplace_back(&a);
+    vec.emplace_back(&b);
+
+    const std::string str(util::to_string(vec));
+    BOOST_CHECK_EQUAL("[3, 7]", str);
+}
+
+BOOST_AUTO_TEST_CASE(test_to_string_with_vector_of_pointers_to_things_that_have_a_ToString_member_function) {
+    const SomeStruct a{"foo"};
+    const SomeStruct b{"bar"};
+    std::vector<const SomeStruct *> vec;
+    vec.emplace_back(&a);
+    vec.emplace_back(&b);
+
+    const std::string str(util::to_string(vec));
+    BOOST_CHECK_EQUAL("[foo, bar]", str);
+}
+
+BOOST_AUTO_TEST_CASE(test_to_string_with_vector_of_unique_pointers) {
+    std::vector<std::unique_ptr<const int>> vec;
+    vec.emplace_back(new int(3));
+    vec.emplace_back(new int(7));
+
+    const std::string str(util::to_string(vec));
+    BOOST_CHECK_EQUAL("[3, 7]", str);
+}
+
+BOOST_AUTO_TEST_CASE(test_to_string_with_vector_of_unique_pointers_to_things_that_have_a_ToString_member_function) {
+    std::vector<std::unique_ptr<const SomeStruct>> vec;
+    vec.emplace_back(new SomeStruct{"foo"});
+    vec.emplace_back(new SomeStruct{"bar"});
+
+    const std::string str(util::to_string(vec));
+    BOOST_CHECK_EQUAL("[foo, bar]", str);
+}
+
+BOOST_AUTO_TEST_CASE(test_to_string_with_vector_of_shared_pointers) {
+    std::vector<std::shared_ptr<const int>> vec;
+    vec.emplace_back(new int(3));
+    vec.emplace_back(new int(7));
+
+    const std::string str(util::to_string(vec));
+    BOOST_CHECK_EQUAL("[3, 7]", str);
+}
+
+BOOST_AUTO_TEST_CASE(test_to_string_with_vector_of_shared_pointers_to_things_that_have_a_ToString_member_function) {
+    std::vector<std::shared_ptr<const SomeStruct>> vec;
+    vec.emplace_back(new SomeStruct{"foo"});
+    vec.emplace_back(new SomeStruct{"bar"});
+
+    const std::string str(util::to_string(vec));
+    BOOST_CHECK_EQUAL("[foo, bar]", str);
+}
+
+BOOST_AUTO_TEST_SUITE_END()
+
+BOOST_FIXTURE_TEST_SUITE(util_tests_datadir, BasicTestingSetup)
+
 static void TestOtherThread(fs::path dirname, std::string lockname, bool *result)
 {
     *result = LockDirectory(dirname, lockname);
@@ -1097,35 +1232,26 @@
 static void TestOtherProcess(fs::path dirname, std::string lockname, int fd)
 {
     char ch;
-<<<<<<< HEAD
     while (true) {
         int rv = read(fd, &ch, 1); // Wait for command
-=======
-    int rv;
-    while (true) {
-        rv = read(fd, &ch, 1); // Wait for command
->>>>>>> 07428419
         assert(rv == 1);
         switch(ch) {
-        case LockCommand:
-            ch = LockDirectory(dirname, lockname);
-            rv = write(fd, &ch, 1);
-            assert(rv == 1);
-            break;
-        case UnlockCommand:
-            ReleaseDirectoryLocks();
-            ch = true; // Always succeeds
-            rv = write(fd, &ch, 1);
-<<<<<<< HEAD
-            assert(rv == 1);
-=======
->>>>>>> 07428419
-            break;
-        case ExitCommand:
-            close(fd);
-            exit(0);
-        default:
-            assert(0);
+            case LockCommand:
+                ch = LockDirectory(dirname, lockname);
+                rv = write(fd, &ch, 1);
+                assert(rv == 1);
+                break;
+            case UnlockCommand:
+                ReleaseDirectoryLocks();
+                ch = true; // Always succeeds
+                rv = write(fd, &ch, 1);
+                assert(rv == 1);
+                break;
+            case ExitCommand:
+                close(fd);
+                exit(0);
+            default:
+                assert(0);
         }
     }
 }
@@ -1133,11 +1259,7 @@
 
 BOOST_AUTO_TEST_CASE(test_LockDirectory)
 {
-<<<<<<< HEAD
     fs::path dirname = SetDataDir("test_LockDirectory") / fs::unique_path();
-=======
-    fs::path dirname = fs::temp_directory_path() / fs::unique_path();
->>>>>>> 07428419
     const std::string lockname = ".lock";
 #ifndef WIN32
     // Revert SIGCHLD to default, otherwise boost.test will catch and fail on
@@ -1177,11 +1299,7 @@
     thr.join();
     BOOST_CHECK_EQUAL(threadresult, true);
 #ifndef WIN32
-<<<<<<< HEAD
     // Try to acquire lock in child process while we're holding it, this should fail.
-=======
-    // Try to aquire lock in child process while we're holding it, this should fail.
->>>>>>> 07428419
     char ch;
     BOOST_CHECK_EQUAL(write(fd[1], &LockCommand, 1), 1);
     BOOST_CHECK_EQUAL(read(fd[1], &ch, 1), 1);
@@ -1192,11 +1310,7 @@
     // Probing lock from our side now should succeed, but not hold on to the lock.
     BOOST_CHECK_EQUAL(LockDirectory(dirname, lockname, true), true);
 
-<<<<<<< HEAD
     // Try to acquire the lock in the child process, this should be successful.
-=======
-    // Try to acquire the lock in the child process, this should be succesful.
->>>>>>> 07428419
     BOOST_CHECK_EQUAL(write(fd[1], &LockCommand, 1), 1);
     BOOST_CHECK_EQUAL(read(fd[1], &ch, 1), 1);
     BOOST_CHECK_EQUAL((bool)ch, true);
@@ -1231,9 +1345,7 @@
     fs::remove_all(dirname);
 }
 
-<<<<<<< HEAD
-BOOST_AUTO_TEST_CASE(test_DirIsWritable)
-{
+BOOST_AUTO_TEST_CASE(test_DirIsWritable) {
     // Should be able to write to the data dir.
     fs::path tmpdirname = SetDataDir("test_DirIsWritable");
     BOOST_CHECK_EQUAL(DirIsWritable(tmpdirname), true);
@@ -1246,148 +1358,6 @@
     // Should be able to write to it now.
     BOOST_CHECK_EQUAL(DirIsWritable(tmpdirname), true);
     fs::remove(tmpdirname);
-=======
-BOOST_AUTO_TEST_CASE(test_to_string_with_vector) {
-    const std::vector<std::uint32_t> vec{1, 1, 2, 3, 5};
-    const std::string str = util::to_string(vec);
-    BOOST_CHECK_EQUAL("[1, 1, 2, 3, 5]", str);
-}
-
-BOOST_AUTO_TEST_CASE(test_to_string_with_set) {
-    std::set<std::uint32_t> set;
-    set.emplace(3);
-    set.emplace(1);
-    set.emplace(7);
-    set.emplace(1);
-    const std::string str = util::to_string(set);
-    BOOST_CHECK_EQUAL("[1, 3, 7]", str);
-}
-
-BOOST_AUTO_TEST_CASE(test_to_string_with_vector_of_uint256) {
-    const uint256 u1 = uint256S("87428fc522803d31065e7bce3cf03fe475096631e5e07bbd7a0fde60c4cf25c7");
-    const uint256 u2 = uint256S("0263829989b6fd954f72baaf2fc64bc2e2f01d692d4de72986ea808f6e99813f");
-    const std::vector<uint256> vec{u1, u2};
-    const std::string str = util::to_string(vec);
-    BOOST_CHECK_EQUAL("[87428fc522803d31065e7bce3cf03fe475096631e5e07bbd7a0fde60c4cf25c7, 0263829989b6fd954f72baaf2fc64bc2e2f01d692d4de72986ea808f6e99813f]", str);
-}
-
-BOOST_AUTO_TEST_CASE(test_to_string_with_vector_of_strings) {
-    const std::string s1("abc");
-    const std::string s2("xyz");
-    const std::vector<std::string> vec{s1, s2};
-    const std::string str = util::to_string(vec);
-    BOOST_CHECK_EQUAL("[abc, xyz]", str);
-}
-
-BOOST_AUTO_TEST_CASE(test_to_string_with_empty_vector) {
-    const std::vector<std::uint32_t> vec;
-    const std::string str = util::to_string(vec);
-    BOOST_CHECK_EQUAL("[]", str);
-}
-
-BOOST_AUTO_TEST_CASE(test_to_string_with_empty_set) {
-    const std::set<std::uint32_t> set;
-    const std::string str = util::to_string(set);
-    BOOST_CHECK_EQUAL("[]", str);
-}
-
-BOOST_AUTO_TEST_CASE(test_to_string_with_one_element_vector) {
-    const std::vector<std::uint32_t> vec{13};
-    const std::string str = util::to_string(vec);
-    BOOST_CHECK_EQUAL("[13]", str);
-}
-
-struct SomeStruct {
-  std::string value;
-
-  std::string ToString() const {
-    return value;
-  }
-
-  friend bool operator <(const SomeStruct &s1, const SomeStruct &s2) {
-    return s1.value < s2.value;
-  }
-};
-
-BOOST_AUTO_TEST_CASE(test_to_string_with_container_of_things_that_have_a_ToString_member_function) {
-    const std::vector<SomeStruct> vec{{"hello"}, {"world"}};
-    const std::string str(util::to_string(vec));
-    BOOST_CHECK_EQUAL("[hello, world]", str);
-}
-
-BOOST_AUTO_TEST_CASE(test_to_string_with_maps_and_nested_containers) {
-    std::map<std::uint16_t, std::vector<std::set<SomeStruct>>> map;
-    std::set<SomeStruct> set1;
-    set1.emplace(SomeStruct{"foo"});
-    set1.emplace(SomeStruct{"bar"});
-    std::set<SomeStruct> set2;
-    set2.emplace(SomeStruct{"qux"});
-    set2.emplace(SomeStruct{"quux"});
-    std::vector<std::set<SomeStruct>> vec{set1, set2};
-    map[19] = vec;
-    map[23] = vec;
-
-    const std::string str(util::to_string(map));
-    BOOST_CHECK_EQUAL("[(19, [[bar, foo], [quux, qux]]), (23, [[bar, foo], [quux, qux]])]", str);
-}
-
-BOOST_AUTO_TEST_CASE(test_to_string_with_vector_of_pointers) {
-    const int a = 3;
-    const int b = 7;
-    std::vector<const int *> vec;
-    vec.emplace_back(&a);
-    vec.emplace_back(&b);
-
-    const std::string str(util::to_string(vec));
-    BOOST_CHECK_EQUAL("[3, 7]", str);
-}
-
-BOOST_AUTO_TEST_CASE(test_to_string_with_vector_of_pointers_to_things_that_have_a_ToString_member_function) {
-    const SomeStruct a{"foo"};
-    const SomeStruct b{"bar"};
-    std::vector<const SomeStruct *> vec;
-    vec.emplace_back(&a);
-    vec.emplace_back(&b);
-
-    const std::string str(util::to_string(vec));
-    BOOST_CHECK_EQUAL("[foo, bar]", str);
-}
-
-BOOST_AUTO_TEST_CASE(test_to_string_with_vector_of_unique_pointers) {
-    std::vector<std::unique_ptr<const int>> vec;
-    vec.emplace_back(new int(3));
-    vec.emplace_back(new int(7));
-
-    const std::string str(util::to_string(vec));
-    BOOST_CHECK_EQUAL("[3, 7]", str);
-}
-
-BOOST_AUTO_TEST_CASE(test_to_string_with_vector_of_unique_pointers_to_things_that_have_a_ToString_member_function) {
-    std::vector<std::unique_ptr<const SomeStruct>> vec;
-    vec.emplace_back(new SomeStruct{"foo"});
-    vec.emplace_back(new SomeStruct{"bar"});
-
-    const std::string str(util::to_string(vec));
-    BOOST_CHECK_EQUAL("[foo, bar]", str);
-}
-
-BOOST_AUTO_TEST_CASE(test_to_string_with_vector_of_shared_pointers) {
-    std::vector<std::shared_ptr<const int>> vec;
-    vec.emplace_back(new int(3));
-    vec.emplace_back(new int(7));
-
-    const std::string str(util::to_string(vec));
-    BOOST_CHECK_EQUAL("[3, 7]", str);
-}
-
-BOOST_AUTO_TEST_CASE(test_to_string_with_vector_of_shared_pointers_to_things_that_have_a_ToString_member_function) {
-    std::vector<std::shared_ptr<const SomeStruct>> vec;
-    vec.emplace_back(new SomeStruct{"foo"});
-    vec.emplace_back(new SomeStruct{"bar"});
-
-    const std::string str(util::to_string(vec));
-    BOOST_CHECK_EQUAL("[foo, bar]", str);
->>>>>>> 07428419
 }
 
 BOOST_AUTO_TEST_SUITE_END()