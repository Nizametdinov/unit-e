--- conflicted
+++ resolved
@@ -57,13 +57,8 @@
           return argsman;
         }()),
         settings(Settings::New(args_manager.get(), behavior.get())),
-<<<<<<< HEAD
         wallet(new CWallet("mock", WalletDatabase::CreateMock(), [&] {
-          esperanza::WalletExtensionDeps deps(settings.get());
-=======
-        wallet([&] {
           esperanza::WalletExtensionDeps deps(settings.get(), &stake_validator);
->>>>>>> 0a01bc10
           return deps;
         }())),
         multi_wallet_mock([&] {
