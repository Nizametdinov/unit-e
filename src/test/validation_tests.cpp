// Copyright (c) 2018-2019 The Unit-e developers
// Distributed under the MIT software license, see the accompanying
// file COPYING or http://www.opensource.org/licenses/mit-license.php.

#include <consensus/ltor.h>
#include <consensus/merkle.h>
#include <consensus/validation.h>
#include <keystore.h>
#include <script/interpreter.h>
#include <test/test_unite.h>
#include <validation.h>
#include <boost/test/unit_test.hpp>

namespace {
void SortTxs(CBlock &block, bool reverse = false) {
  ltor::SortTransactions(block.vtx);
  if (reverse) {
    std::reverse(block.vtx.begin() + 1, block.vtx.end());
  }
}
}  // namespace

BOOST_FIXTURE_TEST_SUITE(validation_tests, TestingSetup)

CMutableTransaction CreateTx() {

  CMutableTransaction mut_tx;

  CBasicKeyStore keystore;
  CKey k;
  InsecureNewKey(k, true);
  keystore.AddKey(k);

  mut_tx.vin.emplace_back(GetRandHash(), 0);
  mut_tx.vin.emplace_back(GetRandHash(), 0);
  mut_tx.vin.emplace_back(GetRandHash(), 0);
  mut_tx.vin.emplace_back(GetRandHash(), 0);

  CTxOut out(100 * UNIT, CScript::CreateP2PKHScript(std::vector<unsigned char>(20)));
  mut_tx.vout.push_back(out);
  mut_tx.vout.push_back(out);
  mut_tx.vout.push_back(out);
  mut_tx.vout.push_back(out);

  // Sign
  std::vector<unsigned char> vchSig(20);
  uint256 hash = SignatureHash(CScript(), mut_tx, 0,
                               SIGHASH_ALL, 0, SigVersion::BASE);

  BOOST_CHECK(k.Sign(hash, vchSig));
  vchSig.push_back((unsigned char)SIGHASH_ALL);

  mut_tx.vin[0].scriptSig = CScript() << ToByteVector(vchSig)
                                      << ToByteVector(k.GetPubKey());

  return mut_tx;
}

CMutableTransaction CreateCoinbase() {
  CMutableTransaction coinbase_tx;
  coinbase_tx.SetType(TxType::COINBASE);
  coinbase_tx.vin.resize(1);
  coinbase_tx.vin[0].prevout.SetNull();
  coinbase_tx.vout.resize(1);
  coinbase_tx.vout[0].scriptPubKey = CScript();
  coinbase_tx.vout[0].nValue = 0;
  coinbase_tx.vin[0].scriptSig = CScript() << CScriptNum::serialize(0) << ToByteVector(GetRandHash());
  return coinbase_tx;
}

BOOST_AUTO_TEST_CASE(checkblock_empty) {

  CBlock block;
  assert(block.vtx.empty());

  CValidationState state;
  CheckBlock(block, state, Params().GetConsensus(), false, false);

  BOOST_CHECK_EQUAL(state.GetRejectReason(), "bad-blk-length");
}

BOOST_AUTO_TEST_CASE(checkblock_too_many_transactions) {

  auto tx_weight = GetTransactionWeight(CTransaction(CreateTx()));

  CBlock block;
  for (int i = 0; i <= (MAX_BLOCK_WEIGHT / tx_weight * WITNESS_SCALE_FACTOR) + 1; ++i) {
    block.vtx.push_back(MakeTransactionRef(CreateTx()));
  }

  CValidationState state;
  CheckBlock(block, state, Params().GetConsensus(), false, false);

  BOOST_CHECK_EQUAL(state.GetRejectReason(), "bad-blk-length");
}

BOOST_AUTO_TEST_CASE(checkblock_coinbase_missing) {

  CBlock block;
  block.vtx.push_back(MakeTransactionRef(CTransaction(CreateTx())));

  CValidationState state;
  CheckBlock(block, state, Params().GetConsensus(), false, false);

  BOOST_CHECK_EQUAL(state.GetRejectReason(), "bad-cb-missing");
}

BOOST_AUTO_TEST_CASE(checkblock_duplicate_coinbase) {

  CBlock block;
  block.vtx.push_back(MakeTransactionRef(CreateCoinbase()));
  block.vtx.push_back(MakeTransactionRef(CTransaction(CreateTx())));
  block.vtx.push_back(MakeTransactionRef(CreateCoinbase()));

  CValidationState state;
  CheckBlock(block, state, Params().GetConsensus(), false, false);

  BOOST_CHECK_EQUAL(state.GetRejectReason(), "bad-cb-multiple");
}

BOOST_AUTO_TEST_CASE(checkblock_too_many_sigs) {

  CBlock block;
  block.vtx.push_back(MakeTransactionRef(CreateCoinbase()));

  auto tx = CreateTx();
  auto many_checsigs = CScript();
  for (int i = 0; i < (MAX_BLOCK_SIGOPS_COST / WITNESS_SCALE_FACTOR) + 1; ++i) {
    many_checsigs = many_checsigs << OP_CHECKSIG;
  }

  tx.vout[0].scriptPubKey = many_checsigs;
  block.vtx.push_back(MakeTransactionRef(CTransaction(tx)));

  CValidationState state;
  CheckBlock(block, state, Params().GetConsensus(), false, false);

  BOOST_CHECK_EQUAL(state.GetRejectReason(), "bad-blk-sigops");
}

BOOST_AUTO_TEST_CASE(checkblock_merkle_root) {
  CBlock block;
  block.vtx.push_back(MakeTransactionRef(CreateCoinbase()));

  block.hashMerkleRoot = GetRandHash();

  CValidationState state;
  CheckBlock(block, state, Params().GetConsensus(), false, true);

  BOOST_CHECK_EQUAL(state.GetRejectReason(), "bad-txnmrklroot");
}

BOOST_AUTO_TEST_CASE(checkblock_merkle_root_mutated) {

  CBlock block;
  block.vtx.push_back(MakeTransactionRef(CreateCoinbase()));
  auto tx = CTransaction(CreateTx());
  block.vtx.push_back(MakeTransactionRef(CreateTx()));
  block.vtx.push_back(MakeTransactionRef(tx));
  block.vtx.push_back(MakeTransactionRef(tx));

  bool ignored;
  block.hashMerkleRoot = BlockMerkleRoot(block, &ignored);

  CValidationState state;
  CheckBlock(block, state, Params().GetConsensus(), false, true);

  BOOST_CHECK_EQUAL(state.GetRejectReason(), "bad-txns-duplicate");
}

BOOST_AUTO_TEST_CASE(checkblock_duplicates_tx) {

  CBlockIndex prev;
  CBlock block;
  block.vtx.push_back(MakeTransactionRef(CreateCoinbase()));

  auto tx = CreateTx();
  block.vtx.push_back(MakeTransactionRef(tx));
  block.vtx.push_back(MakeTransactionRef(tx));

  CValidationState state;
  CheckBlock(block, state, Params().GetConsensus(), false, false);

  BOOST_CHECK_EQUAL(state.GetRejectReason(), "bad-txns-duplicate");
}

BOOST_AUTO_TEST_CASE(checkblock_tx_order) {

  CBlockIndex prev;
  CBlock block;
  block.vtx.push_back(MakeTransactionRef(CreateCoinbase()));
  block.vtx.push_back(MakeTransactionRef(CreateTx()));
  block.vtx.push_back(MakeTransactionRef(CreateTx()));
  SortTxs(block, true);

  CValidationState state;
  CheckBlock(block, state, Params().GetConsensus(), false, false);

  BOOST_CHECK_EQUAL(state.GetRejectReason(), "bad-tx-ordering");
}

BOOST_AUTO_TEST_CASE(contextualcheckblock_is_final_tx) {

  CBlockIndex prev;
  prev.nTime = 100000;
  prev.nHeight = 10;

<<<<<<< HEAD
  // MIHAI: TODO: Had to add this, otherwise validation fails when trying
  // to retrieve enabled version bits from chain
  consensus_params.vDeployments[Consensus::DeploymentPos::DEPLOYMENT_CSV].nStartTime = \
    Consensus::BIP9Deployment::ALWAYS_ACTIVE;

  CMutableTransaction final_tx = CreateTx();
=======
  auto final_tx = CreateTx();
>>>>>>> 7e67c75d
  final_tx.nLockTime = 0;
  final_tx.vin.resize(1);
  final_tx.vin[0].nSequence = CTxIn::SEQUENCE_FINAL;

  //test with a tx non final because of height
  {
    CBlock block;
    block.vtx.push_back(MakeTransactionRef(final_tx));

    auto not_final_height_tx = CreateTx();
    not_final_height_tx.vin.resize(1);
    not_final_height_tx.vin[0].nSequence = 0;
    not_final_height_tx.nLockTime = 12;
    block.vtx.push_back(MakeTransactionRef(not_final_height_tx));
    SortTxs(block);

    CValidationState state;
    ContextualCheckBlock(block, state, Params().GetConsensus(), &prev);

    BOOST_CHECK_EQUAL(state.GetRejectReason(), "bad-txns-nonfinal");
  }

  //test with a tx non final because of time
  {
    CBlock block;
    block.vtx.push_back(MakeTransactionRef(final_tx));

    auto not_final_time_tx = CreateTx();
    not_final_time_tx.vin.resize(1);
    not_final_time_tx.vin[0].nSequence = 0;
    not_final_time_tx.nLockTime = 500000001;
    block.vtx.push_back(MakeTransactionRef(not_final_time_tx));
    SortTxs(block);

    CValidationState state;
    ContextualCheckBlock(block, state, Params().GetConsensus(), &prev);

    BOOST_CHECK_EQUAL(state.GetRejectReason(), "bad-txns-nonfinal");
  }
}

BOOST_AUTO_TEST_CASE(checkblock_witness) {

  CBlockIndex prev;

  auto consensus_params = Params().GetConsensus();

  //bad witness merkle not matching
  CBlock block;
  block.vtx.push_back(MakeTransactionRef(CreateCoinbase()));
  block.ComputeMerkleTrees();
  block.hash_witness_merkle_root = GetRandHash();

  CValidationState state;
  CheckBlock(block, state, consensus_params, false, true);

  BOOST_CHECK_EQUAL(state.GetRejectReason(), "bad-witness-merkle-match");
}

BOOST_AUTO_TEST_CASE(contextualcheckblock_block_weight) {

  CBlockIndex prev;
  CBlock block;
  for (int i = 0; i < 5000; ++i) {
    block.vtx.push_back(MakeTransactionRef(CreateTx()));
    block.vtx.push_back(MakeTransactionRef(CreateTx()));
  }
  SortTxs(block);

  CValidationState state;
  ContextualCheckBlock(block, state, Params().GetConsensus(), &prev);

  BOOST_CHECK_EQUAL(state.GetRejectReason(), "bad-blk-weight");
}

BOOST_AUTO_TEST_CASE(contextualcheckblockheader_time) {

  // Block time is too far in the past
  int64_t adjusted_time = 151230;
  {
    // Setup prev chain
    CBlockIndex prev_0;
    CBlockIndex prev_1;
    CBlockIndex prev_2;

    prev_0.nTime = 1000;
    prev_1.nTime = 2000;
    prev_2.nTime = 3000;

    prev_1.pprev = &prev_0;
    prev_2.pprev = &prev_1;

    CBlock block;
    block.nTime = 2001; // 1 unit more than the median

    prev_2.phashBlock = &block.hashPrevBlock;

    CValidationState state;
    BOOST_CHECK(ContextualCheckBlockHeader(block, state, Params(), &prev_2, adjusted_time));

    block.nTime = 1999; // 1 unit less than the median
    ContextualCheckBlockHeader(block, state, Params(), &prev_2, adjusted_time);
    BOOST_CHECK_EQUAL(state.GetRejectReason(), "time-too-old");
  }

  // Block time is too far in the future
  {
    int64_t adjusted_time = 0;
    CBlockIndex prev;
    CBlock block;
    block.nTime = adjusted_time + MAX_FUTURE_BLOCK_TIME;

    prev.phashBlock = &block.hashPrevBlock;

    CValidationState state;
    BOOST_CHECK(ContextualCheckBlockHeader(block, state, Params(), &prev, adjusted_time));

    block.nTime = adjusted_time + MAX_FUTURE_BLOCK_TIME + 1;
    ContextualCheckBlockHeader(block, state, Params(), &prev, adjusted_time);
    BOOST_CHECK_EQUAL(state.GetRejectReason(), "time-too-new");
  }
}

BOOST_AUTO_TEST_SUITE_END()<|MERGE_RESOLUTION|>--- conflicted
+++ resolved
@@ -204,17 +204,8 @@
   CBlockIndex prev;
   prev.nTime = 100000;
   prev.nHeight = 10;
-
-<<<<<<< HEAD
-  // MIHAI: TODO: Had to add this, otherwise validation fails when trying
-  // to retrieve enabled version bits from chain
-  consensus_params.vDeployments[Consensus::DeploymentPos::DEPLOYMENT_CSV].nStartTime = \
-    Consensus::BIP9Deployment::ALWAYS_ACTIVE;
-
+  
   CMutableTransaction final_tx = CreateTx();
-=======
-  auto final_tx = CreateTx();
->>>>>>> 7e67c75d
   final_tx.nLockTime = 0;
   final_tx.vin.resize(1);
   final_tx.vin[0].nSequence = CTxIn::SEQUENCE_FINAL;
