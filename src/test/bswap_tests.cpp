--- conflicted
+++ resolved
@@ -1,8 +1,4 @@
-<<<<<<< HEAD
 // Copyright (c) 2016-2018 The Bitcoin Core developers
-=======
-// Copyright (c) 2016-2017 The Bitcoin Core developers
->>>>>>> 07428419
 // Distributed under the MIT software license, see the accompanying
 // file COPYING or http://www.opensource.org/licenses/mit-license.php.
 
@@ -15,10 +11,7 @@
 
 BOOST_AUTO_TEST_CASE(bswap_tests)
 {
-<<<<<<< HEAD
 	// Sibling in unite/src/qt/test/compattests.cpp
-=======
->>>>>>> 07428419
 	uint16_t u1 = 0x1234;
 	uint32_t u2 = 0x56789abc;
 	uint64_t u3 = 0xdef0123456789abc;
