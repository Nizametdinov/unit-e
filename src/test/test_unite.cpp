// Copyright (c) 2011-2018 The Bitcoin Core developers
// Distributed under the MIT software license, see the accompanying
// file COPYING or http://www.opensource.org/licenses/mit-license.php.

#include <test/test_unite.h>

#include <blockchain/blockchain_behavior.h>
#include <chainparams.h>
#include <consensus/consensus.h>
#include <consensus/validation.h>
#include <crypto/sha256.h>
#include <esperanza/finalizationstate.h>
#include <finalization/vote_recorder.h>
#include <injector.h>
#include <validation.h>
#include <miner.h>
#include <net_processing.h>
#include <ui_interface.h>
#include <streams.h>
#include <rpc/server.h>
#include <rpc/register.h>
#include <script/sigcache.h>
#include <snapshot/messages.h>

#include <memory>

void CConnmanTest::AddNode(CNode& node, CConnman* connman)
{
    LOCK(connman->cs_vNodes);
    connman->vNodes.push_back(&node);
}

void CConnmanTest::ClearNodes(CConnman* connman)
{
    LOCK(connman->cs_vNodes);
    connman->vNodes.clear();
}

void CConnmanTest::StartThreadMessageHandler(CConnman* connman) {
  connman->ThreadMessageHandler();
}

void SelectNetwork(const std::string& network_name) {
  auto name = network_name.c_str();
  auto network = blockchain::Network::_from_string(name);
  blockchain::Behavior::SetGlobal(blockchain::Behavior::NewForNetwork(network));
}

uint256 insecure_rand_seed = GetRandHash();
FastRandomContext insecure_rand_ctx(insecure_rand_seed);

extern bool fPrintToConsole;
extern void noui_connect();

std::ostream& operator<<(std::ostream& os, const uint256& num)
{
    os << num.ToString();
    return os;
}

ReducedTestingSetup::ReducedTestingSetup(const std::string& chainName)
{
    SHA256AutoDetect();
    RandomInit();
    ECC_Start();
    assert(snapshot::InitSecp256k1Context());
    snapshot::SnapshotIndex::Clear();
    SetupEnvironment();
    SetupNetworking();
    InitSignatureCache();
    InitScriptExecutionCache();
    fCheckBlockIndex = true;
    noui_connect();
}

ReducedTestingSetup::~ReducedTestingSetup()
{
    ECC_Stop();
    snapshot::DestroySecp256k1Context();
}

BasicTestingSetup::BasicTestingSetup(const std::string& chainName)
    : ReducedTestingSetup(chainName),
      m_path_root(fs::temp_directory_path() / "test_unite" / strprintf("%lu_%i", (unsigned long)GetTime(), (int)(InsecureRandRange(1 << 30))))
{
<<<<<<< HEAD
    blockchain::Behavior::SetGlobal(blockchain::Behavior::NewForNetwork(blockchain::Network::_from_string(chainName.c_str())));
    UnitEInjector::Init();
    SelectParams(GetComponent<blockchain::Behavior>(), chainName);
=======
        blockchain::Behavior::SetGlobal(blockchain::Behavior::NewForNetwork(blockchain::Network::_from_string(chainName.c_str())));
        UnitEInjectorConfiguration config;
        config.use_in_memory_databases = true;
        UnitEInjector::Init(config);
        SelectParams(GetComponent<blockchain::Behavior>(), chainName);
>>>>>>> 7e67c75d
}

fs::path BasicTestingSetup::SetDataDir(const std::string& name) {
    fs::path ret = m_path_root / name;
    fs::create_directories(ret);
    gArgs.ForceSetArg("-datadir", ret.string());
    return ret;
}

BasicTestingSetup::~BasicTestingSetup()
{
    fs::remove_all(m_path_root);
    UnitEInjector::Destroy();
}

TestingSetup::TestingSetup(const std::string& chainName) : BasicTestingSetup(chainName)
{
    SetDataDir("tempdir");
    const CChainParams& chainparams = Params();
        // Ideally we'd move all the RPC tests to the functional testing framework
        // instead of unit tests, but for now we need these here.

        RegisterAllCoreRPCCommands(tableRPC);
        ClearDatadirCache();
<<<<<<< HEAD
=======
        pathTemp = fs::temp_directory_path() / strprintf("test_unite_%lu_%i", (unsigned long)GetTime(), (int)(InsecureRandRange(1 << 30)));
        fs::create_directories(pathTemp);
        gArgs.ForceSetArg("-datadir", pathTemp.string());
>>>>>>> 7e67c75d

        // We have to run a scheduler thread to prevent ActivateBestChain
        // from blocking due to queue overrun.
        threadGroup.create_thread(boost::bind(&CScheduler::serviceQueue, &scheduler));
        GetMainSignals().RegisterBackgroundSignalScheduler(scheduler);

        auto state_repository = GetComponent<finalization::StateRepository>();
        state_repository->Reset(chainparams.GetFinalization(),
                                chainparams.GetAdminParams());

        finalization::VoteRecorder::Reset();

        mempool.setSanityCheck(1.0);
        pblocktree.reset(new CBlockTreeDB(1 << 20, true));
        pcoinsdbview.reset(new CCoinsViewDB(1 << 23, true));
        pcoinsTip.reset(new CCoinsViewCache(pcoinsdbview.get()));
        if (!LoadGenesisBlock(chainparams)) {
            throw std::runtime_error("LoadGenesisBlock failed.");
        }
        {
            CValidationState state;
            if (!ActivateBestChain(state, chainparams)) {
                throw std::runtime_error(strprintf("ActivateBestChain failed. (%s)", FormatStateMessage(state)));
            }
        }
        nScriptCheckThreads = 3;
        for (int i=0; i < nScriptCheckThreads-1; i++)
            threadGroup.create_thread(&ThreadScriptCheck);
        g_connman = std::unique_ptr<CConnman>(new CConnman(0x1337, 0x1337)); // Deterministic randomness for tests.
        connman = g_connman.get();
        peerLogic.reset(new PeerLogicValidation(connman, scheduler, /*enable_bip61=*/true));
}

TestingSetup::~TestingSetup()
{
        threadGroup.interrupt_all();
        threadGroup.join_all();
        GetMainSignals().FlushBackgroundCallbacks();
        GetMainSignals().UnregisterBackgroundSignalScheduler();
        g_connman.reset();
        peerLogic.reset();
        UnloadBlockIndex();
        pcoinsTip.reset();
        pcoinsdbview.reset();
        pblocktree.reset();
}

CTxMemPoolEntry TestMemPoolEntryHelper::FromTx(const CMutableTransaction &tx) {
    CTransaction txn(tx);
    return FromTx(MakeTransactionRef(txn));
}

CTxMemPoolEntry TestMemPoolEntryHelper::FromTx(const CTransactionRef &txn) {
    return CTxMemPoolEntry(txn, nFee, nTime, nHeight,
                           spendsCoinbase, sigOpCost, lp);
}<|MERGE_RESOLUTION|>--- conflicted
+++ resolved
@@ -83,17 +83,11 @@
     : ReducedTestingSetup(chainName),
       m_path_root(fs::temp_directory_path() / "test_unite" / strprintf("%lu_%i", (unsigned long)GetTime(), (int)(InsecureRandRange(1 << 30))))
 {
-<<<<<<< HEAD
     blockchain::Behavior::SetGlobal(blockchain::Behavior::NewForNetwork(blockchain::Network::_from_string(chainName.c_str())));
-    UnitEInjector::Init();
+    UnitEInjectorConfiguration config;
+    config.use_in_memory_databases = true;
+    UnitEInjector::Init(config);
     SelectParams(GetComponent<blockchain::Behavior>(), chainName);
-=======
-        blockchain::Behavior::SetGlobal(blockchain::Behavior::NewForNetwork(blockchain::Network::_from_string(chainName.c_str())));
-        UnitEInjectorConfiguration config;
-        config.use_in_memory_databases = true;
-        UnitEInjector::Init(config);
-        SelectParams(GetComponent<blockchain::Behavior>(), chainName);
->>>>>>> 7e67c75d
 }
 
 fs::path BasicTestingSetup::SetDataDir(const std::string& name) {
@@ -118,12 +112,6 @@
 
         RegisterAllCoreRPCCommands(tableRPC);
         ClearDatadirCache();
-<<<<<<< HEAD
-=======
-        pathTemp = fs::temp_directory_path() / strprintf("test_unite_%lu_%i", (unsigned long)GetTime(), (int)(InsecureRandRange(1 << 30)));
-        fs::create_directories(pathTemp);
-        gArgs.ForceSetArg("-datadir", pathTemp.string());
->>>>>>> 7e67c75d
 
         // We have to run a scheduler thread to prevent ActivateBestChain
         // from blocking due to queue overrun.
