--- conflicted
+++ resolved
@@ -79,27 +79,16 @@
     snapshot::DestroySecp256k1Context();
 }
 
-<<<<<<< HEAD
-BasicTestingSetup::BasicTestingSetup(const std::string& chainName)
+BasicTestingSetup::BasicTestingSetup(
+    const std::string& chainName,
+    UnitEInjectorConfiguration config)
     : ReducedTestingSetup(chainName),
       m_path_root(fs::temp_directory_path() / "test_unite" / strprintf("%lu_%i", (unsigned long)GetTime(), (int)(InsecureRandRange(1 << 30))))
 {
     blockchain::Behavior::SetGlobal(blockchain::Behavior::NewForNetwork(blockchain::Network::_from_string(chainName.c_str())));
-    UnitEInjectorConfiguration config;
     config.use_in_memory_databases = true;
     UnitEInjector::Init(config);
     SelectParams(GetComponent<blockchain::Behavior>(), chainName);
-=======
-BasicTestingSetup::BasicTestingSetup(
-    const std::string& chainName,
-    UnitEInjectorConfiguration config)
-    : ReducedTestingSetup(chainName)
-{
-        blockchain::Behavior::SetGlobal(blockchain::Behavior::NewForNetwork(blockchain::Network::_from_string(chainName.c_str())));
-        config.use_in_memory_databases = true;
-        UnitEInjector::Init(config);
-        SelectParams(GetComponent<blockchain::Behavior>(), chainName);
->>>>>>> 08c59a7f
 }
 
 fs::path BasicTestingSetup::SetDataDir(const std::string& name) {
