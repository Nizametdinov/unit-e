// Copyright (c) 2018-2019 The Unit-e developers
// Distributed under the MIT software license, see the accompanying
// file COPYING or http://www.opensource.org/licenses/mit-license.php.

#include <blockchain/blockchain_behavior.h>
#include <test/test_unite.h>
#include <boost/test/unit_test.hpp>

template <class T, std::size_t N>
constexpr std::size_t size(const T (&array)[N]) noexcept {
  return N;
}

BOOST_FIXTURE_TEST_SUITE(blockchain_behavior_test, ReducedTestingSetup)

BOOST_AUTO_TEST_CASE(creation_test) {
  ArgsManager args;
  std::string error;

  {
<<<<<<< HEAD
    const char* const params[] = {"united"};
    args.ParseParameters(size(params), params, error);
=======
    const char *const params[] = {"unit-e"};
    args.ParseParameters(size(params), params);
>>>>>>> 7e67c75d
    const auto b = blockchain::Behavior::New(&args);
    BOOST_CHECK_EQUAL(b->GetNetworkName(), "test");
  }

  {
<<<<<<< HEAD
    const char* const params[] = {"united", "-regtest"};
    args.ParseParameters(size(params), params, error);
=======
    const char *const params[] = {"unit-e", "-regtest"};
    args.ParseParameters(size(params), params);
>>>>>>> 7e67c75d
    const auto b = blockchain::Behavior::New(&args);
    BOOST_CHECK_EQUAL(b->GetNetworkName(), "regtest");
  }

  {
<<<<<<< HEAD
    const char* const params[] = {"united", "-regtest=0"};
    args.ParseParameters(size(params), params, error);
=======
    const char *const params[] = {"unit-e", "-regtest=0"};
    args.ParseParameters(size(params), params);
>>>>>>> 7e67c75d
    const auto b = blockchain::Behavior::New(&args);
    BOOST_CHECK_EQUAL(b->GetNetworkName(), "test");
  }
}

BOOST_AUTO_TEST_SUITE_END()<|MERGE_RESOLUTION|>--- conflicted
+++ resolved
@@ -18,37 +18,22 @@
   std::string error;
 
   {
-<<<<<<< HEAD
-    const char* const params[] = {"united"};
+    const char *const params[] = {"unit-e"};
     args.ParseParameters(size(params), params, error);
-=======
-    const char *const params[] = {"unit-e"};
-    args.ParseParameters(size(params), params);
->>>>>>> 7e67c75d
     const auto b = blockchain::Behavior::New(&args);
     BOOST_CHECK_EQUAL(b->GetNetworkName(), "test");
   }
 
   {
-<<<<<<< HEAD
-    const char* const params[] = {"united", "-regtest"};
+    const char *const params[] = {"unit-e", "-regtest"};
     args.ParseParameters(size(params), params, error);
-=======
-    const char *const params[] = {"unit-e", "-regtest"};
-    args.ParseParameters(size(params), params);
->>>>>>> 7e67c75d
     const auto b = blockchain::Behavior::New(&args);
     BOOST_CHECK_EQUAL(b->GetNetworkName(), "regtest");
   }
 
   {
-<<<<<<< HEAD
-    const char* const params[] = {"united", "-regtest=0"};
+    const char *const params[] = {"unit-e", "-regtest=0"};
     args.ParseParameters(size(params), params, error);
-=======
-    const char *const params[] = {"unit-e", "-regtest=0"};
-    args.ParseParameters(size(params), params);
->>>>>>> 7e67c75d
     const auto b = blockchain::Behavior::New(&args);
     BOOST_CHECK_EQUAL(b->GetNetworkName(), "test");
   }
