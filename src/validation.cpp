// Copyright (c) 2009-2010 Satoshi Nakamoto
// Copyright (c) 2009-2018 The Bitcoin Core developers
// Copyright (c) 2018 The Bitcoin ABC developers
// Copyright (c) 2018-2019 The Unit-e developers
// Distributed under the MIT software license, see the accompanying
// file COPYING or http://www.opensource.org/licenses/mit-license.php.

#include <validation.h>

#include <arith_uint256.h>
#include <chain.h>
#include <chainparams.h>
#include <checkqueue.h>
#include <consensus/consensus.h>
#include <consensus/merkle.h>
#include <consensus/tx_verify.h>
#include <consensus/validation.h>
#include <core_io.h>
#include <esperanza/checks.h>
#include <cuckoocache.h>
#include <hash.h>
#include <index/txindex.h>
#include <injector.h>
#include <policy/fees.h>
#include <policy/policy.h>
#include <policy/rbf.h>
#include <primitives/block.h>
#include <primitives/transaction.h>
#include <random.h>
#include <reverse_iterator.h>
#include <script/script.h>
#include <script/script_error.h>
#include <script/sigcache.h>
#include <script/standard.h>
<<<<<<< HEAD
#include <shutdown.h>
=======
#include <staking/legacy_validation_interface.h>
>>>>>>> 3c2953b8
#include <timedata.h>
#include <tinyformat.h>
#include <txdb.h>
#include <txmempool.h>
#include <ui_interface.h>
#include <undo.h>
#include <util.h>
#include <utilmoneystr.h>
#include <utilstrencodings.h>
#include <validationinterface.h>
#include <warnings.h>

#include <future>
#include <sstream>

#include <boost/algorithm/string/replace.hpp>
#include <boost/thread.hpp>

#include <esperanza/finalizationstate.h>
#include <finalization/vote_recorder.h>
#include <tinyformat.h>
#include <snapshot/snapshot_validation.h>

#if defined(NDEBUG)
# error "Unit-e cannot be compiled without assertions."
#endif

#define MICRO 0.000001
#define MILLI 0.001

/**
 * Global state
 */
namespace {
    struct CBlockIndexWorkComparator
    {
        bool operator()(const CBlockIndex *pa, const CBlockIndex *pb) const {
            // first check that no forks before finalization
            if (!pa->forking_before_active_finalization && pb->forking_before_active_finalization) return false;
            if (pa->forking_before_active_finalization && !pb->forking_before_active_finalization) return true;

            // sort by justification
            if (pa->last_justified_epoch > pb->last_justified_epoch) return false;
            if (pa->last_justified_epoch < pb->last_justified_epoch) return true;

            // then sort by most total work, ...
            if (pa->nChainWork > pb->nChainWork) return false;
            if (pa->nChainWork < pb->nChainWork) return true;

            // ... then by earliest time received, ...
            if (pa->nSequenceId < pb->nSequenceId) return false;
            if (pa->nSequenceId > pb->nSequenceId) return true;

            // Use pointer address as tie breaker (should only happen with blocks
            // loaded from disk, as those all have id 0).
            if (pa < pb) return false;
            if (pa > pb) return true;

            // Identical blocks.
            return false;
        }
    };
} // anon namespace

enum DisconnectResult
{
    DISCONNECT_OK,      // All good.
    DISCONNECT_UNCLEAN, // Rolled back, but UTXO set was inconsistent with block.
    DISCONNECT_FAILED   // Something else went wrong.
};

class ConnectTrace;

/**
 * CChainState stores and provides an API to update our local knowledge of the
 * current best chain and header tree.
 *
 * It generally provides access to the current block tree, as well as functions
 * to provide new data, which it will appropriately validate and incorporate in
 * its state as necessary.
 *
 * Eventually, the API here is targeted at being exposed externally as a
 * consumable libconsensus library, so any functions added must only call
 * other class member functions, pure functions in other parts of the consensus
 * library, callbacks via the validation interface, or read/write-to-disk
 * functions (eventually this will also be via callbacks).
 */
class CChainState {
private:
    /**
     * The set of all CBlockIndex entries with BLOCK_VALID_TRANSACTIONS (for itself and all ancestors) and
     * as good as our current tip or better. Entries may be failed, though, and pruning nodes may be
     * missing the data for the block.
     */
    std::set<CBlockIndex*, CBlockIndexWorkComparator> setBlockIndexCandidates;

    /**
     * Every received block is assigned a unique and increasing identifier, so we
     * know which one to give priority in case of a fork.
     */
    CCriticalSection cs_nBlockSequenceId;
    /** Blocks loaded from disk are assigned id 0, so start the counter at 1. */
    int32_t nBlockSequenceId = 1;
    /** Decreasing counter (used by subsequent preciousblock calls). */
    int32_t nBlockReverseSequenceId = -1;
    /** chainwork for the last block that preciousblock has been applied to. */
    arith_uint256 nLastPreciousChainwork = 0;

    /** In order to efficiently track invalidity of headers, we keep the set of
      * blocks which we tried to connect and found to be invalid here (ie which
      * were set to BLOCK_FAILED_VALID since the last restart). We can then
      * walk this set and check if a new header is a descendant of something in
      * this set, preventing us from having to walk mapBlockIndex when we try
      * to connect a bad block and fail.
      *
      * While this is more complicated than marking everything which descends
      * from an invalid block as invalid at the time we discover it to be
      * invalid, doing so would require walking all of mapBlockIndex to find all
      * descendants. Since this case should be very rare, keeping track of all
      * BLOCK_FAILED_VALID blocks in a set should be just fine and work just as
      * well.
      *
      * Because we already walk mapBlockIndex in height-order at startup, we go
      * ahead and mark descendants of invalid blocks as FAILED_CHILD at that time,
      * instead of putting things in this set.
      */
    std::set<CBlockIndex*> m_failed_blocks;

    /**
     * the ChainState CriticalSection
     * A lock that must be held when modifying this ChainState - held in ActivateBestChain()
     */
    CCriticalSection m_cs_chainstate;

public:
    CChain chainActive;
    BlockMap mapBlockIndex;
    std::multimap<CBlockIndex*, CBlockIndex*> mapBlocksUnlinked;
    CBlockIndex *pindexBestInvalid = nullptr;

    bool LoadBlockIndex(const Consensus::Params& consensus_params, CBlockTreeDB& blocktree) EXCLUSIVE_LOCKS_REQUIRED(cs_main);

    bool ActivateBestChain(CValidationState &state, const CChainParams& chainparams, std::shared_ptr<const CBlock> pblock);

    /**
     * If a block header hasn't already been seen, call CheckBlockHeader on it, ensure
     * that it doesn't descend from an invalid block, and then add it to mapBlockIndex.
     */
    bool AcceptBlockHeader(const CBlockHeader& block, CValidationState& state, const CChainParams& chainparams, CBlockIndex** ppindex) EXCLUSIVE_LOCKS_REQUIRED(cs_main);
    bool AcceptBlock(const std::shared_ptr<const CBlock>& pblock, CValidationState& state, const CChainParams& chainparams, CBlockIndex** ppindex, bool fRequested, const CDiskBlockPos* dbp, bool* fNewBlock) EXCLUSIVE_LOCKS_REQUIRED(cs_main);

    // Block (dis)connection on a given view:
    DisconnectResult DisconnectBlock(const CBlock& block, const CBlockIndex* pindex, CCoinsViewCache& view);
    bool ConnectBlock(const CBlock& block, CValidationState& state, CBlockIndex* pindex,
                    CCoinsViewCache& view, const CChainParams& chainparams, bool fJustCheck = false);

    // Block disconnection on our pcoinsTip:
    bool DisconnectTip(CValidationState& state, const CChainParams& chainparams, DisconnectedBlockTransactions *disconnectpool);

    // Manual block validity manipulation:
    bool PreciousBlock(CValidationState& state, const CChainParams& params, CBlockIndex* pindex) LOCKS_EXCLUDED(cs_main);
    bool InvalidateBlock(CValidationState& state, const CChainParams& chainparams, CBlockIndex* pindex) EXCLUSIVE_LOCKS_REQUIRED(cs_main);
    void ResetBlockFailureFlags(CBlockIndex* pindex) EXCLUSIVE_LOCKS_REQUIRED(cs_main);

    bool ReplayBlocks(const CChainParams& params, CCoinsView* view);
    bool RewindBlockIndex(const CChainParams& params);
    bool LoadGenesisBlock(const CChainParams& chainparams);

    void PruneBlockIndexCandidates();

    void UnloadBlockIndex();

private:
    bool ActivateBestChainStep(CValidationState& state, const CChainParams& chainparams, CBlockIndex* pindexMostWork, const std::shared_ptr<const CBlock>& pblock, bool& fInvalidFound, ConnectTrace& connectTrace);
    bool ConnectTip(CValidationState& state, const CChainParams& chainparams, CBlockIndex* pindexNew, const std::shared_ptr<const CBlock>& pblock, ConnectTrace& connectTrace, DisconnectedBlockTransactions &disconnectpool);

    CBlockIndex* AddToBlockIndex(const CBlockHeader& block) EXCLUSIVE_LOCKS_REQUIRED(cs_main);
    /** Create a new block index entry for a given block hash */
    CBlockIndex* InsertBlockIndex(const uint256& hash) EXCLUSIVE_LOCKS_REQUIRED(cs_main);
    /**
     * Make various assertions about the state of the block index.
     *
     * By default this only executes fully when using the Regtest chain; see: fCheckBlockIndex.
     */
    void CheckBlockIndex(const Consensus::Params& consensusParams);

    void InvalidBlockFound(CBlockIndex *pindex, const CValidationState &state);
    CBlockIndex* FindMostWorkChain() EXCLUSIVE_LOCKS_REQUIRED(cs_main);
    void ReceivedBlockTransactions(const CBlock &block, CValidationState& state, CBlockIndex *pindexNew, const CDiskBlockPos& pos, const Consensus::Params& consensusParams) EXCLUSIVE_LOCKS_REQUIRED(cs_main);
    bool ProcessFinalizationState(const Consensus::Params &params, CBlockIndex *block_index, const CBlock *block);

    bool RollforwardBlock(const CBlockIndex* pindex, CCoinsViewCache& inputs, const CChainParams& params) EXCLUSIVE_LOCKS_REQUIRED(cs_main);

    void UpdateLastJustifiedEpoch(CBlockIndex *block_index);
} g_chainstate;



CCriticalSection cs_main;

BlockMap& mapBlockIndex = g_chainstate.mapBlockIndex;
CChain& chainActive = g_chainstate.chainActive;
CBlockIndex *pindexBestHeader = nullptr;
CWaitableCriticalSection g_best_block_mutex;
CConditionVariable g_best_block_cv;
uint256 g_best_block;
int nScriptCheckThreads = 0;
std::atomic_bool fImporting(false);
std::atomic_bool fReindex(false);
bool fHavePruned = false;
bool fPruneMode = false;
bool fIsBareMultisigStd = DEFAULT_PERMIT_BAREMULTISIG;
bool fRequireStandard = true;
bool fCheckBlockIndex = false;
size_t nCoinCacheUsage = 5000 * 300;
uint64_t nPruneTarget = 0;
int64_t nMaxTipAge = DEFAULT_MAX_TIP_AGE;
bool fEnableReplacement = DEFAULT_ENABLE_REPLACEMENT;

uint256 hashAssumeValid;
arith_uint256 nMinimumChainWork;

CFeeRate minRelayTxFee = CFeeRate(DEFAULT_MIN_RELAY_TX_FEE);
CAmount maxTxFee = DEFAULT_TRANSACTION_MAXFEE;

CBlockPolicyEstimator feeEstimator;
CTxMemPool mempool(&feeEstimator);
std::atomic_bool g_is_mempool_loaded{false};

/** Constant stuff for coinbase transactions we create: */
CScript COINBASE_FLAGS;

const std::string strMessageMagic = "Unit-e Signed Message:\n";

// Internal stuff
namespace {
    CBlockIndex *&pindexBestInvalid = g_chainstate.pindexBestInvalid;

    /** All pairs A->B, where A (or one of its ancestors) misses transactions, but B has transactions.
     * Pruned nodes may have entries where B is missing data.
     */
    std::multimap<CBlockIndex*, CBlockIndex*>& mapBlocksUnlinked = g_chainstate.mapBlocksUnlinked;

    CCriticalSection cs_LastBlockFile;
    std::vector<CBlockFileInfo> vinfoBlockFile;
    int nLastBlockFile = 0;
    /** Global flag to indicate we should check to see if there are
     *  block/undo files that should be deleted.  Set on startup
     *  or if we allocate more file space when we're in prune mode
     */
    bool fCheckForPruning = false;

    /** Dirty block index entries. */
    std::set<CBlockIndex*> setDirtyBlockIndex;

    /** Dirty block file entries. */
    std::set<int> setDirtyFileInfo;
} // anon namespace

CBlockIndex* FindForkInGlobalIndex(const CChain& chain, const CBlockLocator& locator)
{
    AssertLockHeld(cs_main);

    // Find the latest block common to locator and chain - we expect that
    // locator.vHave is sorted descending by height.
    for (const uint256& hash : locator.vHave) {
        CBlockIndex* pindex = LookupBlockIndex(hash);
        if (pindex) {
            if (chain.Contains(pindex))
                return pindex;
            if (pindex->GetAncestor(chain.Height()) == chain.Tip()) {
                return chain.Tip();
            }
        }
    }
    return chain.Genesis();
}

std::unique_ptr<CCoinsViewDB> pcoinsdbview;
std::unique_ptr<CCoinsViewCache> pcoinsTip;
std::unique_ptr<CBlockTreeDB> pblocktree;

enum class FlushStateMode {
    NONE,
    IF_NEEDED,
    PERIODIC,
    ALWAYS
};

// See definition for documentation
static bool FlushStateToDisk(const CChainParams& chainParams, CValidationState &state, FlushStateMode mode, int nManualPruneHeight=0);
static void FindFilesToPruneManual(std::set<int>& setFilesToPrune, int nManualPruneHeight);
static void FindFilesToPrune(std::set<int>& setFilesToPrune);
bool CheckInputs(const CTransaction& tx, CValidationState &state, const CCoinsViewCache &inputs, bool fScriptChecks, unsigned int flags, bool cacheSigStore, bool cacheFullScriptStore, PrecomputedTransactionData& txdata, std::vector<CScriptCheck> *pvChecks = nullptr);
static FILE* OpenUndoFile(const CDiskBlockPos &pos, bool fReadOnly = false);

bool CheckFinalTx(const CTransaction &tx, int flags)
{
    AssertLockHeld(cs_main);

    // By convention a negative value for flags indicates that the
    // current network-enforced consensus rules should be used. In
    // a future soft-fork scenario that would mean checking which
    // rules would be enforced for the next block and setting the
    // appropriate flags. At the present time no soft-forks are
    // scheduled, so no flags are set.
    flags = std::max(flags, 0);

    // CheckFinalTx() uses chainActive.Height()+1 to evaluate
    // nLockTime because when IsFinalTx() is called within
    // CBlock::AcceptBlock(), the height of the block *being*
    // evaluated is what is used. Thus if we want to know if a
    // transaction can be part of the *next* block, we need to call
    // IsFinalTx() with one more than chainActive.Height().
    const int nBlockHeight = chainActive.Height() + 1;

    // BIP113 requires that time-locked transactions have nLockTime set to
    // less than the median time of the previous block they're contained in.
    // When the next block is created its previous block will be the current
    // chain tip, so we use that to calculate the median time passed to
    // IsFinalTx() if LOCKTIME_MEDIAN_TIME_PAST is set.
    const int64_t nBlockTime = (flags & LOCKTIME_MEDIAN_TIME_PAST)
                             ? chainActive.Tip()->GetMedianTimePast()
                             : GetAdjustedTime();

    return IsFinalTx(tx, nBlockHeight, nBlockTime);
}

bool TestLockPointValidity(const LockPoints* lp)
{
    AssertLockHeld(cs_main);
    assert(lp);
    // If there are relative lock times then the maxInputBlock will be set
    // If there are no relative lock times, the LockPoints don't depend on the chain
    if (lp->maxInputBlock) {
        // Check whether chainActive is an extension of the block at which the LockPoints
        // calculation was valid.  If not LockPoints are no longer valid
        if (!chainActive.Contains(lp->maxInputBlock)) {
            return false;
        }
    }

    // LockPoints still valid
    return true;
}

bool CheckSequenceLocks(const CTransaction &tx, int flags, LockPoints* lp, bool useExistingLockPoints)
{
    AssertLockHeld(cs_main);
    AssertLockHeld(mempool.cs);

    CBlockIndex* tip = chainActive.Tip();
    assert(tip != nullptr);

    CBlockIndex index;
    index.pprev = tip;
    // CheckSequenceLocks() uses chainActive.Height()+1 to evaluate
    // height based locks because when SequenceLocks() is called within
    // ConnectBlock(), the height of the block *being*
    // evaluated is what is used.
    // Thus if we want to know if a transaction can be part of the
    // *next* block, we need to use one more than chainActive.Height()
    index.nHeight = tip->nHeight + 1;

    std::pair<int, int64_t> lockPair;
    if (useExistingLockPoints) {
        assert(lp);
        lockPair.first = lp->height;
        lockPair.second = lp->time;
    }
    else {
        // pcoinsTip contains the UTXO set for chainActive.Tip()
        CCoinsViewMemPool viewMemPool(pcoinsTip.get(), mempool);
        std::vector<int> prevheights;
        prevheights.resize(tx.vin.size());
        for (size_t txinIndex = 0; txinIndex < tx.vin.size(); txinIndex++) {
            const CTxIn& txin = tx.vin[txinIndex];
            Coin coin;
            if (!viewMemPool.GetCoin(txin.prevout, coin)) {
                return error("%s: Missing input", __func__);
            }
            if (coin.nHeight == MEMPOOL_HEIGHT) {
                // Assume all mempool transaction confirm in the next block
                prevheights[txinIndex] = tip->nHeight + 1;
            } else {
                prevheights[txinIndex] = coin.nHeight;
            }
        }
        lockPair = CalculateSequenceLocks(tx, flags, &prevheights, index);
        if (lp) {
            lp->height = lockPair.first;
            lp->time = lockPair.second;
            // Also store the hash of the block with the highest height of
            // all the blocks which have sequence locked prevouts.
            // This hash needs to still be on the chain
            // for these LockPoint calculations to be valid
            // Note: It is impossible to correctly calculate a maxInputBlock
            // if any of the sequence locked inputs depend on unconfirmed txs,
            // except in the special case where the relative lock time/height
            // is 0, which is equivalent to no sequence lock. Since we assume
            // input height of tip+1 for mempool txs and test the resulting
            // lockPair from CalculateSequenceLocks against tip+1.  We know
            // EvaluateSequenceLocks will fail if there was a non-zero sequence
            // lock on a mempool input, so we can use the return value of
            // CheckSequenceLocks to indicate the LockPoints validity
            int maxInputHeight = 0;
            for (int height : prevheights) {
                // Can ignore mempool inputs since we'll fail if they had non-zero locks
                if (height != tip->nHeight+1) {
                    maxInputHeight = std::max(maxInputHeight, height);
                }
            }
            lp->maxInputBlock = tip->GetAncestor(maxInputHeight);
        }
    }
    return EvaluateSequenceLocks(index, lockPair);
}

// Returns the script flags which should be checked for a given block
static unsigned int GetBlockScriptFlags(const CBlockIndex* pindex, const Consensus::Params& chainparams);

static void LimitMempoolSize(CTxMemPool& pool, size_t limit, unsigned long age) {
    int expired = pool.Expire(GetTime() - age);
    if (expired != 0) {
        LogPrint(BCLog::MEMPOOL, "Expired %i transactions from the memory pool.\n", expired);
    }

    LOCK(GetComponent<finalization::StateRepository>()->GetLock());
    pool.ExpireVotes();

    std::vector<COutPoint> vNoSpendsRemaining;
    pool.TrimToSize(limit, &vNoSpendsRemaining);
    for (const COutPoint &removed : vNoSpendsRemaining) {
      pcoinsTip->Uncache(removed);
    }
}

/** Convert CValidationState to a human-readable message for logging */
std::string FormatStateMessage(const CValidationState &state)
{
    return strprintf("%s%s (code %i)",
        state.GetRejectReason(),
        state.GetDebugMessage().empty() ? "" : ", "+state.GetDebugMessage(),
        state.GetRejectCode());
}

static bool IsCurrentForFeeEstimation()
{
    AssertLockHeld(cs_main);
    if (IsInitialBlockDownload())
        return false;
    if (chainActive.Tip()->GetBlockTime() < (GetTime() - MAX_FEE_ESTIMATION_TIP_AGE))
        return false;
    if (chainActive.Height() < pindexBestHeader->nHeight - 1)
        return false;
    return true;
}

/* Make mempool consistent after a reorg, by re-adding or recursively erasing
 * disconnected block transactions from the mempool, and also removing any
 * other transactions from the mempool that are no longer valid given the new
 * tip/height.
 *
 * Note: we assume that disconnectpool only contains transactions that are NOT
 * confirmed in the current chain nor already in the mempool (otherwise,
 * in-mempool descendants of such transactions would be removed).
 *
 * Passing fAddToMempool=false will skip trying to add the transactions back,
 * and instead just erase from the mempool as needed.
 */

static void UpdateMempoolForReorg(DisconnectedBlockTransactions &disconnectpool, bool fAddToMempool)
{
    AssertLockHeld(cs_main);
    std::vector<uint256> vHashUpdate;
    // disconnectpool's insertion_order index sorts the entries from
    // oldest to newest, but the oldest entry will be the last tx from the
    // latest mined block that was disconnected.
    // Iterate disconnectpool in reverse, so that we add transactions
    // back to the mempool starting with the earliest transaction that had
    // been previously seen in a block.
    auto it = disconnectpool.queuedTx.get<insertion_order>().rbegin();
    while (it != disconnectpool.queuedTx.get<insertion_order>().rend()) {
        // ignore validation errors in resurrected transactions
        CValidationState stateDummy;
        if (!fAddToMempool || (*it)->IsCoinBase() ||
            !AcceptToMemoryPool(mempool, stateDummy, *it, nullptr /* pfMissingInputs */,
                                nullptr /* plTxnReplaced */, true /* bypass_limits */, 0 /* nAbsurdFee */)) {
            // If the transaction doesn't make it in to the mempool, remove any
            // transactions that depend on it (which would now be orphans).
            mempool.removeRecursive(**it, MemPoolRemovalReason::REORG);
        } else if (mempool.exists((*it)->GetHash())) {
            vHashUpdate.push_back((*it)->GetHash());
        }
        ++it;
    }
    disconnectpool.queuedTx.clear();
    // AcceptToMemoryPool/addUnchecked all assume that new mempool entries have
    // no in-mempool children, which is generally not true when adding
    // previously-confirmed transactions back to the mempool.
    // UpdateTransactionsFromBlock finds descendants of any transactions in
    // the disconnectpool that were added back and cleans up the mempool state.
    mempool.UpdateTransactionsFromBlock(vHashUpdate);

    // We also need to remove any now-immature transactions
    mempool.removeForReorg(pcoinsTip.get(), chainActive.Tip()->nHeight + 1, STANDARD_LOCKTIME_VERIFY_FLAGS);
    // Re-limit mempool size, in case we added any transactions
    LimitMempoolSize(mempool, gArgs.GetArg("-maxmempool", DEFAULT_MAX_MEMPOOL_SIZE) * 1000000, gArgs.GetArg("-mempoolexpiry", DEFAULT_MEMPOOL_EXPIRY) * 60 * 60);
}

// Used to avoid mempool polluting consensus critical paths if CCoinsViewMempool
// were somehow broken and returning the wrong scriptPubKeys
static bool CheckInputsFromMempoolAndCache(const CTransaction& tx, CValidationState& state, const CCoinsViewCache& view, const CTxMemPool& pool,
                 unsigned int flags, bool cacheSigStore, PrecomputedTransactionData& txdata) {
    AssertLockHeld(cs_main);

    // pool.cs should be locked already, but go ahead and re-take the lock here
    // to enforce that mempool doesn't change between when we check the view
    // and when we actually call through to CheckInputs
    LOCK(pool.cs);

    assert(!tx.IsCoinBase());
    for (const CTxIn& txin : tx.vin) {
        const Coin& coin = view.AccessCoin(txin.prevout);

        // At this point we haven't actually checked if the coins are all
        // available (or shouldn't assume we have, since CheckInputs does).
        // So we just return failure if the inputs are not available here,
        // and then only have to check equivalence for available inputs.
        if (coin.IsSpent()) return false;

        const CTransactionRef& txFrom = pool.get(txin.prevout.hash);
        if (txFrom) {
            assert(txFrom->GetHash() == txin.prevout.hash);
            assert(txFrom->vout.size() > txin.prevout.n);
            assert(txFrom->vout[txin.prevout.n] == coin.out);
        } else {
            const Coin& coinFromDisk = pcoinsTip->AccessCoin(txin.prevout);
            assert(!coinFromDisk.IsSpent());
            assert(coinFromDisk.out == coin.out);
        }
    }

    return CheckInputs(tx, state, view, true, flags, cacheSigStore, true, txdata);
}

static BCLog::LogFlags GetTransactionLogCategory(const CTransaction &tx) {
    switch (tx.GetType()) {
    case +TxType::REGULAR:
    case +TxType::COINBASE:
        return BCLog::VALIDATION;
    case +TxType::DEPOSIT:
    case +TxType::VOTE:
    case +TxType::LOGOUT:
    case +TxType::SLASH:
    case +TxType::WITHDRAW:
        return BCLog::FINALIZATION;
    case +TxType::ADMIN:
        return BCLog::ADMIN;
    }
    assert(!"silence gcc warnings");
}

static bool ContextualCheckFinalizerCommit(const CTransaction &tx, CValidationState &err_state,
                                           const esperanza::FinalizationState &fin_state,
                                           const esperanza::FinalizationState &tip_fin_state,
                                           const CCoinsView &view) {
    const auto log_cat = GetTransactionLogCategory(tx);
    LogPrint(log_cat, "Checking %s with id %s\n", tx.GetType()._to_string(), tx.GetHash().GetHex());
    if (tx.IsVote()) {
        if (!esperanza::CheckVoteTx(tx, err_state, /*vote_out=*/nullptr, /*vote_sig_out=*/nullptr)) {
            return false;
        }
        if (!finalization::RecordVote(tx, err_state, tip_fin_state)) {
            return false;
        }
    }
    if (!esperanza::ContextualCheckFinalizerCommit(tx, err_state, fin_state, view)) {
        LogPrint(log_cat, "ERROR: %s (%s) check failed: %s\n", tx.GetType()._to_string(), tx.GetHash().GetHex(),
                 err_state.GetRejectReason());
        return false;
    }
    return true;
}

static bool ContextualCheckBlockFinalizerCommits(const CBlock &block,
                                                 CValidationState &err_state,
                                                 const esperanza::FinalizationState &fin_state,
                                                 const esperanza::FinalizationState &tip_fin_state,
                                                 const CCoinsView &view) {
    for (const auto &tx : block.vtx) {
        if (tx->IsFinalizerCommit()) {
            if (!::ContextualCheckFinalizerCommit(*tx, err_state, fin_state, tip_fin_state, view)) {
                return false;
            }
        }
    }
    return true;
}

static bool AcceptToMemoryPoolWorker(const CChainParams& chainparams, CTxMemPool& pool, CValidationState& state, const CTransactionRef& ptx,
                              bool* pfMissingInputs, int64_t nAcceptTime, std::list<CTransactionRef>* plTxnReplaced,
                              bool bypass_limits, const CAmount& nAbsurdFee, std::vector<COutPoint>& coins_to_uncache, bool test_accept)
{
    const CTransaction& tx = *ptx;
    const uint256 hash = tx.GetHash();
    AssertLockHeld(cs_main);
    LOCK(GetComponent<finalization::StateRepository>()->GetLock());
    LOCK(pool.cs); // mempool "read lock" (held through GetMainSignals().TransactionAddedToMempool())

    // If there is an expired vote in the mempool and a new vote (or other
    // esperanza transaction) is coming - it might create a mempool conflict
    pool.ExpireVotes();

    if (tx.IsVote() || tx.IsSlash()){
        bypass_limits = true;
    }

    if (pfMissingInputs) {
        *pfMissingInputs = false;
    }

    if (!CheckTransaction(tx, state))
        return false; // state filled in by CheckTransaction

    // Coinbase is only valid in a block, not as a loose transaction
    if (tx.IsCoinBase())
        return state.DoS(100, false, REJECT_INVALID, "coinbase");

    // Rather not work on nonstandard transactions (unless -testnet/-regtest)
    std::string reason;
    if (fRequireStandard && !IsStandardTx(tx, reason))
        return state.DoS(0, false, REJECT_NONSTANDARD, reason);

    // Do not work on transactions that are too small.
    // A transaction with 1 segwit input and 1 P2WPHK output has non-witness size of 82 bytes.
    // Transactions smaller than this are not relayed to reduce unnecessary malloc overhead.
    if (::GetSerializeSize(tx, SER_NETWORK, PROTOCOL_VERSION | SERIALIZE_TRANSACTION_NO_WITNESS) < MIN_STANDARD_TX_NONWITNESS_SIZE)
        return state.DoS(0, false, REJECT_NONSTANDARD, "tx-size-small");

    // Only accept nLockTime-using transactions that can be mined in the next
    // block; we don't want our mempool filled up with transactions that can't
    // be mined yet.
    if (!CheckFinalTx(tx, STANDARD_LOCKTIME_VERIFY_FLAGS))
        return state.DoS(0, false, REJECT_NONSTANDARD, "non-final");

    // is it already in the memory pool?
    if (pool.exists(hash)) {
        return state.Invalid(false, REJECT_DUPLICATE, "txn-already-in-mempool");
    }

    CCoinsView dummy;
    CCoinsViewCache view(&dummy);
    CCoinsViewMemPool viewMemPool(pcoinsTip.get(), pool);
    view.SetBackend(viewMemPool);

    const finalization::FinalizationState *fin_state =
      GetComponent<finalization::StateRepository>()->GetTipState();
    assert(fin_state != nullptr);
    if (tx.IsFinalizerCommit() &&
        !::ContextualCheckFinalizerCommit(tx, state, *fin_state, *fin_state, view)) {
        return false; // state already filled by ContextualCheckFinalizerTx
    }

    // Check for conflicts with in-memory transactions
    std::set<uint256> setConflicts;

    for (const CTxIn &txin : tx.vin)
    {
        auto itConflicting = pool.mapNextTx.find(txin.prevout);
        if (itConflicting != pool.mapNextTx.end())
        {
            const CTransaction *ptxConflicting = itConflicting->second;

            // We want to remove any transactions conflicting with the slash
            // since this is the most important
            if (tx.IsSlash()) {
              setConflicts.insert(ptxConflicting->GetHash());
              continue;
            }

            if (!setConflicts.count(ptxConflicting->GetHash()))
            {
                // Allow opt-out of transaction replacement by setting
                // nSequence > MAX_BIP125_RBF_SEQUENCE (SEQUENCE_FINAL-2) on all inputs.
                //
                // SEQUENCE_FINAL-1 is picked to still allow use of nLockTime by
                // non-replaceable transactions. All inputs rather than just one
                // is for the sake of multi-party protocols, where we don't
                // want a single party to be able to disable replacement.
                //
                // The opt-out ignores descendants as anyone relying on
                // first-seen mempool behavior should be checking all
                // unconfirmed ancestors anyway; doing otherwise is hopelessly
                // insecure.
                bool fReplacementOptOut = true;
                if (fEnableReplacement)
                {
                    for (const CTxIn &_txin : ptxConflicting->vin)
                    {
                        if (_txin.nSequence <= MAX_BIP125_RBF_SEQUENCE)
                        {
                            fReplacementOptOut = false;
                            break;
                        }
                    }
                }
                if (fReplacementOptOut) {
                    return state.Invalid(false, REJECT_DUPLICATE, "txn-mempool-conflict");
                }

                setConflicts.insert(ptxConflicting->GetHash());
            }
        }
    }

    {
        LockPoints lp;

        // do all inputs exist?
        for (const CTxIn& txin : tx.vin) {
            if (!pcoinsTip->HaveCoinInCache(txin.prevout)) {
                coins_to_uncache.push_back(txin.prevout);
            }
            if (!view.HaveCoin(txin.prevout)) {
                // Are inputs missing because we already have the tx?
                for (size_t out = 0; out < tx.vout.size(); out++) {
                    // Optimistically just do efficient check of cache for outputs
                    if (pcoinsTip->HaveCoinInCache(COutPoint(hash, out))) {
                        return state.Invalid(false, REJECT_DUPLICATE, "txn-already-known");
                    }
                }
                // Otherwise assume this might be an orphan tx for which we just haven't seen parents yet
                if (pfMissingInputs) {
                    *pfMissingInputs = true;
                }
                return false; // fMissingInputs and !state.IsInvalid() is used to detect this condition, don't set state.Invalid()
            }
        }

        // Bring the best block into scope
        view.GetBestBlock();

        // we have all inputs cached now, so switch back to dummy, so we don't need to keep lock on mempool
        view.SetBackend(dummy);

        // Only accept BIP68 sequence locked transactions that can be mined in the next
        // block; we don't want our mempool filled up with transactions that can't
        // be mined yet.
        // Must keep pool.cs for this unless we change CheckSequenceLocks to take a
        // CoinsViewCache instead of create its own
        if (!CheckSequenceLocks(tx, STANDARD_LOCKTIME_VERIFY_FLAGS, &lp))
            return state.DoS(0, false, REJECT_NONSTANDARD, "non-BIP68-final");

        CAmount nFees = 0;
        if (!Consensus::CheckTxInputs(tx, state, view, GetSpendHeight(view), nFees)) {
            return error("%s: Consensus::CheckTxInputs: %s, %s", __func__, tx.GetHash().ToString(), FormatStateMessage(state));
        }

        // Check for non-standard pay-to-script-hash in inputs
        if (fRequireStandard && !AreInputsStandard(tx, view))
            return state.Invalid(false, REJECT_NONSTANDARD, "bad-txns-nonstandard-inputs");

        // Check for non-standard witness in P2WSH
        if (tx.HasWitness() && fRequireStandard && !IsWitnessStandard(tx, view))
            return state.DoS(0, false, REJECT_NONSTANDARD, "bad-witness-nonstandard", true);

        int64_t nSigOpsCost = GetTransactionSigOpCost(tx, view, STANDARD_SCRIPT_VERIFY_FLAGS);

        // nModifiedFees includes any fee deltas from PrioritiseTransaction
        CAmount nModifiedFees = nFees;
        pool.ApplyDelta(hash, nModifiedFees);

        // Keep track of transactions that spend a coinbase, which we re-scan
        // during reorgs to ensure COINBASE_MATURITY is still met.
        bool fSpendsCoinbase = false;
        for (const CTxIn &txin : tx.vin) {
            const Coin &coin = view.AccessCoin(txin.prevout);
            if (coin.IsCoinBase()) {
                fSpendsCoinbase = true;
                break;
            }
        }

        CTxMemPoolEntry entry(ptx, nFees, nAcceptTime, chainActive.Height(),
                              fSpendsCoinbase, nSigOpsCost, lp);
        unsigned int nSize = entry.GetTxSize();

        // Check that the transaction doesn't have an excessive number of
        // sigops, making it impossible to mine. Since the coinbase transaction
        // itself can contain sigops MAX_STANDARD_TX_SIGOPS is less than
        // MAX_BLOCK_SIGOPS; we still consider this an invalid rather than
        // merely non-standard transaction.
        if (nSigOpsCost > MAX_STANDARD_TX_SIGOPS_COST)
            return state.DoS(0, false, REJECT_NONSTANDARD, "bad-txns-too-many-sigops", false,
                strprintf("%d", nSigOpsCost));

        CAmount mempoolRejectFee = pool.GetMinFee(gArgs.GetArg("-maxmempool", DEFAULT_MAX_MEMPOOL_SIZE) * 1000000).GetFee(nSize);
        if (!bypass_limits && mempoolRejectFee > 0 && nModifiedFees < mempoolRejectFee) {
            return state.DoS(0, false, REJECT_INSUFFICIENTFEE, "mempool min fee not met", false, strprintf("%d < %d", nModifiedFees, mempoolRejectFee));
        }

        // No transactions are allowed below minRelayTxFee except from disconnected blocks
        if (!bypass_limits && nModifiedFees < ::minRelayTxFee.GetFee(nSize)) {
            return state.DoS(0, false, REJECT_INSUFFICIENTFEE, "min relay fee not met", false, strprintf("%d < %d", nModifiedFees, ::minRelayTxFee.GetFee(nSize)));
        }

        if (nAbsurdFee && nFees > nAbsurdFee)
            return state.Invalid(false,
                REJECT_HIGHFEE, "absurdly-high-fee",
                strprintf("%d > %d", nFees, nAbsurdFee));

        // Calculate in-mempool ancestors, up to a limit.
        CTxMemPool::setEntries setAncestors;
        size_t nLimitAncestors = gArgs.GetArg("-limitancestorcount", DEFAULT_ANCESTOR_LIMIT);
        size_t nLimitAncestorSize = gArgs.GetArg("-limitancestorsize", DEFAULT_ANCESTOR_SIZE_LIMIT)*1000;
        size_t nLimitDescendants = gArgs.GetArg("-limitdescendantcount", DEFAULT_DESCENDANT_LIMIT);
        size_t nLimitDescendantSize = gArgs.GetArg("-limitdescendantsize", DEFAULT_DESCENDANT_SIZE_LIMIT)*1000;
        std::string errString;
        if (!pool.CalculateMemPoolAncestors(entry, setAncestors, nLimitAncestors, nLimitAncestorSize, nLimitDescendants, nLimitDescendantSize, errString)) {
            return state.DoS(0, false, REJECT_NONSTANDARD, "too-long-mempool-chain", false, errString);
        }

        // A transaction that spends outputs that would be replaced by it is invalid. Now
        // that we have the set of all ancestors we can detect this
        // pathological case by making sure setConflicts and setAncestors don't
        // intersect.
        for (CTxMemPool::txiter ancestorIt : setAncestors)
        {
            const uint256 &hashAncestor = ancestorIt->GetTx().GetHash();
            if (setConflicts.count(hashAncestor))
            {
                return state.DoS(10, false,
                                 REJECT_INVALID, "bad-txns-spends-conflicting-tx", false,
                                 strprintf("%s spends conflicting transaction %s",
                                           hash.ToString(),
                                           hashAncestor.ToString()));
            }
        }

        // Check if it's economically rational to mine this transaction rather
        // than the ones it replaces.
        CAmount nConflictingFees = 0;
        size_t nConflictingSize = 0;
        uint64_t nConflictingCount = 0;
        CTxMemPool::setEntries allConflicting;
        const int maxDescendantsToVisit = 100;
        const bool fReplacementTransaction = setConflicts.size();

        // We want to handle conflicts for slash transactions separately
        if (tx.IsSlash()) {
          if (nConflictingCount <= maxDescendantsToVisit) {
            // If not too many to replace, then calculate the set of
            // transactions that would have to be evicted
            for (const uint256 &hashConflicting : setConflicts) {

              auto mi = pool.mapTx.find(hashConflicting);
              if (mi == pool.mapTx.end()) {
                continue;
              }

              pool.CalculateDescendants(mi, allConflicting);
            }
          }
        }
        // If we don't hold the lock allConflicting might be incomplete; the
        // subsequent RemoveStaged() and addUnchecked() calls don't guarantee
        // mempool consistency for us.
        else if (fReplacementTransaction) {
            CFeeRate newFeeRate(nModifiedFees, nSize);
            std::set<uint256> setConflictsParents;
            CTxMemPool::setEntries setIterConflicting;
            for (const uint256 &hashConflicting : setConflicts)
            {
                CTxMemPool::txiter mi = pool.mapTx.find(hashConflicting);
                if (mi == pool.mapTx.end())
                    continue;

                // Save these to avoid repeated lookups
                setIterConflicting.insert(mi);

                // Don't allow the replacement to reduce the feerate of the
                // mempool.
                //
                // We usually don't want to accept replacements with lower
                // feerates than what they replaced as that would lower the
                // feerate of the next block. Requiring that the feerate always
                // be increased is also an easy-to-reason about way to prevent
                // DoS attacks via replacements.
                //
                // We only consider the feerates of transactions being directly
                // replaced, not their indirect descendants. While that does
                // mean high feerate children are ignored when deciding whether
                // or not to replace, we do require the replacement to pay more
                // overall fees too, mitigating most cases.
                CFeeRate oldFeeRate(mi->GetModifiedFee(), mi->GetTxSize());
                if (newFeeRate <= oldFeeRate)
                {
                    return state.DoS(0, false,
                            REJECT_INSUFFICIENTFEE, "insufficient fee", false,
                            strprintf("rejecting replacement %s; new feerate %s <= old feerate %s",
                                  hash.ToString(),
                                  newFeeRate.ToString(),
                                  oldFeeRate.ToString()));
                }

                for (const CTxIn &txin : mi->GetTx().vin)
                {
                    setConflictsParents.insert(txin.prevout.hash);
                }

                nConflictingCount += mi->GetCountWithDescendants();
            }
            // This potentially overestimates the number of actual descendants
            // but we just want to be conservative to avoid doing too much
            // work.
            if (nConflictingCount <= maxDescendantsToVisit) {
                // If not too many to replace, then calculate the set of
                // transactions that would have to be evicted
                for (CTxMemPool::txiter it : setIterConflicting) {
                    pool.CalculateDescendants(it, allConflicting);
                }
                for (CTxMemPool::txiter it : allConflicting) {
                    nConflictingFees += it->GetModifiedFee();
                    nConflictingSize += it->GetTxSize();
                }
            } else {
                return state.DoS(0, false,
                        REJECT_NONSTANDARD, "too many potential replacements", false,
                        strprintf("rejecting replacement %s; too many potential replacements (%d > %d)\n",
                            hash.ToString(),
                            nConflictingCount,
                            maxDescendantsToVisit));
            }

            for (std::size_t j = 0; j < tx.vin.size(); j++)
            {
                // We don't want to accept replacements that require low
                // feerate junk to be mined first. Ideally we'd keep track of
                // the ancestor feerates and make the decision based on that,
                // but for now requiring all new inputs to be confirmed works.
                if (!setConflictsParents.count(tx.vin[j].prevout.hash))
                {
                    // Rather than check the UTXO set - potentially expensive -
                    // it's cheaper to just check if the new input refers to a
                    // tx that's in the mempool.
                    if (pool.mapTx.find(tx.vin[j].prevout.hash) != pool.mapTx.end())
                        return state.DoS(0, false,
                                         REJECT_NONSTANDARD, "replacement-adds-unconfirmed", false,
                                         strprintf("replacement %s adds unconfirmed input, idx %d",
                                                  hash.ToString(), j));
                }
            }

            // The replacement must pay greater fees than the transactions it
            // replaces - if we did the bandwidth used by those conflicting
            // transactions would not be paid for.
            if (nModifiedFees < nConflictingFees)
            {
                return state.DoS(0, false,
                                 REJECT_INSUFFICIENTFEE, "insufficient fee", false,
                                 strprintf("rejecting replacement %s, less fees than conflicting txs; %s < %s",
                                          hash.ToString(), FormatMoney(nModifiedFees), FormatMoney(nConflictingFees)));
            }

            // Finally in addition to paying more fees than the conflicts the
            // new transaction must pay for its own bandwidth.
            CAmount nDeltaFees = nModifiedFees - nConflictingFees;
            if (nDeltaFees < ::incrementalRelayFee.GetFee(nSize))
            {
                return state.DoS(0, false,
                        REJECT_INSUFFICIENTFEE, "insufficient fee", false,
                        strprintf("rejecting replacement %s, not enough additional fees to relay; %s < %s",
                              hash.ToString(),
                              FormatMoney(nDeltaFees),
                              FormatMoney(::incrementalRelayFee.GetFee(nSize))));
            }
        }

        constexpr unsigned int scriptVerifyFlags = STANDARD_SCRIPT_VERIFY_FLAGS;

        // Check against previous transactions
        // This is done last to help prevent CPU exhaustion denial-of-service attacks.
        PrecomputedTransactionData txdata(tx);
        if (!CheckInputs(tx, state, view, true, scriptVerifyFlags, true, false, txdata)) {
            // SCRIPT_VERIFY_CLEANSTACK requires SCRIPT_VERIFY_WITNESS, so we
            // need to turn both off, and compare against just turning off CLEANSTACK
            // to see if the failure is specifically due to witness validation.
            CValidationState stateDummy; // Want reported failures to be from first CheckInputs
            if (!tx.HasWitness() && CheckInputs(tx, stateDummy, view, true, scriptVerifyFlags & ~(SCRIPT_VERIFY_WITNESS | SCRIPT_VERIFY_CLEANSTACK), true, false, txdata) &&
                !CheckInputs(tx, stateDummy, view, true, scriptVerifyFlags & ~SCRIPT_VERIFY_CLEANSTACK, true, false, txdata)) {
                // Only the witness is missing, so the transaction itself may be fine.
                state.SetCorruptionPossible();
            }
            return false; // state filled in by CheckInputs
        }

        // Check again against the current block tip's script verification
        // flags to cache our script execution flags. This is, of course,
        // useless if the next block has different script flags from the
        // previous one, but because the cache tracks script flags for us it
        // will auto-invalidate and we'll just have a few blocks of extra
        // misses on soft-fork activation.
        //
        // This is also useful in case of bugs in the standard flags that cause
        // transactions to pass as valid when they're actually invalid. For
        // instance the STRICTENC flag was incorrectly allowing certain
        // CHECKSIG NOT scripts to pass, even though they were invalid.
        //
        // There is a similar check in CreateNewBlock() to prevent creating
        // invalid blocks (using TestBlockValidity), however allowing such
        // transactions into the mempool can be exploited as a DoS attack.
        unsigned int currentBlockScriptVerifyFlags = GetBlockScriptFlags(chainActive.Tip(), Params().GetConsensus());
        if (!CheckInputsFromMempoolAndCache(tx, state, view, pool, currentBlockScriptVerifyFlags, true, txdata)) {
            return error("%s: BUG! PLEASE REPORT THIS! CheckInputs failed against latest-block but not STANDARD flags %s, %s",
                    __func__, hash.ToString(), FormatStateMessage(state));
        }

        if (test_accept) {
            // Tx was accepted, but not added
            return true;
        }

        // Remove conflicting transactions from the mempool
        for (CTxMemPool::txiter it : allConflicting)
        {
            if (tx.IsSlash()) {
                LogPrint(BCLog::MEMPOOL, "Removing transactions conflicting with the slash: %s.",
                    tx.GetHash().GetHex());
            } else {
                LogPrint(BCLog::MEMPOOL, "replacing tx %s with %s for %s UTE additional fees, %d delta bytes\n",
                         it->GetTx().GetHash().ToString(),
                         hash.ToString(),
                         FormatMoney(nModifiedFees - nConflictingFees),
                         (int)nSize - (int)nConflictingSize);
            }
            if (plTxnReplaced) {
                plTxnReplaced->push_back(it->GetSharedTx());
            }
        }
        if (tx.IsSlash()) {
            pool.RemoveStaged(allConflicting, false, MemPoolRemovalReason::SLASH_CONFLICT);
        } else {
            pool.RemoveStaged(allConflicting, false, MemPoolRemovalReason::REPLACED);
        }

        // This transaction should only count for fee estimation if:
        // - it isn't a BIP 125 replacement transaction (may not be widely supported)
        // - it's not being re-added during a reorg which bypasses typical mempool fee limits
        // - the node is not behind
        // - the transaction is not dependent on any other transactions in the mempool
        bool validForFeeEstimation = !fReplacementTransaction && !bypass_limits && IsCurrentForFeeEstimation() && pool.HasNoInputsOf(tx);

        // Store transaction in memory
        pool.addUnchecked(hash, entry, setAncestors, validForFeeEstimation);

        // trim mempool and check if tx was trimmed
        if (!bypass_limits) {
            LimitMempoolSize(pool, gArgs.GetArg("-maxmempool", DEFAULT_MAX_MEMPOOL_SIZE) * 1000000, gArgs.GetArg("-mempoolexpiry", DEFAULT_MEMPOOL_EXPIRY) * 60 * 60);
            if (!pool.exists(hash))
                return state.DoS(0, false, REJECT_INSUFFICIENTFEE, "mempool full");
        }
    }

    GetMainSignals().TransactionAddedToMempool(ptx);

    return true;
}

/** (try to) add transaction to memory pool with a specified acceptance time **/
static bool AcceptToMemoryPoolWithTime(const CChainParams& chainparams, CTxMemPool& pool, CValidationState &state, const CTransactionRef &tx,
                        bool* pfMissingInputs, int64_t nAcceptTime, std::list<CTransactionRef>* plTxnReplaced,
                        bool bypass_limits, const CAmount nAbsurdFee, bool test_accept)
{
    std::vector<COutPoint> coins_to_uncache;
    bool res = AcceptToMemoryPoolWorker(chainparams, pool, state, tx, pfMissingInputs, nAcceptTime, plTxnReplaced, bypass_limits, nAbsurdFee, coins_to_uncache, test_accept);
    if (!res) {
        for (const COutPoint& hashTx : coins_to_uncache)
            pcoinsTip->Uncache(hashTx);
    }
    // After we've (potentially) uncached entries, ensure our coins cache is still within its size limits
    CValidationState stateDummy;
    FlushStateToDisk(chainparams, stateDummy, FlushStateMode::PERIODIC);
    return res;
}

bool AcceptToMemoryPool(CTxMemPool& pool, CValidationState &state, const CTransactionRef &tx,
                        bool* pfMissingInputs, std::list<CTransactionRef>* plTxnReplaced,
                        bool bypass_limits, const CAmount nAbsurdFee, bool test_accept)
{
    const CChainParams& chainparams = Params();
    return AcceptToMemoryPoolWithTime(chainparams, pool, state, tx, pfMissingInputs, GetTime(), plTxnReplaced, bypass_limits, nAbsurdFee, test_accept);
}

/**
 * Return transaction in txOut, and if it was found inside a block, its hash is placed in hashBlock.
 * If blockIndex is provided, the transaction is fetched from the corresponding block.
 */
bool GetTransaction(const uint256& hash, CTransactionRef& txOut, const Consensus::Params& consensusParams, uint256& hashBlock, bool fAllowSlow, CBlockIndex* blockIndex)
{
    CBlockIndex* pindexSlow = blockIndex;

    LOCK(cs_main);

    if (!blockIndex) {
        CTransactionRef ptx = mempool.get(hash);
        if (ptx) {
            txOut = ptx;
            return true;
        }

        if (g_txindex) {
            return g_txindex->FindTx(hash, hashBlock, txOut);
        }

        if (fAllowSlow) { // use coin database to locate block that contains transaction, and scan it
            const Coin& coin = AccessByTxid(*pcoinsTip, hash);
            if (!coin.IsSpent()) pindexSlow = chainActive[coin.nHeight];
        }
    }

    if (pindexSlow) {
        CBlock block;
        if (ReadBlockFromDisk(block, pindexSlow, consensusParams)) {
            for (const auto& tx : block.vtx) {
                if (tx->GetHash() == hash) {
                    txOut = tx;
                    hashBlock = pindexSlow->GetBlockHash();
                    return true;
                }
            }
        }
    }

    return false;
}


//////////////////////////////////////////////////////////////////////////////
//
// CBlock and CBlockIndex
//

static bool WriteBlockToDisk(const CBlock& block, CDiskBlockPos& pos, const CMessageHeader::MessageStartChars& messageStart)
{
    // Open history file to append
    CAutoFile fileout(OpenBlockFile(pos), SER_DISK, CLIENT_VERSION);
    if (fileout.IsNull())
        return error("WriteBlockToDisk: OpenBlockFile failed");

    // Write index header
    unsigned int nSize = GetSerializeSize(fileout, block);
    fileout << messageStart << nSize;

    // Write block
    long fileOutPos = ftell(fileout.Get());
    if (fileOutPos < 0)
        return error("WriteBlockToDisk: ftell failed");
    pos.nPos = (unsigned int)fileOutPos;
    fileout << block;

    return true;
}

bool ReadBlockFromDisk(CBlock& block, const CDiskBlockPos& pos, const Consensus::Params& consensusParams)
{
    block.SetNull();

    // Open history file to read
    CAutoFile filein(OpenBlockFile(pos, true), SER_DISK, CLIENT_VERSION);
    if (filein.IsNull())
        return error("ReadBlockFromDisk: OpenBlockFile failed for %s", pos.ToString());

    // Read block
    try {
        filein >> block;
    }
    catch (const std::exception& e) {
        return error("%s: Deserialize or I/O error - %s at %s", __func__, e.what(), pos.ToString());
    }

    return true;
}

bool ReadBlockFromDisk(CBlock& block, const CBlockIndex* pindex, const Consensus::Params& consensusParams)
{
    CDiskBlockPos blockPos;
    {
        LOCK(cs_main);
        blockPos = pindex->GetBlockPos();
    }

    if (!ReadBlockFromDisk(block, blockPos, consensusParams))
        return false;
    if (block.GetHash() != pindex->GetBlockHash())
        return error("ReadBlockFromDisk(CBlock&, CBlockIndex*): GetHash() doesn't match index for %s at %s",
                pindex->ToString(), pindex->GetBlockPos().ToString());
    return true;
}

bool ReadRawBlockFromDisk(std::vector<uint8_t>& block, const CDiskBlockPos& pos, const CMessageHeader::MessageStartChars& message_start)
{
    CDiskBlockPos hpos = pos;
    hpos.nPos -= 8; // Seek back 8 bytes for meta header
    CAutoFile filein(OpenBlockFile(hpos, true), SER_DISK, CLIENT_VERSION);
    if (filein.IsNull()) {
        return error("%s: OpenBlockFile failed for %s", __func__, pos.ToString());
    }

    try {
        CMessageHeader::MessageStartChars blk_start;
        unsigned int blk_size;

        filein >> blk_start >> blk_size;

        if (memcmp(blk_start, message_start, CMessageHeader::MESSAGE_START_SIZE)) {
            return error("%s: Block magic mismatch for %s: %s versus expected %s", __func__, pos.ToString(),
                    HexStr(blk_start, blk_start + CMessageHeader::MESSAGE_START_SIZE),
                    HexStr(message_start, message_start + CMessageHeader::MESSAGE_START_SIZE));
        }

        if (blk_size > MAX_SIZE) {
            return error("%s: Block data is larger than maximum deserialization size for %s: %s versus %s", __func__, pos.ToString(),
                    blk_size, MAX_SIZE);
        }

        block.resize(blk_size); // Zeroing of memory is intentional here
        filein.read((char*)block.data(), blk_size);
    } catch(const std::exception& e) {
        return error("%s: Read from block file failed: %s for %s", __func__, e.what(), pos.ToString());
    }

    return true;
}

bool ReadRawBlockFromDisk(std::vector<uint8_t>& block, const CBlockIndex* pindex, const CMessageHeader::MessageStartChars& message_start)
{
    CDiskBlockPos block_pos;
    {
        LOCK(cs_main);
        block_pos = pindex->GetBlockPos();
    }

    return ReadRawBlockFromDisk(block, block_pos, message_start);
}

SyncStatus GetInitialBlockDownloadStatus()
{
    // Once this function has returned false, it must remain false.
    static std::atomic<bool> latchToFalse{false};
    // Optimization: pre-test latch before taking the lock.
    if (latchToFalse.load(std::memory_order_relaxed)) {
        return SyncStatus::SYNCED;
    }
    LOCK(cs_main);
    if (latchToFalse.load(std::memory_order_relaxed)) {
        return SyncStatus::SYNCED;
    }
    if (fImporting) {
        return SyncStatus::IMPORTING;
    }
    if (fReindex) {
        return SyncStatus::REINDEXING;
    }
    if (chainActive.Tip() == nullptr) {
        return SyncStatus::NO_TIP;
    }
    if (chainActive.Tip()->nChainWork < nMinimumChainWork) {
        return SyncStatus::MINIMUM_CHAIN_WORK_NOT_REACHED;
    }
    if (chainActive.Tip()->GetBlockTime() < (GetTime() - nMaxTipAge)) {
        return SyncStatus::MAX_TIP_AGE_EXCEEDED;
    }
    LogPrintf("Leaving InitialBlockDownload (latching to false)\n");
    latchToFalse.store(true, std::memory_order_relaxed);
    return SyncStatus::SYNCED;
}

bool IsInitialBlockDownload()
{
    return GetInitialBlockDownloadStatus() != +SyncStatus::SYNCED;
}

CBlockIndex *pindexBestForkTip = nullptr, *pindexBestForkBase = nullptr;

static void AlertNotify(const std::string& strMessage)
{
    uiInterface.NotifyAlertChanged();
    std::string strCmd = gArgs.GetArg("-alertnotify", "");
    if (strCmd.empty()) return;

    // Alert text should be plain ascii coming from a trusted source, but to
    // be safe we first strip anything not in safeChars, then add single quotes around
    // the whole string before passing it to the shell:
    std::string singleQuote("'");
    std::string safeStatus = SanitizeString(strMessage);
    safeStatus = singleQuote+safeStatus+singleQuote;
    boost::replace_all(strCmd, "%s", safeStatus);

    std::thread t(runCommand, strCmd);
    t.detach(); // thread runs free
}

static void CheckForkWarningConditions()
{
    AssertLockHeld(cs_main);
    // Before we get past initial download, we cannot reliably alert about forks
    // (we assume we don't get stuck on a fork before finishing our initial sync)
    if (IsInitialBlockDownload())
        return;

    // If our best fork is no longer within 72 blocks (+/- 12 hours if no one mines it)
    // of our head, drop it
    if (pindexBestForkTip && chainActive.Height() - pindexBestForkTip->nHeight >= 72)
        pindexBestForkTip = nullptr;

    if (pindexBestForkTip || (pindexBestInvalid && pindexBestInvalid->nChainWork > chainActive.Tip()->nChainWork + (GetBlockProof(*chainActive.Tip()) * 6)))
    {
        if (!GetfLargeWorkForkFound() && pindexBestForkBase)
        {
            std::string warning = std::string("'Warning: Large-work fork detected, forking after block ") +
                pindexBestForkBase->phashBlock->ToString() + std::string("'");
            AlertNotify(warning);
        }
        if (pindexBestForkTip && pindexBestForkBase)
        {
            LogPrintf("%s: Warning: Large valid fork found\n  forking the chain at height %d (%s)\n  lasting to height %d (%s).\nChain state database corruption likely.\n", __func__,
                   pindexBestForkBase->nHeight, pindexBestForkBase->phashBlock->ToString(),
                   pindexBestForkTip->nHeight, pindexBestForkTip->phashBlock->ToString());
            SetfLargeWorkForkFound(true);
        }
        else
        {
            LogPrintf("%s: Warning: Found invalid chain at least ~6 blocks longer than our best chain.\nChain state database corruption likely.\n", __func__);
            SetfLargeWorkInvalidChainFound(true);
        }
    }
    else
    {
        SetfLargeWorkForkFound(false);
        SetfLargeWorkInvalidChainFound(false);
    }
}

static void CheckForkWarningConditionsOnNewFork(CBlockIndex* pindexNewForkTip)
{
    AssertLockHeld(cs_main);
    // If we are on a fork that is sufficiently large, set a warning flag
    CBlockIndex* pfork = pindexNewForkTip;
    CBlockIndex* plonger = chainActive.Tip();
    while (pfork && pfork != plonger)
    {
        while (plonger && plonger->nHeight > pfork->nHeight)
            plonger = plonger->pprev;
        if (pfork == plonger)
            break;
        pfork = pfork->pprev;
    }

    // We define a condition where we should warn the user about as a fork of at least 7 blocks
    // with a tip within 72 blocks (+/- 12 hours if no one mines it) of ours
    // We use 7 blocks rather arbitrarily as it represents just under 10% of sustained network
    // hash rate operating on the fork.
    // or a chain that is entirely longer than ours and invalid (note that this should be detected by both)
    // We define it this way because it allows us to only store the highest fork tip (+ base) which meets
    // the 7-block condition and from this always have the most-likely-to-cause-warning fork
    if (pfork && (!pindexBestForkTip || pindexNewForkTip->nHeight > pindexBestForkTip->nHeight) &&
            pindexNewForkTip->nChainWork - pfork->nChainWork > (GetBlockProof(*pfork) * 7) &&
            chainActive.Height() - pindexNewForkTip->nHeight < 72)
    {
        pindexBestForkTip = pindexNewForkTip;
        pindexBestForkBase = pfork;
    }

    CheckForkWarningConditions();
}

void static InvalidChainFound(CBlockIndex* pindexNew)
{
    if (!pindexBestInvalid || pindexNew->nChainWork > pindexBestInvalid->nChainWork)
        pindexBestInvalid = pindexNew;

    LogPrintf("%s: invalid block=%s  height=%d  log2_work=%.8g  date=%s\n", __func__,
      pindexNew->GetBlockHash().ToString(), pindexNew->nHeight,
      log(pindexNew->nChainWork.getdouble())/log(2.0), FormatISO8601DateTime(pindexNew->GetBlockTime()));
    CBlockIndex *tip = chainActive.Tip();
    assert (tip);
    LogPrintf("%s:  current best=%s  height=%d  log2_work=%.8g  date=%s\n", __func__,
      tip->GetBlockHash().ToString(), chainActive.Height(), log(tip->nChainWork.getdouble())/log(2.0),
      FormatISO8601DateTime(tip->GetBlockTime()));
    CheckForkWarningConditions();
}

void CChainState::InvalidBlockFound(CBlockIndex *pindex, const CValidationState &state) {
    if (!state.CorruptionPossible()) {
        pindex->nStatus |= BLOCK_FAILED_VALID;
        m_failed_blocks.insert(pindex);
        setDirtyBlockIndex.insert(pindex);
        setBlockIndexCandidates.erase(pindex);
        InvalidChainFound(pindex);
    }
}

void MarkCoinAsSpent(const CTransaction &tx, CCoinsViewCache &inputs, CTxUndo &txundo) {
    txundo.vprevout.reserve(tx.vin.size());

    // We skip undo data for the meta input, this means that the undo data will be off by one
    for (std::size_t i = (tx.IsCoinBase() ? 1 : 0); i < tx.vin.size(); ++i) {
        const CTxIn &txin = tx.vin[i];
        txundo.vprevout.emplace_back();
        bool is_spent = inputs.SpendCoin(txin.prevout, &txundo.vprevout.back());
        assert(is_spent);
    }
}

void UpdateCoins(const CTransaction& tx, CCoinsViewCache& inputs, CTxUndo &txundo, int nHeight)
{
    MarkCoinAsSpent(tx, inputs, txundo);  // Mark inputs spent
    AddCoins(inputs, tx, nHeight);  // Add outputs
}

void UpdateCoins(const CTransaction& tx, CCoinsViewCache& inputs, int nHeight)
{
    CTxUndo txundo;
    UpdateCoins(tx, inputs, txundo, nHeight);
}

bool CScriptCheck::operator()() {

    if (ptxTo->IsCoinBase() && nIn == 0) {
        return true;
    }
    const CScript &scriptSig = ptxTo->vin[nIn].scriptSig;
    const CScriptWitness *witness = &ptxTo->vin[nIn].scriptWitness;
    bool result = VerifyScript(scriptSig, m_tx_out.scriptPubKey, witness, nFlags, CachingTransactionSignatureChecker(ptxTo, nIn, m_tx_out.nValue, cacheStore, *txdata), &error);
    if (!result && LogAcceptCategory(BCLog::VALIDATION)) {
        LogPrint(
            BCLog::VALIDATION,
            "script verification FAILED: %s with message \"%s\"\n",
            ToString(), ScriptErrorString(GetScriptError()));
    }
    return result;
}

std::string CScriptCheck::ToString() const {
  return tfm::format("CScriptCheck(tx=%s, index=%d, flags=%d, scriptSig=%s, scriptPubKey=%s, witness=%s)",
    ptxTo->GetHash().GetHex(),
    nIn,
    nFlags,
    FormatScript(ptxTo->vin[nIn].scriptSig),
    FormatScript(m_tx_out.scriptPubKey),
    ptxTo->vin[nIn].scriptWitness.ToString()
  );
}

int GetSpendHeight(const CCoinsViewCache& inputs)
{
    LOCK(cs_main);
    CBlockIndex* pindexPrev = LookupBlockIndex(inputs.GetBestBlock());
    return pindexPrev->nHeight + 1;
}


static CuckooCache::cache<uint256, SignatureCacheHasher> scriptExecutionCache;
static uint256 scriptExecutionCacheNonce(GetRandHash());

void InitScriptExecutionCache() {
    // nMaxCacheSize is unsigned. If -maxsigcachesize is set to zero,
    // setup_bytes creates the minimum possible cache (2 elements).
    size_t nMaxCacheSize = std::min(std::max((int64_t)0, gArgs.GetArg("-maxsigcachesize", DEFAULT_MAX_SIG_CACHE_SIZE) / 2), MAX_MAX_SIG_CACHE_SIZE) * ((size_t) 1 << 20);
    size_t nElems = scriptExecutionCache.setup_bytes(nMaxCacheSize);
    LogPrintf("Using %zu MiB out of %zu/2 requested for script execution cache, able to store %zu elements\n",
            (nElems*sizeof(uint256)) >>20, (nMaxCacheSize*2)>>20, nElems);
}

/**
 * Check whether all inputs of this transaction are valid (no double spends, scripts & sigs, amounts)
 * This does not modify the UTXO set.
 *
 * If pvChecks is not nullptr, script checks are pushed onto it instead of being performed inline. Any
 * script checks which are not necessary (eg due to script execution cache hits) are, obviously,
 * not pushed onto pvChecks/run.
 *
 * Setting cacheSigStore/cacheFullScriptStore to false will remove elements from the corresponding cache
 * which are matched. This is useful for checking blocks where we will likely never need the cache
 * entry again.
 *
 * Non-static (and re-declared) in src/test/txvalidationcache_tests.cpp
 */
bool CheckInputs(const CTransaction& tx, CValidationState &state, const CCoinsViewCache &inputs, bool fScriptChecks, unsigned int flags, bool cacheSigStore, bool cacheFullScriptStore, PrecomputedTransactionData& txdata, std::vector<CScriptCheck> *pvChecks)
{
        if (pvChecks)
            pvChecks->reserve(tx.vin.size());

        // Skip script verification when connecting blocks under the
        // assumevalid block. Assuming the assumevalid block is valid this
        // is safe because block merkle hashes are still computed and checked,
        // Of course, if an assumed valid block is invalid due to false scriptSigs
        // this optimization would allow an invalid chain to be accepted.
        if (fScriptChecks) {
            // First check if script executions have been cached with the same
            // flags. Note that this assumes that the inputs provided are
            // correct (ie that the transaction hash which is in tx's prevouts
            // properly commits to the scriptPubKey in the inputs view of that
            // transaction).
            uint256 hashCacheEntry;
            // We only use the first 19 bytes of nonce to avoid a second SHA
            // round - giving us 19 + 32 + 4 = 55 bytes (+ 8 + 1 = 64)
            static_assert(55 - sizeof(flags) - 32 >= 128/8, "Want at least 128 bits of nonce for script execution cache");
            CSHA256().Write(scriptExecutionCacheNonce.begin(), 55 - sizeof(flags) - 32).Write(tx.GetWitnessHash().begin(), 32).Write((unsigned char*)&flags, sizeof(flags)).Finalize(hashCacheEntry.begin());
            AssertLockHeld(cs_main); //TODO: Remove this requirement by making CuckooCache not require external locks
            if (scriptExecutionCache.contains(hashCacheEntry, !cacheFullScriptStore)) {
                return true;
            }

            for (std::size_t i = tx.IsCoinBase() ? 1 : 0; i < tx.vin.size(); ++i) {
                const COutPoint &prevout = tx.vin[i].prevout;
                const Coin& coin = inputs.AccessCoin(prevout);
                assert(!coin.IsSpent());

                // We very carefully only pass in things to CScriptCheck which
                // are clearly committed to by tx' witness hash. This provides
                // a sanity check that our caching is not introducing consensus
                // failures through additional data in, eg, the coins being
                // spent being checked as a part of CScriptCheck.

                // Verify signature
                CScriptCheck check(coin.out, tx, i, flags, cacheSigStore, &txdata);
                if (pvChecks) {
                    pvChecks->push_back(CScriptCheck());
                    check.swap(pvChecks->back());
                } else if (!check()) {
                    if (flags & STANDARD_NOT_MANDATORY_VERIFY_FLAGS) {
                        // Check whether the failure was caused by a
                        // non-mandatory script verification check, such as
                        // non-standard DER encodings or non-null dummy
                        // arguments; if so, don't trigger DoS protection to
                        // avoid splitting the network between upgraded and
                        // non-upgraded nodes.
                        CScriptCheck check2(coin.out, tx, i,
                                flags & ~STANDARD_NOT_MANDATORY_VERIFY_FLAGS, cacheSigStore, &txdata);
                        if (check2())
                            return state.Invalid(false, REJECT_NONSTANDARD, strprintf("non-mandatory-script-verify-flag (%s)", ScriptErrorString(check.GetScriptError())));
                    }
                    // Failures of other flags indicate a transaction that is
                    // invalid in new blocks, e.g. an invalid P2SH. We DoS ban
                    // such nodes as they are not following the protocol. That
                    // said during an upgrade careful thought should be taken
                    // as to the correct behavior - we may want to continue
                    // peering with non-upgraded nodes even after soft-fork
                    // super-majority signaling has occurred.
                    return state.DoS(100,false, REJECT_INVALID, strprintf("mandatory-script-verify-flag-failed (%s)", ScriptErrorString(check.GetScriptError())));
                }
            }

            if (cacheFullScriptStore && !pvChecks) {
                // We executed all of the provided scripts, and were told to
                // cache the result. Do so now.
                scriptExecutionCache.insert(hashCacheEntry);
            }
        }

    return true;
}

namespace {

bool UndoWriteToDisk(const CBlockUndo& blockundo, CDiskBlockPos& pos, const uint256& hashBlock, const CMessageHeader::MessageStartChars& messageStart)
{
    // Open history file to append
    CAutoFile fileout(OpenUndoFile(pos), SER_DISK, CLIENT_VERSION);
    if (fileout.IsNull())
        return error("%s: OpenUndoFile failed", __func__);

    // Write index header
    unsigned int nSize = GetSerializeSize(fileout, blockundo);
    fileout << messageStart << nSize;

    // Write undo data
    long fileOutPos = ftell(fileout.Get());
    if (fileOutPos < 0)
        return error("%s: ftell failed", __func__);
    pos.nPos = (unsigned int)fileOutPos;
    fileout << blockundo;

    // calculate & write checksum
    CHashWriter hasher(SER_GETHASH, PROTOCOL_VERSION);
    hasher << hashBlock;
    hasher << blockundo;
    fileout << hasher.GetHash();

    return true;
}

static bool UndoReadFromDisk(CBlockUndo& blockundo, const CBlockIndex *pindex)
{
    CDiskBlockPos pos = pindex->GetUndoPos();
    if (pos.IsNull()) {
        return error("%s: no undo data available", __func__);
    }

    // Open history file to read
    CAutoFile filein(OpenUndoFile(pos, true), SER_DISK, CLIENT_VERSION);
    if (filein.IsNull())
        return error("%s: OpenUndoFile failed", __func__);

    // Read block
    uint256 hashChecksum;
    CHashVerifier<CAutoFile> verifier(&filein); // We need a CHashVerifier as reserializing may lose data
    try {
        verifier << pindex->pprev->GetBlockHash();
        verifier >> blockundo;
        filein >> hashChecksum;
    }
    catch (const std::exception& e) {
        return error("%s: Deserialize or I/O error - %s", __func__, e.what());
    }

    // Verify checksum
    if (hashChecksum != verifier.GetHash())
        return error("%s: Checksum mismatch", __func__);

    return true;
}

/** Abort with a message */
static bool AbortNode(const std::string& strMessage, const std::string& userMessage="")
{
    SetMiscWarning(strMessage);
    LogPrintf("*** %s\n", strMessage);
    uiInterface.ThreadSafeMessageBox(
        userMessage.empty() ? _("Error: A fatal internal error occurred, see debug.log for details") : userMessage,
        "", CClientUIInterface::MSG_ERROR);
    StartShutdown();
    return false;
}

static bool AbortNode(CValidationState& state, const std::string& strMessage, const std::string& userMessage="")
{
    AbortNode(strMessage, userMessage);
    return state.Error(strMessage);
}

} // namespace

/**
 * Restore the UTXO in a Coin at a given COutPoint
 * @param undo The Coin to be restored.
 * @param view The coins view to which to apply the changes.
 * @param out The out point that corresponds to the tx input.
 * @return A DisconnectResult as an int
 */
int ApplyTxInUndo(Coin&& undo, CCoinsViewCache& view, const COutPoint& out)
{
    bool fClean = true;

    if (view.HaveCoin(out)) {
      fClean = false; // overwriting transaction output
    }

    if (undo.nHeight == 0) {
        // Missing undo metadata (height and coinbase). Older versions included this
        // information only in undo records for the last spend of a transactions'
        // outputs. This implies that it must be present for some other output of the same tx.
        const Coin& alternate = AccessByTxid(view, out.hash);
        if (!alternate.IsSpent()) {
            undo.nHeight = alternate.nHeight;
            undo.tx_type = alternate.tx_type;
        } else {
            // Adding output for transaction without known metadata
            return DISCONNECT_FAILED;
        }
    }

    // The potential_overwrite parameter to AddCoin is only allowed to be false if we know for
    // sure that the coin did not already exist in the cache. As we have queried for that above
    // using HaveCoin, we don't need to guess. When fClean is false, a coin already existed and
    // it is an overwrite.
    view.AddCoin(out, std::move(undo), !fClean);

    return fClean ? DISCONNECT_OK : DISCONNECT_UNCLEAN;
}

/** Undo the effects of this block (with given index) on the UTXO set represented by coins.
 *  When FAILED is returned, view is left in an indeterminate state. */
DisconnectResult CChainState::DisconnectBlock(const CBlock& block, const CBlockIndex* pindex, CCoinsViewCache& view)
{
    bool fClean = true;

    CBlockUndo blockUndo;
    if (!UndoReadFromDisk(blockUndo, pindex)) {
        error("DisconnectBlock(): failure reading undo data");
        return DISCONNECT_FAILED;
    }

    if (blockUndo.vtxundo.size() != block.vtx.size()) {
        error("DisconnectBlock(): block and undo data inconsistent");
        return DISCONNECT_FAILED;
    }

    // First, restore inputs
    for (size_t i = 0; i < block.vtx.size(); ++i) {
        const CTransaction &tx = *(block.vtx[i]);
        CTxUndo &txundo = blockUndo.vtxundo[i];

        if (txundo.vprevout.size() + (tx.IsCoinBase() ? 1 : 0) != tx.vin.size()) {
            error("DisconnectBlock(): transaction and undo data inconsistent");
            return DISCONNECT_FAILED;
        }

        for (size_t j = (tx.IsCoinBase() ? 1 : 0); j < tx.vin.size(); ++j) {
            const COutPoint &out = tx.vin[j].prevout;
            const auto res = static_cast<DisconnectResult>(ApplyTxInUndo(
                //In case we are retrieving undo data for the coinbase then the data is off by one cause
                //we didn't save any entry for the meta input
                std::move(txundo.vprevout[(tx.IsCoinBase() ? j-1 : j)]), view, out
            ));
            if (res == DISCONNECT_UNCLEAN) {
                LogPrintf("ERROR: Unclean disconnect of  txid=%s  ix=%d\n", tx.GetHash().GetHex(), j);
            }
            if (res == DISCONNECT_FAILED) {
                return DISCONNECT_FAILED;
            }
            fClean = fClean && res != DISCONNECT_UNCLEAN;
        }
    }

    // Second, revert created outputs
    for (const auto &ptx : block.vtx) {
        const CTransaction &tx = *ptx;
        const uint256& txid = tx.GetHash();

        // Check that all outputs are available and match the outputs in the
        // block itself exactly.
        for (size_t o = 0; o < tx.vout.size(); ++o) {
            if (tx.vout[o].scriptPubKey.IsUnspendable()) {
                continue;
            }

            COutPoint out(txid, o);
            Coin coin;
            bool is_spent = view.SpendCoin(out, &coin);

            if (!is_spent || tx.vout[o] != coin.out || pindex->nHeight != coin.nHeight || tx.GetType() != coin.tx_type) {
                LogPrintf("ERROR: Transaction output mismatch: idx=%d is_spent=%d tx_vout=%s coin_out=%s height=%d coin_height=%d tx.GetType()=%s coin.tx_type=%s\n",
                          o, is_spent, tx.vout[o].ToString(), coin.out.ToString(), pindex->nHeight, coin.nHeight, tx.GetType()._to_string(), coin.tx_type._to_string());
                fClean = false; // Transaction output mismatch
            }
        }
    }

    // move best block pointer to prevout block
    view.SetBestBlock(pindex->pprev->GetBlockHash());

    return fClean ? DISCONNECT_OK : DISCONNECT_UNCLEAN;
}

void static FlushBlockFile(bool fFinalize = false)
{
    LOCK(cs_LastBlockFile);

    CDiskBlockPos posOld(nLastBlockFile, 0);
    bool status = true;

    FILE *fileOld = OpenBlockFile(posOld);
    if (fileOld) {
        if (fFinalize)
            status &= TruncateFile(fileOld, vinfoBlockFile[nLastBlockFile].nSize);
        status &= FileCommit(fileOld);
        fclose(fileOld);
    }

    fileOld = OpenUndoFile(posOld);
    if (fileOld) {
        if (fFinalize)
            status &= TruncateFile(fileOld, vinfoBlockFile[nLastBlockFile].nUndoSize);
        status &= FileCommit(fileOld);
        fclose(fileOld);
    }

    if (!status) {
        AbortNode("Flushing block file to disk failed. This is likely the result of an I/O error.");
    }
}

static bool FindUndoPos(CValidationState &state, int nFile, CDiskBlockPos &pos, unsigned int nAddSize);

static bool WriteUndoDataForBlock(const CBlockUndo& blockundo, CValidationState& state, CBlockIndex* pindex, const CChainParams& chainparams)
{
    // Write undo information to disk
    if (pindex->GetUndoPos().IsNull()) {
        CDiskBlockPos _pos;
        if (!FindUndoPos(state, pindex->nFile, _pos, ::GetSerializeSize(blockundo, SER_DISK, CLIENT_VERSION) + 40))
            return error("ConnectBlock(): FindUndoPos failed");
        if (!UndoWriteToDisk(blockundo, _pos, pindex->pprev->GetBlockHash(), chainparams.MessageStart()))
            return AbortNode(state, "Failed to write undo data");

        // update nUndoPos in block index
        pindex->nUndoPos = _pos.nPos;
        pindex->nStatus |= BLOCK_HAVE_UNDO;
        setDirtyBlockIndex.insert(pindex);
    }

    return true;
}

static CCheckQueue<CScriptCheck> scriptcheckqueue(128);

void ThreadScriptCheck() {
    RenameThread("unite-scriptch");
    scriptcheckqueue.Thread();
}

// Protected by cs_main
VersionBitsCache versionbitscache;

int32_t ComputeBlockVersion(const CBlockIndex* pindexPrev, const Consensus::Params& params)
{
    LOCK(cs_main);
    int32_t nVersion = VERSIONBITS_TOP_BITS;

    for (int i = 0; i < (int)Consensus::MAX_VERSION_BITS_DEPLOYMENTS; i++) {
        ThresholdState state = VersionBitsState(pindexPrev, params, static_cast<Consensus::DeploymentPos>(i), versionbitscache);
        if (state == ThresholdState::LOCKED_IN || state == ThresholdState::STARTED) {
            nVersion |= VersionBitsMask(params, static_cast<Consensus::DeploymentPos>(i));
        }
    }

    return nVersion;
}

/**
 * Threshold condition checker that triggers when unknown versionbits are seen on the network.
 */
class WarningBitsConditionChecker : public AbstractThresholdConditionChecker
{
private:
    int bit;

public:
    explicit WarningBitsConditionChecker(int bitIn) : bit(bitIn) {}

    int64_t BeginTime(const Consensus::Params& params) const override { return 0; }
    int64_t EndTime(const Consensus::Params& params) const override { return std::numeric_limits<int64_t>::max(); }
    int Period(const Consensus::Params& params) const override { return params.nMinerConfirmationWindow; }
    int Threshold(const Consensus::Params& params) const override { return params.nRuleChangeActivationThreshold; }

    bool Condition(const CBlockIndex* pindex, const Consensus::Params& params) const override
    {
        return ((pindex->nVersion & VERSIONBITS_TOP_MASK) == VERSIONBITS_TOP_BITS) &&
               ((pindex->nVersion >> bit) & 1) != 0 &&
               ((ComputeBlockVersion(pindex->pprev, params) >> bit) & 1) == 0;
    }
};

// Protected by cs_main
static ThresholdConditionCache warningcache[VERSIONBITS_NUM_BITS];

static unsigned int GetBlockScriptFlags(const CBlockIndex* pindex, const Consensus::Params& consensusparams) {
    AssertLockHeld(cs_main);

    unsigned int flags = SCRIPT_VERIFY_NONE;

    // Enforce P2SH (BIP16)
    flags |= SCRIPT_VERIFY_P2SH;

    // Enforce the DERSIG (BIP66) rule
    flags |= SCRIPT_VERIFY_DERSIG;

    // Enforce CHECKLOCKTIMEVERIFY (BIP65) rule
    flags |= SCRIPT_VERIFY_CHECKLOCKTIMEVERIFY;

    // Enforcing WITNESS rules
    flags |= SCRIPT_VERIFY_WITNESS;
    flags |= SCRIPT_VERIFY_NULLDUMMY;

    // Start enforcing BIP68 (sequence locks) and BIP112 (CHECKSEQUENCEVERIFY) using versionbits logic.
    if (VersionBitsState(pindex->pprev, consensusparams, Consensus::DEPLOYMENT_CSV, versionbitscache) == ThresholdState::ACTIVE) {
        flags |= SCRIPT_VERIFY_CHECKSEQUENCEVERIFY;
    }

    return flags;
}



static int64_t nTimeCheck = 0;
static int64_t nTimeForks = 0;
static int64_t nTimeVerify = 0;
static int64_t nTimeConnect = 0;
static int64_t nTimeIndex = 0;
static int64_t nTimeCallbacks = 0;
static int64_t nTimeTotal = 0;
static int64_t nBlocksTotal = 0;

/** Apply the effects of this block (with given index) on the UTXO set represented by coins.
 *  Validity checks that depend on the UTXO set are also done; ConnectBlock()
 *  can fail if those validity checks fail (among other reasons). */
bool CChainState::ConnectBlock(const CBlock& block, CValidationState& state, CBlockIndex* pindex,
                  CCoinsViewCache& view, const CChainParams& chainparams, bool fJustCheck)
{
    AssertLockHeld(cs_main);
    assert(pindex);
    assert(*pindex->phashBlock == block.GetHash());
    int64_t nTimeStart = GetTimeMicros();

    // Check it again in case a previous version let a bad block in
    // NOTE: We don't currently (re-)invoke ContextualCheckBlock() or
    // ContextualCheckBlockHeader() here. This means that if we add a new
    // consensus rule that is enforced in one of those two functions, then we
    // may have let in a block that violates the rule prior to updating the
    // software, and we would NOT be enforcing the rule here. Fully solving
    // upgrade from one software version to the next after a consensus rule
    // change is potentially tricky and issue-specific (see RewindBlockIndex()
    // for one general approach that was used for BIP 141 deployment).
    // Also, currently the rule against blocks more than 2 hours in the future
    // is enforced in ContextualCheckBlockHeader(); we wouldn't want to
    // re-enforce that rule here (at least until we make it impossible for
    // GetAdjustedTime() to go backward).
<<<<<<< HEAD
    if (!CheckBlock(block, state, chainparams.GetConsensus(), !fJustCheck, !fJustCheck)) {
        if (state.CorruptionPossible()) {
            // We don't write down blocks to disk if they may have been
            // corrupted, so this should be impossible unless we're having hardware
            // problems.
            return AbortNode(state, "Corrupt block found indicating potential hardware failure; shutting down");
        }
=======
    if (!GetComponent<staking::LegacyValidationInterface>()->CheckBlock(block, state, chainparams.GetConsensus(), !fJustCheck, !fJustCheck))
>>>>>>> 3c2953b8
        return error("%s: Consensus::CheckBlock: %s", __func__, FormatStateMessage(state));
    }

    // verify that the view's current state corresponds to the previous block
    uint256 hashPrevBlock = pindex->pprev == nullptr ? uint256() : pindex->pprev->GetBlockHash();
    assert(hashPrevBlock == view.GetBestBlock());

    // Here we do not skip in case of genesis because we want to be able to spend its coinbase

    nBlocksTotal++;

    bool fScriptChecks = true;
    if (!hashAssumeValid.IsNull()) {
        // We've been configured with the hash of a block which has been externally verified to have a valid history.
        // A suitable default value is included with the software and updated from time to time.  Because validity
        //  relative to a piece of software is an objective fact these defaults can be easily reviewed.
        // This setting doesn't force the selection of any particular chain but makes validating some faster by
        //  effectively caching the result of part of the verification.
        BlockMap::const_iterator  it = mapBlockIndex.find(hashAssumeValid);
        if (it != mapBlockIndex.end()) {
            if (it->second->GetAncestor(pindex->nHeight) == pindex &&
                pindexBestHeader->GetAncestor(pindex->nHeight) == pindex &&
                pindexBestHeader->nChainWork >= nMinimumChainWork) {
                // This block is a member of the assumed verified chain and an ancestor of the best header.
                // The equivalent time check discourages hash power from extorting the network via DOS attack
                //  into accepting an invalid block through telling users they must manually set assumevalid.
                //  Requiring a software change or burying the invalid block, regardless of the setting, makes
                //  it hard to hide the implication of the demand.  This also avoids having release candidates
                //  that are hardly doing any signature verification at all in testing without having to
                //  artificially set the default assumed verified block further back.
                // The test against nMinimumChainWork prevents the skipping when denied access to any chain at
                //  least as good as the expected chain.
                fScriptChecks = (GetBlockProofEquivalentTime(*pindexBestHeader, *pindex, *pindexBestHeader, chainparams.GetConsensus()) <= 60 * 60 * 24 * 7 * 2);
            }
        }
    }

    int64_t nTime1 = GetTimeMicros(); nTimeCheck += nTime1 - nTimeStart;
    LogPrint(BCLog::BENCH, "    - Sanity checks: %.2fms [%.2fs (%.2fms/blk)]\n", MILLI * (nTime1 - nTimeStart), nTimeCheck * MICRO, nTimeCheck * MILLI / nBlocksTotal);

    // Here there was a check for BIP30 before BIP34 but we consider those already active

    // Start enforcing BIP68 (sequence locks) and BIP112 (CHECKSEQUENCEVERIFY) using versionbits logic.
    int nLockTimeFlags = 0;
    if (VersionBitsState(pindex->pprev, chainparams.GetConsensus(), Consensus::DEPLOYMENT_CSV, versionbitscache) == ThresholdState::ACTIVE) {
        nLockTimeFlags |= LOCKTIME_VERIFY_SEQUENCE;
    }

    // Get the script flags for this block
    unsigned int flags = GetBlockScriptFlags(pindex, chainparams.GetConsensus());

    int64_t nTime2 = GetTimeMicros(); nTimeForks += nTime2 - nTime1;
    LogPrint(BCLog::BENCH, "    - Fork checks: %.2fms [%.2fs (%.2fms/blk)]\n", MILLI * (nTime2 - nTime1), nTimeForks * MICRO, nTimeForks * MILLI / nBlocksTotal);

    CBlockUndo blockundo;
    bool isGenesisBlock = block.GetHash() == chainparams.GetConsensus().hashGenesisBlock;

    // UNIT-E: Workaround #421 (we don't restore finalization state when reindex)
    bool has_finalization_tx = false;
    for (const auto &tx : block.vtx) {
        if (tx->IsFinalizerCommit()) {
            has_finalization_tx = true;
            break;
        }
    }

    {
        auto repo = GetComponent<finalization::StateRepository>();
        LOCK(repo->GetLock());
        const finalization::FinalizationState *fin_state = nullptr;
        if (pindex->pprev != nullptr) {
            fin_state = repo->Find(*pindex->pprev);
        }
        assert(fin_state != nullptr || isGenesisBlock || !has_finalization_tx);

        const finalization::FinalizationState *tip_fin_state = repo->GetTipState();
        assert(tip_fin_state != nullptr || isGenesisBlock);

        // UNIT-E: We need to check finalization transactions prior check queue control in order to avoid
        // deadlock between threads.
        //
        // unite-msghand (when accepting new block and connecting it):
        // - lock pqueue->ControlMutex in ConnectBlock() -> CCheckQueueControl()
        // - lock mempool.cs in ConnectBlock() -> CheckFinalizerTx() -> GetTransaction() -> mempool.get()
        //
        // unite-proposer or unite-http (when creating new block)
        // - lock mempool.cs in BlockAssembler::CreateNewBlock()
        // - lock pqueue->ControlMutex in BlockAssember::CreateNewBlock() -> TestBlockValidity() -> ConnectBlock() -> CCheckQueueControl()
        if (!isGenesisBlock &&
            has_finalization_tx &&
            !ContextualCheckBlockFinalizerCommits(
                block,state, *fin_state, *tip_fin_state, view)) {
            return false;
        }
    }

    CCheckQueueControl<CScriptCheck> control(fScriptChecks && nScriptCheckThreads ? &scriptcheckqueue : nullptr);

    std::vector<int> prevheights;
    CAmount nFees = 0;
    int nInputs = 0;
    blockundo.vtxundo.reserve(block.vtx.size());
    std::vector<PrecomputedTransactionData> txdata;
    txdata.reserve(block.vtx.size()); // Required so that pointers to individual PrecomputedTransactionData don't get invalidated

    auto &tx = *(block.vtx[0]);
    if (!snapshot::ValidateCandidateBlockTx(tx, pindex, &view)) {
        return state.DoS(100, error("%s: tx doesn't pass snapshot validation", __func__),
                         REJECT_INVALID, "bad-cb-snapshot-hash");
    }

    for (size_t i = 0; i < block.vtx.size(); i++) {
        const CTransaction &tx = *(block.vtx[i]);

        nInputs += tx.vin.size();

        txdata.emplace_back(tx);
        AddCoins(view, tx, pindex->nHeight);
    }

    int64_t nSigOpsCost = 0;
    CAmount coinbase_in = 0;
    for (size_t i = 0; i < block.vtx.size(); i++) {
        const CTransaction &tx = *(block.vtx[i]);

        CAmount txfee = 0;
        CAmount value_in = 0;
        if (!Consensus::CheckTxInputs(tx, state, view, pindex->nHeight, txfee, &value_in)) {
            return error("%s: Consensus::CheckTxInputs: %s, %s", __func__, tx.GetHash().ToString(), FormatStateMessage(state));
        }

        // Check that transaction is BIP68 final
        // BIP68 lock checks (as opposed to nLockTime checks) must
        // be in ConnectBlock because they require the UTXO set
        prevheights.resize(tx.vin.size());
        for (size_t j = 0; j < tx.vin.size(); j++) {
            prevheights[j] = view.AccessCoin(tx.vin[j].prevout).nHeight;
        }

        if (!SequenceLocks(tx, nLockTimeFlags, &prevheights, *pindex)) {
            return state.DoS(100, error("%s: contains a non-BIP68-final transaction", __func__),
                             REJECT_INVALID, "bad-txns-nonfinal");
        }

        // GetTransactionSigOpCost counts 3 types of sigops:
        // * legacy (always)
        // * p2sh (when P2SH enabled in flags and excludes coinbase)
        // * witness (when witness enabled in flags and excludes coinbase)
        nSigOpsCost += GetTransactionSigOpCost(tx, view, flags);
        if (nSigOpsCost > MAX_BLOCK_SIGOPS_COST) {
          LogPrintf("too many sigops:  txid=%s  cost=%d\n", tx.GetHash().GetHex(), nSigOpsCost);
          return state.DoS(100, error("ConnectBlock(): too many sigops"),
                           REJECT_INVALID, "bad-blk-sigops");
        }

        if (tx.IsCoinBase()) {
          coinbase_in += value_in;
        } else {
          nFees += txfee;
          if (!MoneyRange(nFees)) {
            return state.DoS(100, error("%s: accumulated fee in the block out of range.", __func__),
                             REJECT_INVALID, "bad-txns-accumulated-fee-outofrange");
          }
        }

        // Don't cache results if we're actually connecting blocks (still
        // consult the cache, though)
        bool fCacheResults = fJustCheck;

        std::vector<CScriptCheck> vChecks;
        if (!CheckInputs(tx, state, view, fScriptChecks, flags, fCacheResults, fCacheResults, txdata[i], nScriptCheckThreads ? &vChecks : nullptr)) {
            return error("ConnectBlock(): CheckInputs on %s failed with %s",
                         tx.GetHash().ToString(), FormatStateMessage(state));
        }
        control.Add(vChecks);

        blockundo.vtxundo.emplace_back();
        MarkCoinAsSpent(tx, view, blockundo.vtxundo.back());
    }

    int64_t nTime3 = GetTimeMicros(); nTimeConnect += nTime3 - nTime2;
    LogPrint(BCLog::BENCH, "      - Connect %u transactions: %.2fms (%.3fms/tx, %.3fms/txin) [%.2fs (%.2fms/blk)]\n", (unsigned)block.vtx.size(), MILLI * (nTime3 - nTime2), MILLI * (nTime3 - nTime2) / block.vtx.size(), nInputs <= 1 ? 0 : MILLI * (nTime3 - nTime2) / (nInputs-1), nTimeConnect * MICRO, nTimeConnect * MILLI / nBlocksTotal);

    if (!isGenesisBlock) {
        CAmount blockReward = nFees + GetComponent<blockchain::Behavior>()->CalculateBlockReward(pindex->nHeight);
        if (block.vtx[0]->GetValueOut() - coinbase_in > blockReward)
          return state.DoS(100,
                         error("ConnectBlock(): coinbase pays too much (actual=%d vs limit=%d)",
                               block.vtx[0]->GetValueOut(), blockReward),
                         REJECT_INVALID, "bad-cb-amount");
    }

    if (!control.Wait())
        return state.DoS(100, error("%s: CheckQueue failed", __func__), REJECT_INVALID, "block-validation-failed");
    int64_t nTime4 = GetTimeMicros(); nTimeVerify += nTime4 - nTime2;
    LogPrint(BCLog::BENCH, "    - Verify %u txins: %.2fms (%.3fms/txin) [%.2fs (%.2fms/blk)]\n", nInputs - 1, MILLI * (nTime4 - nTime2), nInputs <= 1 ? 0 : MILLI * (nTime4 - nTime2) / (nInputs-1), nTimeVerify * MICRO, nTimeVerify * MILLI / nBlocksTotal);

    if (fJustCheck)
        return true;

    if (!isGenesisBlock && !WriteUndoDataForBlock(blockundo, state, pindex, chainparams))
        return false;

    if (!pindex->IsValid(BLOCK_VALID_SCRIPTS)) {
        pindex->RaiseValidity(BLOCK_VALID_SCRIPTS);
        setDirtyBlockIndex.insert(pindex);
    }

    assert(pindex->phashBlock);
    // add this block to the view's block chain
    view.SetBestBlock(pindex->GetBlockHash());

    int64_t nTime5 = GetTimeMicros(); nTimeIndex += nTime5 - nTime4;
    LogPrint(BCLog::BENCH, "    - Index writing: %.2fms [%.2fs (%.2fms/blk)]\n", MILLI * (nTime5 - nTime4), nTimeIndex * MICRO, nTimeIndex * MILLI / nBlocksTotal);

    int64_t nTime6 = GetTimeMicros(); nTimeCallbacks += nTime6 - nTime5;
    LogPrint(BCLog::BENCH, "    - Callbacks: %.2fms [%.2fs (%.2fms/blk)]\n", MILLI * (nTime6 - nTime5), nTimeCallbacks * MICRO, nTimeCallbacks * MILLI / nBlocksTotal);

    return true;
}

/**
 * Update the on-disk chain state.
 * The caches and indexes are flushed depending on the mode we're called with
 * if they're too large, if it's been a while since the last write,
 * or always and in all cases if we're in prune mode and are deleting files.
 *
 * If FlushStateMode::NONE is used, then FlushStateToDisk(...) won't do anything
 * besides checking if we need to prune.
 */
bool static FlushStateToDisk(const CChainParams& chainparams, CValidationState &state, FlushStateMode mode, int nManualPruneHeight) {
    int64_t nMempoolUsage = mempool.DynamicMemoryUsage();
    LOCK(cs_main);
    static int64_t nLastWrite = 0;
    static int64_t nLastFlush = 0;
    std::set<int> setFilesToPrune;
    bool full_flush_completed = false;
    try {
    {
        bool fFlushForPrune = false;
        bool fDoFullFlush = false;
        LOCK(GetComponent<finalization::StateRepository>()->GetLock());
        LOCK(cs_LastBlockFile);
        if (fPruneMode && (fCheckForPruning || nManualPruneHeight > 0) && !fReindex) {
            if (nManualPruneHeight > 0) {
                FindFilesToPruneManual(setFilesToPrune, nManualPruneHeight);
            } else {
                FindFilesToPrune(setFilesToPrune);
                fCheckForPruning = false;
            }
            if (!setFilesToPrune.empty()) {
                fFlushForPrune = true;
                if (!fHavePruned) {
                    pblocktree->WriteFlag("prunedblockfiles", true);
                    fHavePruned = true;
                }
            }
        }
        int64_t nNow = GetTimeMicros();
        // Avoid writing/flushing immediately after startup.
        if (nLastWrite == 0) {
            nLastWrite = nNow;
        }
        if (nLastFlush == 0) {
            nLastFlush = nNow;
        }
        int64_t nMempoolSizeMax = gArgs.GetArg("-maxmempool", DEFAULT_MAX_MEMPOOL_SIZE) * 1000000;
        int64_t cacheSize = pcoinsTip->DynamicMemoryUsage();
        int64_t nTotalSpace = nCoinCacheUsage + std::max<int64_t>(nMempoolSizeMax - nMempoolUsage, 0);
        // The cache is large and we're within 10% and 10 MiB of the limit, but we have time now (not in the middle of a block processing).
        bool fCacheLarge = mode == FlushStateMode::PERIODIC && cacheSize > std::max((9 * nTotalSpace) / 10, nTotalSpace - MAX_BLOCK_COINSDB_USAGE * 1024 * 1024);
        // The cache is over the limit, we have to write now.
        bool fCacheCritical = mode == FlushStateMode::IF_NEEDED && cacheSize > nTotalSpace;
        // It's been a while since we wrote the block index to disk. Do this frequently, so we don't need to redownload after a crash.
        bool fPeriodicWrite = mode == FlushStateMode::PERIODIC && nNow > nLastWrite + (int64_t)DATABASE_WRITE_INTERVAL * 1000000;
        // It's been very long since we flushed the cache. Do this infrequently, to optimize cache usage.
        bool fPeriodicFlush = mode == FlushStateMode::PERIODIC && nNow > nLastFlush + (int64_t)DATABASE_FLUSH_INTERVAL * 1000000;
        // Combine all conditions that result in a full cache flush.
        fDoFullFlush = (mode == FlushStateMode::ALWAYS) || fCacheLarge || fCacheCritical || fPeriodicFlush || fFlushForPrune;
        // Write blocks and block index to disk.
        if (fDoFullFlush || fPeriodicWrite) {
            // Depend on nMinDiskSpace to ensure we can write block index
            if (!CheckDiskSpace(0, true))
                return state.Error("out of disk space");
            // First make sure all block and undo data is flushed to disk.
            FlushBlockFile();
            // Then update all block file information (which may refer to block and undo files).
            {
                std::vector<std::pair<int, const CBlockFileInfo*> > vFiles;
                vFiles.reserve(setDirtyFileInfo.size());
                for (std::set<int>::iterator it = setDirtyFileInfo.begin(); it != setDirtyFileInfo.end(); ) {
                    vFiles.push_back(std::make_pair(*it, &vinfoBlockFile[*it]));
                    setDirtyFileInfo.erase(it++);
                }
                std::vector<const CBlockIndex*> vBlocks;
                vBlocks.reserve(setDirtyBlockIndex.size());
                for (std::set<CBlockIndex*>::iterator it = setDirtyBlockIndex.begin(); it != setDirtyBlockIndex.end(); ) {
                    vBlocks.push_back(*it);
                    setDirtyBlockIndex.erase(it++);
                }
                if (!pblocktree->WriteBatchSync(vFiles, nLastBlockFile, vBlocks)) {
                    return AbortNode(state, "Failed to write to block index database");
                }
                if (!GetComponent<finalization::StateRepository>()->SaveToDisk()) {
                    return AbortNode(state, "Failed to write to finalization state database");
                }
            }
            // Finally remove any pruned files
            if (fFlushForPrune)
                UnlinkPrunedFiles(setFilesToPrune);
            nLastWrite = nNow;
        }
        // Flush best chain related state. This can only be done if the blocks / block index write was also done.
        if (fDoFullFlush && !pcoinsTip->GetBestBlock().IsNull()) {
            // Typical Coin structures on disk are around 48 bytes in size.
            // Pushing a new one to the database can cause it to be written
            // twice (once in the log, and once in the tables). This is already
            // an overestimation, as most will delete an existing entry or
            // overwrite one. Still, use a conservative safety factor of 2.
            if (!CheckDiskSpace(48 * 2 * 2 * pcoinsTip->GetCacheSize()))
                return state.Error("out of disk space");
            // Flush the chainstate (which may refer to block index entries).
            if (!pcoinsTip->Flush())
                return AbortNode(state, "Failed to write to coin database");
            nLastFlush = nNow;
            full_flush_completed = true;
        }
    }
    if (full_flush_completed) {
        // Update best block in wallet (so we can detect restored wallets).
        GetMainSignals().ChainStateFlushed(chainActive.GetLocator());
    }
    } catch (const std::runtime_error& e) {
        return AbortNode(state, std::string("System error while flushing: ") + e.what());
    }
    return true;
}

void FlushStateToDisk() {
    CValidationState state;
    const CChainParams& chainparams = Params();
    if (!FlushStateToDisk(chainparams, state, FlushStateMode::ALWAYS)) {
        LogPrintf("%s: failed to flush state (%s)\n", __func__, FormatStateMessage(state));
    }
}

void PruneAndFlush() {
    CValidationState state;
    fCheckForPruning = true;
    const CChainParams& chainparams = Params();
    if (!FlushStateToDisk(chainparams, state, FlushStateMode::NONE)) {
        LogPrintf("%s: failed to flush state (%s)\n", __func__, FormatStateMessage(state));
    }
}

static void DoWarning(const std::string& strWarning)
{
    static bool fWarned = false;
    SetMiscWarning(strWarning);
    if (!fWarned) {
        AlertNotify(strWarning);
        fWarned = true;
    }
}

/** Private helper function that concatenates warning messages. */
static void AppendWarning(std::string& res, const std::string& warn)
{
    if (!res.empty()) res += ", ";
    res += warn;
}

/** Check warning conditions and do some notifications on new chain tip set. */
void static UpdateTip(const CBlockIndex *pindexNew, const CChainParams& chainParams) {
    // New best block
    mempool.AddTransactionsUpdated(1);

    {
        WaitableLock lock(g_best_block_mutex);
        g_best_block = pindexNew->GetBlockHash();
        g_best_block_cv.notify_all();
    }

    std::string warningMessages;
    if (!IsInitialBlockDownload())
    {
        int nUpgraded = 0;
        const CBlockIndex* pindex = pindexNew;
        for (int bit = 0; bit < VERSIONBITS_NUM_BITS; bit++) {
            WarningBitsConditionChecker checker(bit);
            ThresholdState state = checker.GetStateFor(pindex, chainParams.GetConsensus(), warningcache[bit]);
            if (state == ThresholdState::ACTIVE || state == ThresholdState::LOCKED_IN) {
                const std::string strWarning = strprintf(_("Warning: unknown new rules activated (versionbit %i)"), bit);
                if (state == ThresholdState::ACTIVE) {
                    DoWarning(strWarning);
                } else {
                    AppendWarning(warningMessages, strWarning);
                }
            }
        }
        // Check the version of the last 100 blocks to see if we need to upgrade:
        for (int i = 0; i < 100 && pindex != nullptr; i++)
        {
            int32_t nExpectedVersion = ComputeBlockVersion(pindex->pprev, chainParams.GetConsensus());
            if (pindex->nVersion > VERSIONBITS_LAST_OLD_BLOCK_VERSION && (pindex->nVersion & ~nExpectedVersion) != 0)
                ++nUpgraded;
            pindex = pindex->pprev;
        }
        if (nUpgraded > 0)
            AppendWarning(warningMessages, strprintf(_("%d of last 100 blocks have unexpected version"), nUpgraded));
        if (nUpgraded > 100/2)
        {
            std::string strWarning = _("Warning: Unknown block versions being mined! It's possible unknown rules are in effect");
            // notify GetWarnings(), called by the JSON-RPC code to warn the user:
            DoWarning(strWarning);
        }
    }
    LogPrintf("%s: new best=%s height=%d version=0x%08x log2_work=%.8g tx=%lu date='%s' progress=%f cache=%.1fMiB(%utxo)", __func__, /* Continued */
      pindexNew->GetBlockHash().ToString(), pindexNew->nHeight, pindexNew->nVersion,
      log(pindexNew->nChainWork.getdouble())/log(2.0), (unsigned long)pindexNew->nChainTx,
      FormatISO8601DateTime(pindexNew->GetBlockTime()),
      GuessVerificationProgress(chainParams.TxData(), pindexNew), pcoinsTip->DynamicMemoryUsage() * (1.0 / (1<<20)), pcoinsTip->GetCacheSize());
    if (!warningMessages.empty())
        LogPrintf(" warning='%s'", warningMessages); /* Continued */
    LogPrintf("\n");

}

/** Disconnect chainActive's tip.
  * After calling, the mempool will be in an inconsistent state, with
  * transactions from disconnected blocks being added to disconnectpool.  You
  * should make the mempool consistent again by calling UpdateMempoolForReorg.
  * with cs_main held.
  *
  * If disconnectpool is nullptr, then no disconnected transactions are added to
  * disconnectpool (note that the caller is responsible for mempool consistency
  * in any case).
  */
bool CChainState::DisconnectTip(CValidationState& state, const CChainParams& chainparams, DisconnectedBlockTransactions *disconnectpool)
{
    CBlockIndex *pindexDelete = chainActive.Tip();
    assert(pindexDelete);
    // Read block from disk.
    std::shared_ptr<CBlock> pblock = std::make_shared<CBlock>();
    CBlock& block = *pblock;
    if (!ReadBlockFromDisk(block, pindexDelete, chainparams.GetConsensus()))
        return AbortNode(state, "Failed to read block");
    // Apply the block atomically to the chain state.
    int64_t nStart = GetTimeMicros();
    {
        CCoinsViewCache view(pcoinsTip.get());
        assert(view.GetBestBlock() == pindexDelete->GetBlockHash());

        if (DisconnectBlock(block, pindexDelete, view) != DISCONNECT_OK)
            return error("DisconnectTip(): DisconnectBlock %s failed", pindexDelete->GetBlockHash().ToString());

        bool flushed = view.Flush();
        assert(flushed);
    }
    LogPrint(BCLog::BENCH, "- Disconnect block: %.2fms\n", (GetTimeMicros() - nStart) * MILLI);
    // Write the chain state to disk, if necessary.
    if (!FlushStateToDisk(chainparams, state, FlushStateMode::IF_NEEDED))
        return false;

    if (disconnectpool) {
        disconnectpool->LoadFromBlockInTopologicalOrder(block.vtx);
    }

    chainActive.SetTip(pindexDelete->pprev);

    UpdateTip(pindexDelete->pprev, chainparams);
    // Let wallets know transactions went from 1-confirmed to
    // 0-confirmed or conflicted:
    GetMainSignals().BlockDisconnected(pblock);
    return true;
}

static int64_t nTimeReadFromDisk = 0;
static int64_t nTimeConnectTotal = 0;
static int64_t nTimeFlush = 0;
static int64_t nTimeChainState = 0;
static int64_t nTimePostConnect = 0;

struct PerBlockConnectTrace {
    CBlockIndex* pindex = nullptr;
    std::shared_ptr<const CBlock> pblock;
    std::shared_ptr<std::vector<CTransactionRef>> conflictedTxs;
    PerBlockConnectTrace() : conflictedTxs(std::make_shared<std::vector<CTransactionRef>>()) {}
};
/**
 * Used to track blocks whose transactions were applied to the UTXO state as a
 * part of a single ActivateBestChainStep call.
 *
 * This class also tracks transactions that are removed from the mempool as
 * conflicts (per block) and can be used to pass all those transactions
 * through SyncTransaction.
 *
 * This class assumes (and asserts) that the conflicted transactions for a given
 * block are added via mempool callbacks prior to the BlockConnected() associated
 * with those transactions. If any transactions are marked conflicted, it is
 * assumed that an associated block will always be added.
 *
 * This class is single-use, once you call GetBlocksConnected() you have to throw
 * it away and make a new one.
 */
class ConnectTrace {
private:
    std::vector<PerBlockConnectTrace> blocksConnected;
    CTxMemPool &pool;

public:
    explicit ConnectTrace(CTxMemPool &_pool) : blocksConnected(1), pool(_pool) {
        pool.NotifyEntryRemoved.connect(boost::bind(&ConnectTrace::NotifyEntryRemoved, this, _1, _2));
    }

    ~ConnectTrace() {
        pool.NotifyEntryRemoved.disconnect(boost::bind(&ConnectTrace::NotifyEntryRemoved, this, _1, _2));
    }

    void BlockConnected(CBlockIndex* pindex, std::shared_ptr<const CBlock> pblock) {
        assert(!blocksConnected.back().pindex);
        assert(pindex);
        assert(pblock);
        blocksConnected.back().pindex = pindex;
        blocksConnected.back().pblock = std::move(pblock);
        blocksConnected.emplace_back();
    }

    std::vector<PerBlockConnectTrace>& GetBlocksConnected() {
        // We always keep one extra block at the end of our list because
        // blocks are added after all the conflicted transactions have
        // been filled in. Thus, the last entry should always be an empty
        // one waiting for the transactions from the next block. We pop
        // the last entry here to make sure the list we return is sane.
        assert(!blocksConnected.back().pindex);
        assert(blocksConnected.back().conflictedTxs->empty());
        blocksConnected.pop_back();
        return blocksConnected;
    }

    void NotifyEntryRemoved(CTransactionRef txRemoved, MemPoolRemovalReason reason) {
        assert(!blocksConnected.back().pindex);
        if (reason == MemPoolRemovalReason::CONFLICT) {
            blocksConnected.back().conflictedTxs->emplace_back(std::move(txRemoved));
        }
    }
};

/**
 * Connect a new block to chainActive. pblock is either nullptr or a pointer to a CBlock
 * corresponding to pindexNew, to bypass loading it again from disk.
 *
 * The block is added to connectTrace if connection succeeds.
 */
bool CChainState::ConnectTip(CValidationState& state, const CChainParams& chainparams, CBlockIndex* pindexNew, const std::shared_ptr<const CBlock>& pblock, ConnectTrace& connectTrace, DisconnectedBlockTransactions &disconnectpool)
{
    assert(pindexNew->pprev == chainActive.Tip());
    // Read block from disk.
    int64_t nTime1 = GetTimeMicros();
    std::shared_ptr<const CBlock> pthisBlock;
    if (!pblock) {
        std::shared_ptr<CBlock> pblockNew = std::make_shared<CBlock>();
        if (!ReadBlockFromDisk(*pblockNew, pindexNew, chainparams.GetConsensus()))
            return AbortNode(state, "Failed to read block");
        pthisBlock = pblockNew;
    } else {
        pthisBlock = pblock;
    }
    const CBlock& blockConnecting = *pthisBlock;
    // Apply the block atomically to the chain state.
    int64_t nTime2 = GetTimeMicros(); nTimeReadFromDisk += nTime2 - nTime1;
    int64_t nTime3;
    LogPrint(BCLog::BENCH, "  - Load block from disk: %.2fms [%.2fs]\n", (nTime2 - nTime1) * MILLI, nTimeReadFromDisk * MICRO);
    {
        CCoinsViewCache view(pcoinsTip.get());
        bool rv = ConnectBlock(blockConnecting, state, pindexNew, view, chainparams);
        GetMainSignals().BlockChecked(blockConnecting, state);
        if (!rv) {
            if (state.IsInvalid())
                InvalidBlockFound(pindexNew, state);
            return error("ConnectTip(): ConnectBlock %s failed", pindexNew->GetBlockHash().ToString());
        }
        nTime3 = GetTimeMicros(); nTimeConnectTotal += nTime3 - nTime2;
        LogPrint(BCLog::BENCH, "  - Connect total: %.2fms [%.2fs (%.2fms/blk)]\n", (nTime3 - nTime2) * MILLI, nTimeConnectTotal * MICRO, nTimeConnectTotal * MILLI / nBlocksTotal);
        bool flushed = view.Flush();
        assert(flushed);
    }
    int64_t nTime4 = GetTimeMicros(); nTimeFlush += nTime4 - nTime3;
    LogPrint(BCLog::BENCH, "  - Flush: %.2fms [%.2fs (%.2fms/blk)]\n", (nTime4 - nTime3) * MILLI, nTimeFlush * MICRO, nTimeFlush * MILLI / nBlocksTotal);

    if (!GetComponent<finalization::StateProcessor>()->ProcessNewTip(*pindexNew, blockConnecting)) {
      return state.DoS(100, error("esperanza::ProcessNewTip failed"), REJECT_INVALID, "bad-finalization");
    }
    UpdateLastJustifiedEpoch(pindexNew);

    // Write the chain state to disk, if necessary.
    if (!FlushStateToDisk(chainparams, state, FlushStateMode::IF_NEEDED)) {
      return false;
    }
    int64_t nTime5 = GetTimeMicros(); nTimeChainState += nTime5 - nTime4;
    LogPrint(BCLog::BENCH, "  - Writing chainstate: %.2fms [%.2fs (%.2fms/blk)]\n", (nTime5 - nTime4) * MILLI, nTimeChainState * MICRO, nTimeChainState * MILLI / nBlocksTotal);
    // Remove conflicting transactions from the mempool.;
    mempool.removeForBlock(blockConnecting.vtx, pindexNew->nHeight);
    disconnectpool.removeForBlock(blockConnecting.vtx);
    // Update chainActive & related variables.
    chainActive.SetTip(pindexNew);
    UpdateTip(pindexNew, chainparams);

    int64_t nTime6 = GetTimeMicros(); nTimePostConnect += nTime6 - nTime5; nTimeTotal += nTime6 - nTime1;
    LogPrint(BCLog::BENCH, "  - Connect postprocess: %.2fms [%.2fs (%.2fms/blk)]\n", (nTime6 - nTime5) * MILLI, nTimePostConnect * MICRO, nTimePostConnect * MILLI / nBlocksTotal);
    LogPrint(BCLog::BENCH, "- Connect block: %.2fms [%.2fs (%.2fms/blk)]\n", (nTime6 - nTime1) * MILLI, nTimeTotal * MICRO, nTimeTotal * MILLI / nBlocksTotal);

    connectTrace.BlockConnected(pindexNew, std::move(pthisBlock));
    return true;
}

bool CChainState::ProcessFinalizationState(const Consensus::Params &params, CBlockIndex *block_index, const CBlock *block) {
    // `ReceivedBlockTransactions()` is responsible to call this function for blocks in a correct order.
    if (block_index == nullptr) {
        return true;
    }

    // Check that block is eligible to be connected.
    assert(block_index->nChainTx != 0);

    if (!block_index->IsValid()) {
        return error("Block %s is invalid", block_index->GetBlockHash().GetHex());
    }

    if (block_index->pprev != nullptr && !block_index->pprev->IsValid()) {
        return error("Ancestor (%s -> %s) is invalid", block_index->pprev->GetBlockHash().GetHex(), block_index->GetBlockHash().GetHex());
    }

    auto state_processor = GetComponent<finalization::StateProcessor>();

    CBlock block_data;
    if (block == nullptr) {
        LogPrintf("Read %s from the disk\n", block_index->GetBlockHash().GetHex());
        block = &block_data;
        if (!ReadBlockFromDisk(block_data, block_index, params)) {
            return error("Cannot read from the disk");
        }
    }

    const bool ok = state_processor->ProcessNewTipCandidate(*block_index, *block);
    if (ok) {
        UpdateLastJustifiedEpoch(block_index);
    } else {
        return error("finalization::cache::ProcessNewTip failed");
    }

    if (!block_index->commits) {
        block_index->commits = std::vector<CTransactionRef>();
        for (const auto &tx : block->vtx) {
            if (tx->IsFinalizerCommit()) {
                (*block_index->commits).emplace_back(tx);
            }
        }
    }

    return true;
}

/**
 * Return the tip of the chain with the most work in it, that isn't
 * known to be invalid (it's however far from certain to be valid).
 */
CBlockIndex* CChainState::FindMostWorkChain() {
    do {
        CBlockIndex *pindexNew = nullptr;

        // Find the best candidate header.
        {
            std::set<CBlockIndex*, CBlockIndexWorkComparator>::reverse_iterator it = setBlockIndexCandidates.rbegin();
            if (it == setBlockIndexCandidates.rend())
                return nullptr;
            pindexNew = *it;
        }

        // Check whether all blocks on the path between the currently active chain and the candidate are valid.
        // Just going until the active chain is an optimization, as we know all blocks in it are valid already.
        CBlockIndex *pindexTest = pindexNew;
        bool fInvalidAncestor = false;
        while (pindexTest && !chainActive.Contains(pindexTest)) {
            assert(pindexTest->nChainTx || pindexTest->nHeight == 0);

            // Pruned nodes may have entries in setBlockIndexCandidates for
            // which block files have been deleted.  Remove those as candidates
            // for the most work chain if we come across them; we can't switch
            // to a chain unless we have all the non-active-chain parent blocks.
            bool fFailedChain = pindexTest->nStatus & BLOCK_FAILED_MASK;
            bool fMissingData = !(pindexTest->nStatus & BLOCK_HAVE_DATA);
            if (fFailedChain || fMissingData) {
                // Candidate chain is not usable (either invalid or missing data)
                if (fFailedChain && (pindexBestInvalid == nullptr || pindexNew->nChainWork > pindexBestInvalid->nChainWork))
                    pindexBestInvalid = pindexNew;
                CBlockIndex *pindexFailed = pindexNew;
                // Remove the entire chain from the set.
                while (pindexTest != pindexFailed) {
                    if (fFailedChain) {
                        pindexFailed->nStatus |= BLOCK_FAILED_CHILD;
                    } else if (fMissingData) {
                        // If we're missing data, then add back to mapBlocksUnlinked,
                        // so that if the block arrives in the future we can try adding
                        // to setBlockIndexCandidates again.
                        mapBlocksUnlinked.insert(std::make_pair(pindexFailed->pprev, pindexFailed));
                    }
                    setBlockIndexCandidates.erase(pindexFailed);
                    pindexFailed = pindexFailed->pprev;
                }
                setBlockIndexCandidates.erase(pindexTest);
                fInvalidAncestor = true;
                break;
            }
            pindexTest = pindexTest->pprev;
        }
        if (!fInvalidAncestor)
            return pindexNew;
    } while(true);
}

/** Delete all entries in setBlockIndexCandidates that are worse than the current tip. */
void CChainState::PruneBlockIndexCandidates() {
    // Note that we can't delete the current block itself, as we may need to return to it later in case a
    // reorganization to a better block fails.
    std::set<CBlockIndex*, CBlockIndexWorkComparator>::iterator it = setBlockIndexCandidates.begin();
    while (it != setBlockIndexCandidates.end() && setBlockIndexCandidates.value_comp()(*it, chainActive.Tip())) {
        setBlockIndexCandidates.erase(it++);
    }
    // Either the current tip or a successor of it we're working towards is left in setBlockIndexCandidates.
    assert(!setBlockIndexCandidates.empty());
}

/**
 * Try to make some progress towards making pindexMostWork the active block.
 * pblock is either nullptr or a pointer to a CBlock corresponding to pindexMostWork.
 */
bool CChainState::ActivateBestChainStep(CValidationState& state, const CChainParams& chainparams, CBlockIndex* pindexMostWork, const std::shared_ptr<const CBlock>& pblock, bool& fInvalidFound, ConnectTrace& connectTrace)
{
    AssertLockHeld(cs_main);

    const CBlockIndex *pindexOldTip = chainActive.Tip();
    const CBlockIndex *pindexFork = chainActive.FindFork(pindexMostWork);

    // Disconnect active blocks which are no longer in the best chain.
    bool fBlocksDisconnected = false;
    DisconnectedBlockTransactions disconnectpool;
    while (chainActive.Tip() && chainActive.Tip() != pindexFork) {
        if (!DisconnectTip(state, chainparams, &disconnectpool)) {
            // This is likely a fatal error, but keep the mempool consistent,
            // just in case. Only remove from the mempool in this case.
            UpdateMempoolForReorg(disconnectpool, false);
            return false;
        }
        fBlocksDisconnected = true;
    }

    // Build list of new blocks to connect.
    std::vector<CBlockIndex*> vpindexToConnect;
    bool fContinue = true;
    int nHeight = pindexFork ? pindexFork->nHeight : -1;
    while (fContinue && nHeight != pindexMostWork->nHeight) {
        // Don't iterate the entire list of potential improvements toward the best tip, as we likely only need
        // a few blocks along the way.
        int nTargetHeight = std::min(nHeight + 32, pindexMostWork->nHeight);
        vpindexToConnect.clear();
        vpindexToConnect.reserve(nTargetHeight - nHeight);
        CBlockIndex *pindexIter = pindexMostWork->GetAncestor(nTargetHeight);
        while (pindexIter && pindexIter->nHeight != nHeight) {
            vpindexToConnect.push_back(pindexIter);
            pindexIter = pindexIter->pprev;
        }
        nHeight = nTargetHeight;

        // Connect new blocks.
        for (CBlockIndex *pindexConnect : reverse_iterate(vpindexToConnect)) {
            if (!ConnectTip(state, chainparams, pindexConnect, pindexConnect == pindexMostWork ? pblock : std::shared_ptr<const CBlock>(), connectTrace, disconnectpool)) {
                if (state.IsInvalid()) {
                    // The block violates a consensus rule.
                    if (!state.CorruptionPossible()) {
                        InvalidChainFound(vpindexToConnect.front());
                    }
                    state = CValidationState();
                    fInvalidFound = true;
                    fContinue = false;
                    break;
                } else {
                    // A system error occurred (disk space, database error, ...).
                    // Make the mempool consistent with the current tip, just in case
                    // any observers try to use it before shutdown.
                    UpdateMempoolForReorg(disconnectpool, false);
                    return false;
                }
            } else {
                PruneBlockIndexCandidates();
                if (!pindexOldTip || chainActive.Tip()->nChainWork > pindexOldTip->nChainWork) {
                    // We're in a better position than we were. Return temporarily to release the lock.
                    fContinue = false;
                    break;
                }
            }
        }
    }

    if (fBlocksDisconnected) {
        // If any blocks were disconnected, disconnectpool may be non empty.  Add
        // any disconnected transactions back to the mempool.
        UpdateMempoolForReorg(disconnectpool, true);
    }
    mempool.check(pcoinsTip.get());

    // Callbacks/notifications for a new best chain.
    if (fInvalidFound)
        CheckForkWarningConditionsOnNewFork(vpindexToConnect.back());
    else
        CheckForkWarningConditions();

    return true;
}

static void NotifyHeaderTip() LOCKS_EXCLUDED(cs_main) {
    bool fNotify = false;
    bool fInitialBlockDownload = false;
    static CBlockIndex* pindexHeaderOld = nullptr;
    CBlockIndex* pindexHeader = nullptr;
    {
        LOCK(cs_main);
        pindexHeader = pindexBestHeader;

        if (pindexHeader != pindexHeaderOld) {
            fNotify = true;
            fInitialBlockDownload = IsInitialBlockDownload();
            pindexHeaderOld = pindexHeader;
        }
    }
    // Send block tip changed notifications without cs_main
    if (fNotify) {
        uiInterface.NotifyHeaderTip(fInitialBlockDownload, pindexHeader);
    }
}

/**
 * Make the best chain active, in multiple steps. The result is either failure
 * or an activated best chain. pblock is either nullptr or a pointer to a block
 * that is already loaded (to avoid loading it again from disk).
 *
 * ActivateBestChain is split into steps (see ActivateBestChainStep) so that
 * we avoid holding cs_main for an extended period of time; the length of this
 * call may be quite long during reindexing or a substantial reorg.
 */
bool CChainState::ActivateBestChain(CValidationState &state, const CChainParams& chainparams, std::shared_ptr<const CBlock> pblock) {
    // Note that while we're often called here from ProcessNewBlock, this is
    // far from a guarantee. Things in the P2P/RPC will often end up calling
    // us in the middle of ProcessNewBlock - do not assume pblock is set
    // sanely for performance or correctness!
    AssertLockNotHeld(cs_main);

    // ABC maintains a fair degree of expensive-to-calculate internal state
    // because this function periodically releases cs_main so that it does not lock up other threads for too long
    // during large connects - and to allow for e.g. the callback queue to drain
    // we use m_cs_chainstate to enforce mutual exclusion so that only one caller may execute this function at a time
    LOCK(m_cs_chainstate);

    CBlockIndex *pindexMostWork = nullptr;
    CBlockIndex *pindexNewTip = nullptr;
    int nStopAtHeight = gArgs.GetArg("-stopatheight", DEFAULT_STOPATHEIGHT);
    do {
        boost::this_thread::interruption_point();

        if (GetMainSignals().CallbacksPending() > 10) {
            // Block until the validation queue drains. This should largely
            // never happen in normal operation, however may happen during
            // reindex, causing memory blowup if we run too far ahead.
            // Note that if a validationinterface callback ends up calling
            // ActivateBestChain this may lead to a deadlock! We should
            // probably have a DEBUG_LOCKORDER test for this in the future.
            SyncWithValidationInterfaceQueue();
        }

        {
            LOCK(cs_main);
            CBlockIndex* starting_tip = chainActive.Tip();
            bool blocks_connected = false;
            do {
                // We absolutely may not unlock cs_main until we've made forward progress
                // (with the exception of shutdown due to hardware issues, low disk space, etc).
                ConnectTrace connectTrace(mempool); // Destructed before cs_main is unlocked

                if (pindexMostWork == nullptr) {
                    pindexMostWork = FindMostWorkChain();
                }

                // Whether we have anything to do at all.
                if (pindexMostWork == nullptr || pindexMostWork == chainActive.Tip()) {
                    break;
                }

                bool fInvalidFound = false;
                std::shared_ptr<const CBlock> nullBlockPtr;
                if (!ActivateBestChainStep(state, chainparams, pindexMostWork, pblock && pblock->GetHash() == pindexMostWork->GetBlockHash() ? pblock : nullBlockPtr, fInvalidFound, connectTrace))
                    return false;
                blocks_connected = true;

                if (fInvalidFound) {
                    // Wipe cache, we may need another branch now.
                    pindexMostWork = nullptr;
                }
                pindexNewTip = chainActive.Tip();

                for (const PerBlockConnectTrace& trace : connectTrace.GetBlocksConnected()) {
                    assert(trace.pblock && trace.pindex);
                    GetMainSignals().BlockConnected(trace.pblock, trace.pindex, trace.conflictedTxs);
                }
            } while (!chainActive.Tip() || (starting_tip && CBlockIndexWorkComparator()(chainActive.Tip(), starting_tip)));
            if (!blocks_connected) return true;

            const CBlockIndex* pindexFork = chainActive.FindFork(starting_tip);
            bool fInitialDownload = IsInitialBlockDownload();

            // Notify external listeners about the new tip.
            // Enqueue while holding cs_main to ensure that UpdatedBlockTip is called in the order in which blocks are connected
            if (pindexFork != pindexNewTip) {
                // Notify ValidationInterface subscribers
                GetMainSignals().UpdatedBlockTip(pindexNewTip, pindexFork, fInitialDownload);

                // Always notify the UI if a new block tip was connected
                uiInterface.NotifyBlockTip(fInitialDownload, pindexNewTip);
            }
        }
        // When we reach this point, we switched to a new tip (stored in pindexNewTip).

        if (nStopAtHeight && pindexNewTip && pindexNewTip->nHeight >= nStopAtHeight) StartShutdown();

        // We check shutdown only after giving ActivateBestChainStep a chance to run once so that we
        // never shutdown before connecting the genesis block during LoadChainTip(). Previously this
        // caused an assert() failure during shutdown in such cases as the UTXO DB flushing checks
        // that the best block hash is non-null.
        if (ShutdownRequested())
            break;
    } while (pindexNewTip != pindexMostWork);
    CheckBlockIndex(chainparams.GetConsensus());

    // Write changes periodically to disk, after relay.
    if (!FlushStateToDisk(chainparams, state, FlushStateMode::PERIODIC)) {
        return false;
    }

    return true;
}

bool ActivateBestChain(CValidationState &state, const CChainParams& chainparams, std::shared_ptr<const CBlock> pblock) {
    return g_chainstate.ActivateBestChain(state, chainparams, std::move(pblock));
}

bool CChainState::PreciousBlock(CValidationState& state, const CChainParams& params, CBlockIndex *pindex)
{
    {
        LOCK(cs_main);
        if (pindex->nChainWork < chainActive.Tip()->nChainWork) {
            // Nothing to do, this block is not at the tip.
            return true;
        }
        if (chainActive.Tip()->nChainWork > nLastPreciousChainwork) {
            // The chain has been extended since the last call, reset the counter.
            nBlockReverseSequenceId = -1;
        }
        nLastPreciousChainwork = chainActive.Tip()->nChainWork;
        setBlockIndexCandidates.erase(pindex);
        pindex->nSequenceId = nBlockReverseSequenceId;
        if (nBlockReverseSequenceId > std::numeric_limits<int32_t>::min()) {
            // We can't keep reducing the counter if somebody really wants to
            // call preciousblock 2**31-1 times on the same set of tips...
            nBlockReverseSequenceId--;
        }
        if (pindex->IsValid(BLOCK_VALID_TRANSACTIONS) && pindex->nChainTx) {
            setBlockIndexCandidates.insert(pindex);
            PruneBlockIndexCandidates();
        }
    }

    return ActivateBestChain(state, params, std::shared_ptr<const CBlock>());
}
bool PreciousBlock(CValidationState& state, const CChainParams& params, CBlockIndex *pindex) {
    return g_chainstate.PreciousBlock(state, params, pindex);
}

bool CChainState::InvalidateBlock(CValidationState& state, const CChainParams& chainparams, CBlockIndex *pindex)
{
    AssertLockHeld(cs_main);

    // We first disconnect backwards and then mark the blocks as invalid.
    // This prevents a case where pruned nodes may fail to invalidateblock
    // and be left unable to start as they have no tip candidates (as there
    // are no blocks that meet the "have data and are not invalid per
    // nStatus" criteria for inclusion in setBlockIndexCandidates).

    bool pindex_was_in_chain = false;
    CBlockIndex *invalid_walk_tip = chainActive.Tip();

    DisconnectedBlockTransactions disconnectpool;
    while (chainActive.Contains(pindex)) {
        pindex_was_in_chain = true;
        // ActivateBestChain considers blocks already in chainActive
        // unconditionally valid already, so force disconnect away from it.
        if (!DisconnectTip(state, chainparams, &disconnectpool)) {
            // It's probably hopeless to try to make the mempool consistent
            // here if DisconnectTip failed, but we can try.
            UpdateMempoolForReorg(disconnectpool, false);
            return false;
        }
    }

    // Now mark the blocks we just disconnected as descendants invalid
    // (note this may not be all descendants).
    while (pindex_was_in_chain && invalid_walk_tip != pindex) {
        invalid_walk_tip->nStatus |= BLOCK_FAILED_CHILD;
        setDirtyBlockIndex.insert(invalid_walk_tip);
        setBlockIndexCandidates.erase(invalid_walk_tip);
        invalid_walk_tip = invalid_walk_tip->pprev;
    }

    // Mark the block itself as invalid.
    pindex->nStatus |= BLOCK_FAILED_VALID;
    setDirtyBlockIndex.insert(pindex);
    setBlockIndexCandidates.erase(pindex);
    m_failed_blocks.insert(pindex);

    // DisconnectTip will add transactions to disconnectpool; try to add these
    // back to the mempool.
    UpdateMempoolForReorg(disconnectpool, true);

    // The resulting new best tip may not be in setBlockIndexCandidates anymore, so
    // add it again.
    BlockMap::iterator it = mapBlockIndex.begin();
    while (it != mapBlockIndex.end()) {
        if (it->second->IsValid(BLOCK_VALID_TRANSACTIONS) && it->second->nChainTx && !setBlockIndexCandidates.value_comp()(it->second, chainActive.Tip())) {
            setBlockIndexCandidates.insert(it->second);
        }
        it++;
    }

    InvalidChainFound(pindex);

    // Only notify about a new block tip if the active chain was modified.
    if (pindex_was_in_chain) {
        uiInterface.NotifyBlockTip(IsInitialBlockDownload(), pindex->pprev);
    }
    return true;
}
bool InvalidateBlock(CValidationState& state, const CChainParams& chainparams, CBlockIndex *pindex) {
    return g_chainstate.InvalidateBlock(state, chainparams, pindex);
}

void CChainState::ResetBlockFailureFlags(CBlockIndex *pindex) {
    AssertLockHeld(cs_main);

    int nHeight = pindex->nHeight;

    // Remove the invalidity flag from this block and all its descendants.
    BlockMap::iterator it = mapBlockIndex.begin();
    while (it != mapBlockIndex.end()) {
        if (!it->second->IsValid() && it->second->GetAncestor(nHeight) == pindex) {
            it->second->nStatus &= ~BLOCK_FAILED_MASK;
            setDirtyBlockIndex.insert(it->second);
            if (it->second->IsValid(BLOCK_VALID_TRANSACTIONS) && it->second->nChainTx && setBlockIndexCandidates.value_comp()(chainActive.Tip(), it->second)) {
                setBlockIndexCandidates.insert(it->second);
            }
            if (it->second == pindexBestInvalid) {
                // Reset invalid block marker if it was pointing to one of those.
                pindexBestInvalid = nullptr;
            }
            m_failed_blocks.erase(it->second);
        }
        it++;
    }

    // Remove the invalidity flag from all ancestors too.
    while (pindex != nullptr) {
        if (pindex->nStatus & BLOCK_FAILED_MASK) {
            pindex->nStatus &= ~BLOCK_FAILED_MASK;
            setDirtyBlockIndex.insert(pindex);
            m_failed_blocks.erase(pindex);
        }
        pindex = pindex->pprev;
    }
}

void ResetBlockFailureFlags(CBlockIndex *pindex) {
    return g_chainstate.ResetBlockFailureFlags(pindex);
}

CBlockIndex* CChainState::AddToBlockIndex(const CBlockHeader& block)
{
    AssertLockHeld(cs_main);

    // Check for duplicate
    uint256 hash = block.GetHash();
    BlockMap::iterator it = mapBlockIndex.find(hash);
    if (it != mapBlockIndex.end())
        return it->second;

    // Construct new block index object
    CBlockIndex* pindexNew = new CBlockIndex(block);
    // We assign the sequence id to blocks only when the full data is available,
    // to avoid miners withholding blocks but broadcasting headers, to get a
    // competitive advantage.
    pindexNew->nSequenceId = 0;
    BlockMap::iterator mi = mapBlockIndex.insert(std::make_pair(hash, pindexNew)).first;
    pindexNew->phashBlock = &((*mi).first);
    BlockMap::iterator miPrev = mapBlockIndex.find(block.hashPrevBlock);
    if (miPrev != mapBlockIndex.end())
    {
        pindexNew->pprev = (*miPrev).second;
        pindexNew->nHeight = pindexNew->pprev->nHeight + 1;
        pindexNew->BuildSkip();
    }
    pindexNew->nTimeMax = (pindexNew->pprev ? std::max(pindexNew->pprev->nTimeMax, pindexNew->nTime) : pindexNew->nTime);
    pindexNew->nChainWork = (pindexNew->pprev ? pindexNew->pprev->nChainWork : 0) + GetBlockProof(*pindexNew);
    pindexNew->RaiseValidity(BLOCK_VALID_TREE);
    if (pindexBestHeader == nullptr || pindexBestHeader->nChainWork < pindexNew->nChainWork)
        pindexBestHeader = pindexNew;

    setDirtyBlockIndex.insert(pindexNew);

    return pindexNew;
}

/** Mark a block as having its data received and checked (up to BLOCK_VALID_TRANSACTIONS). */
void CChainState::ReceivedBlockTransactions(const CBlock& block, CValidationState&, CBlockIndex* pindexNew, const CDiskBlockPos& pos, const Consensus::Params& consensusParams)
{
    pindexNew->nTx = block.vtx.size();
    pindexNew->nChainTx = 0;
    pindexNew->nFile = pos.nFile;
    pindexNew->nDataPos = pos.nPos;
    pindexNew->nUndoPos = 0;
    pindexNew->nStatus |= BLOCK_HAVE_DATA;
    pindexNew->nStatus |= BLOCK_OPT_WITNESS;
    pindexNew->RaiseValidity(BLOCK_VALID_TRANSACTIONS);
    setDirtyBlockIndex.insert(pindexNew);

    if (pindexNew->pprev == nullptr || pindexNew->pprev->nChainTx) {
        // If pindexNew is the genesis block or all parents are BLOCK_VALID_TRANSACTIONS.
        std::deque<CBlockIndex*> queue;
        queue.push_back(pindexNew);

        // Recursively process any descendant blocks that now may be eligible to be connected.
        while (!queue.empty()) {
            CBlockIndex *pindex = queue.front();
            queue.pop_front();
            pindex->nChainTx = (pindex->pprev ? pindex->pprev->nChainTx : 0) + pindex->nTx;
            {
                LOCK(cs_nBlockSequenceId);
                pindex->nSequenceId = nBlockSequenceId++;
            }

            ProcessFinalizationState(consensusParams, pindex, pindex == pindexNew ? &block : nullptr);

            if (chainActive.Tip() == nullptr || !setBlockIndexCandidates.value_comp()(pindex, chainActive.Tip())) {
                setBlockIndexCandidates.insert(pindex);
            }
            std::pair<std::multimap<CBlockIndex*, CBlockIndex*>::iterator, std::multimap<CBlockIndex*, CBlockIndex*>::iterator> range = mapBlocksUnlinked.equal_range(pindex);
            while (range.first != range.second) {
                std::multimap<CBlockIndex*, CBlockIndex*>::iterator it = range.first;
                queue.push_back(it->second);
                range.first++;
                mapBlocksUnlinked.erase(it);
            }
        }
    } else {
        if (pindexNew->pprev && pindexNew->pprev->IsValid(BLOCK_VALID_TREE)) {
            mapBlocksUnlinked.insert(std::make_pair(pindexNew->pprev, pindexNew));
        }
    }
}

static bool FindBlockPos(CDiskBlockPos &pos, unsigned int nAddSize, unsigned int nHeight, uint64_t nTime, bool fKnown = false)
{
    LOCK(cs_LastBlockFile);

    unsigned int nFile = fKnown ? pos.nFile : nLastBlockFile;
    if (vinfoBlockFile.size() <= nFile) {
        vinfoBlockFile.resize(nFile + 1);
    }

    if (!fKnown) {
        while (vinfoBlockFile[nFile].nSize + nAddSize >= MAX_BLOCKFILE_SIZE) {
            nFile++;
            if (vinfoBlockFile.size() <= nFile) {
                vinfoBlockFile.resize(nFile + 1);
            }
        }
        pos.nFile = nFile;
        pos.nPos = vinfoBlockFile[nFile].nSize;
    }

    if ((int)nFile != nLastBlockFile) {
        if (!fKnown) {
            LogPrintf("Leaving block file %i: %s\n", nLastBlockFile, vinfoBlockFile[nLastBlockFile].ToString());
        }
        FlushBlockFile(!fKnown);
        nLastBlockFile = nFile;
    }

    vinfoBlockFile[nFile].AddBlock(nHeight, nTime);
    if (fKnown)
        vinfoBlockFile[nFile].nSize = std::max(pos.nPos + nAddSize, vinfoBlockFile[nFile].nSize);
    else
        vinfoBlockFile[nFile].nSize += nAddSize;

    if (!fKnown) {
        unsigned int nOldChunks = (pos.nPos + BLOCKFILE_CHUNK_SIZE - 1) / BLOCKFILE_CHUNK_SIZE;
        unsigned int nNewChunks = (vinfoBlockFile[nFile].nSize + BLOCKFILE_CHUNK_SIZE - 1) / BLOCKFILE_CHUNK_SIZE;
        if (nNewChunks > nOldChunks) {
            if (fPruneMode)
                fCheckForPruning = true;
            if (CheckDiskSpace(nNewChunks * BLOCKFILE_CHUNK_SIZE - pos.nPos, true)) {
                FILE *file = OpenBlockFile(pos);
                if (file) {
                    LogPrintf("Pre-allocating up to position 0x%x in blk%05u.dat\n", nNewChunks * BLOCKFILE_CHUNK_SIZE, pos.nFile);
                    AllocateFileRange(file, pos.nPos, nNewChunks * BLOCKFILE_CHUNK_SIZE - pos.nPos);
                    fclose(file);
                }
            }
            else
                return error("out of disk space");
        }
    }

    setDirtyFileInfo.insert(nFile);
    return true;
}

static bool FindUndoPos(CValidationState &state, int nFile, CDiskBlockPos &pos, unsigned int nAddSize)
{
    pos.nFile = nFile;

    LOCK(cs_LastBlockFile);

    unsigned int nNewSize;
    pos.nPos = vinfoBlockFile[nFile].nUndoSize;
    nNewSize = vinfoBlockFile[nFile].nUndoSize += nAddSize;
    setDirtyFileInfo.insert(nFile);

    unsigned int nOldChunks = (pos.nPos + UNDOFILE_CHUNK_SIZE - 1) / UNDOFILE_CHUNK_SIZE;
    unsigned int nNewChunks = (nNewSize + UNDOFILE_CHUNK_SIZE - 1) / UNDOFILE_CHUNK_SIZE;
    if (nNewChunks > nOldChunks) {
        if (fPruneMode)
            fCheckForPruning = true;
        if (CheckDiskSpace(nNewChunks * UNDOFILE_CHUNK_SIZE - pos.nPos, true)) {
            FILE *file = OpenUndoFile(pos);
            if (file) {
                LogPrintf("Pre-allocating up to position 0x%x in rev%05u.dat\n", nNewChunks * UNDOFILE_CHUNK_SIZE, pos.nFile);
                AllocateFileRange(file, pos.nPos, nNewChunks * UNDOFILE_CHUNK_SIZE - pos.nPos);
                fclose(file);
            }
        }
        else
            return state.Error("out of disk space");
    }

    return true;
}

<<<<<<< HEAD
static bool CheckBlockHeader(const CBlockHeader& block, CValidationState& state, const Consensus::Params& consensusParams, bool fCheckPOW = true)
{
    // Check proof of work matches claimed amount
    if (fCheckPOW && !CheckProofOfWork(block.GetHash(), block.nBits, consensusParams))
        return state.DoS(50, false, REJECT_INVALID, "high-hash", false, "proof of work failed");

    return true;
}

bool CheckBlock(const CBlock& block, CValidationState& state, const Consensus::Params& consensusParams, bool fCheckPOW, bool fCheckMerkleRoot)
{
    // These are checks that are independent of context.

    if (block.fChecked)
        return true;

    // Check that the header is valid (particularly PoW).  This is mostly
    // redundant with the call in AcceptBlockHeader.
    if (!CheckBlockHeader(block, state, consensusParams, fCheckPOW))
        return false;

    // Check the merkle root.
    if (fCheckMerkleRoot) {
        bool mutated;
        uint256 hashMerkleRoot2 = BlockMerkleRoot(block, &mutated);
        if (block.hashMerkleRoot != hashMerkleRoot2)
            return state.DoS(100, false, REJECT_INVALID, "bad-txnmrklroot", true, "hashMerkleRoot mismatch");

        // Check for merkle tree malleability (CVE-2012-2459): repeating sequences
        // of transactions in a block without affecting the merkle root of a block,
        // while still invalidating it.
        if (mutated)
            return state.DoS(100, false, REJECT_INVALID, "bad-txns-duplicate", true, "duplicate transaction");

        uint256 merkle_root = BlockFinalizerCommitsMerkleRoot(block);
        if (block.hash_finalizer_commits_merkle_root != merkle_root) {
            return state.DoS(100, false, REJECT_INVALID, "bad-finalizercommits-merkleroot", true, "hash_finalizer_commits_merkle_root mismatch");
        }
    }

    // All potential-corruption validation must be done before we do any
    // transaction validation, as otherwise we may mark the header as invalid
    // because we receive the wrong transactions for it.
    // Note that witness malleability is checked in ContextualCheckBlock, so no
    // checks that use witness data may be performed here.

    // Size limits
    if (block.vtx.empty() || block.vtx.size() * WITNESS_SCALE_FACTOR > MAX_BLOCK_WEIGHT || ::GetSerializeSize(block, SER_NETWORK, PROTOCOL_VERSION | SERIALIZE_TRANSACTION_NO_WITNESS) * WITNESS_SCALE_FACTOR > MAX_BLOCK_WEIGHT)
        return state.DoS(100, false, REJECT_INVALID, "bad-blk-length", false, "size limits failed");

    // First transaction must be coinbase, the rest must not be
    if (block.vtx.empty() || !block.vtx[0]->IsCoinBase())
        return state.DoS(100, false, REJECT_INVALID, "bad-cb-missing", false, "first tx is not coinbase");
    for (std::size_t i = 1; i < block.vtx.size(); i++)
        if (block.vtx[i]->IsCoinBase())
            return state.DoS(100, false, REJECT_INVALID, "bad-cb-multiple", false, "more than one coinbase");

    // Check transactions
    CTransactionRef prevTx;
    for (const auto& tx : block.vtx) {
        if (!CheckTransaction(*tx, state, true)) {
            return state.Invalid(
                false, state.GetRejectCode(), state.GetRejectReason(),
                strprintf(
                    "Transaction check failed (tx hash %s) %s",
                    tx->GetHash().ToString(), state.GetDebugMessage()
                )
            );
        }
        if (prevTx && (tx->GetHash().CompareAsNumber(prevTx->GetHash()) <= 0)){
            if (tx->GetHash() == prevTx->GetHash()) {
                return state.DoS(
                    100, false, REJECT_INVALID, "bad-txns-duplicate", false,
                    strprintf(
                        "Duplicate transaction %s", tx->GetHash().ToString()
                    )
                );
            }

            return state.DoS(
                100, false, REJECT_INVALID, "bad-tx-ordering", false,
                strprintf(
                    "Transaction order is invalid ((current: %s) < (prev: %s))",
                    tx->GetHash().ToString(), prevTx->GetHash().ToString()
                )
            );
        }
        if (prevTx || !tx->IsCoinBase()) {
            prevTx = tx;
        }
    }

    unsigned int nSigOps = 0;
    for (const auto& tx : block.vtx)
    {
        nSigOps += GetLegacySigOpCount(*tx);
    }
    if (nSigOps * WITNESS_SCALE_FACTOR > MAX_BLOCK_SIGOPS_COST) {
        return state.DoS(100, false, REJECT_INVALID, "bad-blk-sigops", false, "out-of-bounds SigOpCount");
    }

    if (fCheckMerkleRoot) {
        const uint256 hash_witness_merkle_root = BlockWitnessMerkleRoot(block);
        if (block.hash_witness_merkle_root != hash_witness_merkle_root) {
            return state.DoS(100, false, REJECT_INVALID, "bad-witness-merkle-match", true,
                             strprintf("%s: witness merkle commitment mismatch", __func__));
        }
    }

    if (fCheckPOW && fCheckMerkleRoot)
        block.fChecked = true;

    return true;
}

/** Context-dependent validity checks.
 *  By "context", we mean only the previous block headers, but not the UTXO
 *  set; UTXO-related validity checks are done in ConnectBlock().
 *  NOTE: This function is not currently invoked by ConnectBlock(), so we
 *  should consider upgrade issues if we change which consensus rules are
 *  enforced in this function (eg by adding a new consensus rule). See comment
 *  in ConnectBlock().
 *  Note that -reindex-chainstate skips the validation that happens here!
 */
bool ContextualCheckBlockHeader(const CBlockHeader& block, CValidationState& state, const CChainParams& params, const CBlockIndex* pindexPrev, int64_t nAdjustedTime)
{
    assert(pindexPrev != nullptr);

    staking::BlockValidationInfo info;
    // UNIT-E TODO:
    // bitcoin/ContextualCheckBlockHeader does not invoke CheckBlockHeader,
    // but CheckBlockHeader in unit-e checks the timestamp to match with
    // the each-16-seconds-rule. This call is bypassed by marking it successful.
    info.MarkCheckBlockHeaderSuccessfull();
    const staking::BlockValidationResult result =
        GetComponent<staking::BlockValidator>()->ContextualCheckBlockHeader(block, *pindexPrev, nAdjustedTime, &info);
    return staking::CheckResult(result, state);
}

/** NOTE: This function is not currently invoked by ConnectBlock(), so we
 *  should consider upgrade issues if we change which consensus rules are
 *  enforced in this function (eg by adding a new consensus rule). See comment
 *  in ConnectBlock().
 *  Note that -reindex-chainstate skips the validation that happens here!
 */
bool ContextualCheckBlock(const CBlock& block, CValidationState& state, const Consensus::Params& consensusParams, const CBlockIndex* pindexPrev)
{
    const int nHeight = pindexPrev == nullptr ? 0 : pindexPrev->nHeight + 1;

    // Start enforcing BIP113 (Median Time Past) using versionbits logic.
    int nLockTimeFlags = 0;
    if (VersionBitsState(pindexPrev, consensusParams, Consensus::DEPLOYMENT_CSV, versionbitscache) == ThresholdState::ACTIVE) {
        nLockTimeFlags |= LOCKTIME_MEDIAN_TIME_PAST;
    }

    int64_t nLockTimeCutoff = (nLockTimeFlags & LOCKTIME_MEDIAN_TIME_PAST)
                              ? pindexPrev->GetMedianTimePast()
                              : block.GetBlockTime();

    // Check that all transactions are finalized
    for (const auto& tx : block.vtx) {
        if (!IsFinalTx(*tx, nHeight, nLockTimeCutoff)) {
            return state.DoS(10, false, REJECT_INVALID, "bad-txns-nonfinal", false, "non-final transaction");
        }
        if (tx->IsFinalizerCommit() && !esperanza::CheckFinalizerCommit(*tx, state)) {
            return false;
        }
    }

    // After the coinbase witness reserved value and commitment are verified,
    // we can check if the block weight passes (before we've checked the
    // coinbase witness, it would be possible for the weight to be too
    // large by filling up the coinbase witness, which doesn't change
    // the block hash, so we couldn't mark the block as permanently
    // failed).
    if (GetBlockWeight(block) > MAX_BLOCK_WEIGHT) {
        return state.DoS(100, false, REJECT_INVALID, "bad-blk-weight", false, strprintf("%s : weight limit failed", __func__));
    }

    return true;
}

=======
>>>>>>> 3c2953b8
bool CChainState::AcceptBlockHeader(const CBlockHeader& block, CValidationState& state, const CChainParams& chainparams, CBlockIndex** ppindex)
{
    AssertLockHeld(cs_main);
    // Check for duplicate
    uint256 hash = block.GetHash();
    BlockMap::iterator miSelf = mapBlockIndex.find(hash);
    CBlockIndex *pindex = nullptr;
    if (hash != chainparams.GetConsensus().hashGenesisBlock) {
        if (miSelf != mapBlockIndex.end()) {
            // Block header is already known.
            pindex = miSelf->second;
            if (ppindex)
                *ppindex = pindex;
            if (pindex->nStatus & BLOCK_FAILED_MASK)
                return state.Invalid(error("%s: block %s is marked invalid", __func__, hash.ToString()), 0, "duplicate");
            return true;
        }

        const auto validation = GetComponent<staking::LegacyValidationInterface>();
        if (!validation->CheckBlockHeader(block, state, chainparams.GetConsensus()))
            return error("%s: Consensus::CheckBlockHeader: %s, %s", __func__, hash.ToString(), FormatStateMessage(state));

        // Get prev block index
        CBlockIndex* pindexPrev = nullptr;
        BlockMap::iterator mi = mapBlockIndex.find(block.hashPrevBlock);
        if (mi == mapBlockIndex.end())
            return state.DoS(10, error("%s: prev block not found", __func__), 0, "prev-blk-not-found");
        pindexPrev = (*mi).second;
        if (pindexPrev->nStatus & BLOCK_FAILED_MASK)
            return state.DoS(100, error("%s: prev block invalid", __func__), REJECT_INVALID, "bad-prevblk");
        if (!validation->ContextualCheckBlockHeader(block, state, chainparams, pindexPrev, GetAdjustedTime()))
            return error("%s: Consensus::ContextualCheckBlockHeader: %s, %s", __func__, hash.ToString(), FormatStateMessage(state));

        // If the previous block index isn't valid, determine if it descends from any block which
        // has been found invalid (m_failed_blocks), then mark pindexPrev and any blocks
        // between them as failed.
        if (!pindexPrev->IsValid(BLOCK_VALID_SCRIPTS)) {
            for (const CBlockIndex* failedit : m_failed_blocks) {
                if (pindexPrev->GetAncestor(failedit->nHeight) == failedit) {
                    assert(failedit->nStatus & BLOCK_FAILED_VALID);
                    CBlockIndex* invalid_walk = pindexPrev;
                    while (invalid_walk != failedit) {
                        invalid_walk->nStatus |= BLOCK_FAILED_CHILD;
                        setDirtyBlockIndex.insert(invalid_walk);
                        invalid_walk = invalid_walk->pprev;
                    }
                    return state.DoS(100, error("%s: prev block invalid", __func__), REJECT_INVALID, "bad-prevblk");
                }
            }
        }

        {
            LOCK(GetComponent<finalization::StateRepository>()->GetLock());
            const finalization::FinalizationState *fin_state =
                GetComponent<finalization::StateRepository>()->GetTipState();
            assert(fin_state != nullptr);

            const CBlockIndex *most_common_index = chainActive.FindFork(pindexPrev);
            assert(most_common_index != nullptr);
            if (fin_state->GetEpoch(most_common_index->nHeight) < fin_state->GetLastFinalizedEpoch()) {
                return state.DoS(10,
                                 error("%s: %s came from previous dynasty", __func__, hash.ToString()),
                                 REJECT_INVALID, "bad-fork-dynasty");
            }
        }
    }

    if (pindex == nullptr)
        pindex = AddToBlockIndex(block);

    if (ppindex)
        *ppindex = pindex;

    CheckBlockIndex(chainparams.GetConsensus());

    return true;
}

bool AcceptBlockHeader(const CBlockHeader &header, CValidationState &state, const CChainParams &chainparams, CBlockIndex **ppindex) {
    LOCK(cs_main);
    return g_chainstate.AcceptBlockHeader(header, state, chainparams, ppindex);
}

// Exposed wrapper for AcceptBlockHeader
bool ProcessNewBlockHeaders(const std::vector<CBlockHeader>& headers, CValidationState& state, const CChainParams& chainparams, const CBlockIndex** ppindex, CBlockHeader *first_invalid)
{
    if (first_invalid != nullptr) first_invalid->SetNull();
    {
        LOCK(cs_main);
        for (const CBlockHeader& header : headers) {
            CBlockIndex *pindex = nullptr; // Use a temp pindex instead of ppindex to avoid a const_cast
            if (!g_chainstate.AcceptBlockHeader(header, state, chainparams, &pindex)) {
                if (first_invalid) *first_invalid = header;
                return false;
            }
            if (ppindex) {
                *ppindex = pindex;
            }
        }
    }
    NotifyHeaderTip();
    return true;
}

/** Store block on disk. If dbp is non-nullptr, the file is known to already reside on disk */
static CDiskBlockPos SaveBlockToDisk(const CBlock& block, int nHeight, const CChainParams& chainparams, const CDiskBlockPos* dbp) {
    unsigned int nBlockSize = ::GetSerializeSize(block, SER_DISK, CLIENT_VERSION);
    CDiskBlockPos blockPos;
    if (dbp != nullptr)
        blockPos = *dbp;
    if (!FindBlockPos(blockPos, nBlockSize+8, nHeight, block.GetBlockTime(), dbp != nullptr)) {
        error("%s: FindBlockPos failed", __func__);
        return CDiskBlockPos();
    }
    if (dbp == nullptr) {
        if (!WriteBlockToDisk(block, blockPos, chainparams.MessageStart())) {
            AbortNode("Failed to write block");
            return CDiskBlockPos();
        }
    }
    return blockPos;
}

/** Store block on disk. If dbp is non-nullptr, the file is known to already reside on disk */
bool CChainState::AcceptBlock(const std::shared_ptr<const CBlock>& pblock, CValidationState& state, const CChainParams& chainparams, CBlockIndex** ppindex, bool fRequested, const CDiskBlockPos* dbp, bool* fNewBlock)
{
    const CBlock& block = *pblock;

    if (fNewBlock) *fNewBlock = false;
    AssertLockHeld(cs_main);

    CBlockIndex *pindexDummy = nullptr;
    CBlockIndex *&pindex = ppindex ? *ppindex : pindexDummy;

    if (!AcceptBlockHeader(block, state, chainparams, &pindex))
        return false;

    // Try to process all requested blocks that we don't have, but only
    // process an unrequested block if it's new and has enough work to
    // advance our tip, and isn't too many blocks ahead.
    bool fAlreadyHave = pindex->nStatus & BLOCK_HAVE_DATA;
    bool fHasMoreOrSameWork = (chainActive.Tip() ? pindex->nChainWork >= chainActive.Tip()->nChainWork : true);
    // Blocks that are too out-of-order needlessly limit the effectiveness of
    // pruning, because pruning will not delete block files that contain any
    // blocks which are too close in height to the tip.  Apply this test
    // regardless of whether pruning is enabled; it should generally be safe to
    // not process unrequested blocks.
    bool fTooFarAhead = (pindex->nHeight > int(chainActive.Height() + MIN_BLOCKS_TO_KEEP));

    // TODO: Decouple this function from the block download logic by removing fRequested
    // This requires some new chain data structure to efficiently look up if a
    // block is in a chain leading to a candidate for best tip, despite not
    // being such a candidate itself.

    // TODO: deal better with return value and error conditions for duplicate
    // and unrequested blocks.
    if (fAlreadyHave) return true;
    if (!fRequested) {  // If we didn't ask for it:
        if (pindex->nTx != 0) return true;    // This is a previously-processed block that was pruned
        if (!fHasMoreOrSameWork) return true; // Don't process less-work chains
        if (fTooFarAhead) return true;        // Block height is too high

        // Protect against DoS attacks from low-work chains.
        // If our tip is behind, a peer could try to send us
        // low-work blocks on a fake chain that we would never
        // request; don't process these.
        if (pindex->nChainWork < nMinimumChainWork) return true;
    }

    const auto validation = GetComponent<staking::LegacyValidationInterface>();
    if (!validation->CheckBlock(block, state, chainparams.GetConsensus()) ||
        !validation->ContextualCheckBlock(block, state, chainparams.GetConsensus(), pindex->pprev)) {
        if (state.IsInvalid() && !state.CorruptionPossible()) {
            pindex->nStatus |= BLOCK_FAILED_VALID;
            setDirtyBlockIndex.insert(pindex);
        }
        return error("%s: %s", __func__, FormatStateMessage(state));
    }

    if (!pindex->commits) {
        pindex->commits = std::vector<CTransactionRef>();
        for (const auto &tx : pblock->vtx) {
            if (tx->IsFinalizerCommit()) {
                (*pindex->commits).emplace_back(tx);
            }
        }
    }

    // Header is valid/has work, merkle tree and segwit merkle tree are good...RELAY NOW
    // (but if it does not build on our best tip, let the SendMessages loop relay it)
    if (!IsInitialBlockDownload() && chainActive.Tip() == pindex->pprev)
        GetMainSignals().NewPoWValidBlock(pindex, pblock);

    // Write block to history file
    if (fNewBlock) *fNewBlock = true;
    try {
        CDiskBlockPos blockPos = SaveBlockToDisk(block, pindex->nHeight, chainparams, dbp);
        if (blockPos.IsNull()) {
            state.Error(strprintf("%s: Failed to find position to write new block to disk", __func__));
            return false;
        }
        ReceivedBlockTransactions(block, state, pindex, blockPos, chainparams.GetConsensus());
    } catch (const std::runtime_error& e) {
        return AbortNode(state, std::string("System error: ") + e.what());
    }

    FlushStateToDisk(chainparams, state, FlushStateMode::NONE);

    CheckBlockIndex(chainparams.GetConsensus());

    return true;
}

bool ProcessNewBlock(const CChainParams& chainparams, const std::shared_ptr<const CBlock> pblock, bool fForceProcessing, bool *fNewBlock)
{
    AssertLockNotHeld(cs_main);

    {
        CBlockIndex *pindex = nullptr;
        if (fNewBlock) *fNewBlock = false;
        CValidationState state;
        // Ensure that CheckBlock() passes before calling AcceptBlock, as
        // belt-and-suspenders. An in-depth explanation can be found here:
        // https://lists.linuxfoundation.org/pipermail/bitcoin-dev/attachments/20190225/a27d8837/attachment-0001.pdf
        const auto validation = GetComponent<staking::LegacyValidationInterface>();
        if (!validation->CheckBlock(*pblock, state, chainparams.GetConsensus())) {
            GetMainSignals().BlockChecked(*pblock, state);
            return error("%s: CheckBlock in ProcessNewBlock FAILED (%s)", __func__, state.GetDebugMessage());
        }

        LOCK(cs_main);

        if (!g_chainstate.AcceptBlock(pblock, state, chainparams, &pindex, fForceProcessing, nullptr, fNewBlock)) {
            GetMainSignals().BlockChecked(*pblock, state);
            return error("%s: AcceptBlock FAILED (%s)", __func__, FormatStateMessage(state));
        }
    }

    NotifyHeaderTip();

    CValidationState state; // Only used to report errors, not invalidity - ignore it
    if (!g_chainstate.ActivateBestChain(state, chainparams, pblock))
        return error("%s: ActivateBestChain failed (%s)", __func__, FormatStateMessage(state));

    return true;
}

bool TestBlockValidity(CValidationState& state, const CChainParams& chainparams, const CBlock& block, CBlockIndex* pindexPrev, bool fCheckPOW, bool fCheckMerkleRoot)
{
    AssertLockHeld(cs_main);
    assert(pindexPrev && pindexPrev == chainActive.Tip());
    CCoinsViewCache viewNew(pcoinsTip.get());
    uint256 block_hash(block.GetHash());
    CBlockIndex indexDummy(block);
    indexDummy.pprev = pindexPrev;
    indexDummy.nHeight = pindexPrev->nHeight + 1;
    indexDummy.phashBlock = &block_hash;

    const auto validation = GetComponent<staking::LegacyValidationInterface>();
    // NOTE: CheckBlockHeader is called by CheckBlock
    if (!validation->ContextualCheckBlockHeader(block, state, chainparams, pindexPrev, GetAdjustedTime()))
        return error("%s: Consensus::ContextualCheckBlockHeader: %s", __func__, FormatStateMessage(state));
    if (!validation->CheckBlock(block, state, chainparams.GetConsensus(), fCheckPOW, fCheckMerkleRoot))
        return error("%s: Consensus::CheckBlock: %s", __func__, FormatStateMessage(state));
    if (!validation->ContextualCheckBlock(block, state, chainparams.GetConsensus(), pindexPrev))
        return error("%s: Consensus::ContextualCheckBlock: %s", __func__, FormatStateMessage(state));
    if (!g_chainstate.ConnectBlock(block, state, &indexDummy, viewNew, chainparams, true))
        return error("%s: CChainState::ConnectBlock: %s", __func__, FormatStateMessage(state));;
    assert(state.IsValid());

    return true;
}

/**
 * BLOCK PRUNING CODE
 */

/* Calculate the amount of disk space the block & undo files currently use */
uint64_t CalculateCurrentUsage()
{
    LOCK(cs_LastBlockFile);

    uint64_t retval = 0;
    for (const CBlockFileInfo &file : vinfoBlockFile) {
        retval += file.nSize + file.nUndoSize;
    }
    return retval;
}

/* Prune a block file (modify associated database entries)*/
void PruneOneBlockFile(const int fileNumber)
{
    LOCK(cs_LastBlockFile);

    for (const auto& entry : mapBlockIndex) {
        CBlockIndex* pindex = entry.second;
        if (pindex->nFile == fileNumber) {
            pindex->nStatus &= ~BLOCK_HAVE_DATA;
            pindex->nStatus &= ~BLOCK_HAVE_UNDO;
            pindex->nFile = 0;
            pindex->nDataPos = 0;
            pindex->nUndoPos = 0;
            setDirtyBlockIndex.insert(pindex);

            // Prune from mapBlocksUnlinked -- any block we prune would have
            // to be downloaded again in order to consider its chain, at which
            // point it would be considered as a candidate for
            // mapBlocksUnlinked or setBlockIndexCandidates.
            std::pair<std::multimap<CBlockIndex*, CBlockIndex*>::iterator, std::multimap<CBlockIndex*, CBlockIndex*>::iterator> range = mapBlocksUnlinked.equal_range(pindex->pprev);
            while (range.first != range.second) {
                std::multimap<CBlockIndex *, CBlockIndex *>::iterator _it = range.first;
                range.first++;
                if (_it->second == pindex) {
                    mapBlocksUnlinked.erase(_it);
                }
            }
        }
    }

    vinfoBlockFile[fileNumber].SetNull();
    setDirtyFileInfo.insert(fileNumber);
}


void UnlinkPrunedFiles(const std::set<int>& setFilesToPrune)
{
    for (std::set<int>::iterator it = setFilesToPrune.begin(); it != setFilesToPrune.end(); ++it) {
        CDiskBlockPos pos(*it, 0);
        fs::remove(GetBlockPosFilename(pos, "blk"));
        fs::remove(GetBlockPosFilename(pos, "rev"));
        LogPrintf("Prune: %s deleted blk/rev (%05u)\n", __func__, *it);
    }
}

/* Calculate the block/rev files to delete based on height specified by user with RPC command pruneblockchain */
static void FindFilesToPruneManual(std::set<int>& setFilesToPrune, int nManualPruneHeight)
{
    assert(fPruneMode && nManualPruneHeight > 0);

    LOCK2(cs_main, cs_LastBlockFile);
    if (chainActive.Tip() == nullptr)
        return;

    // last block to prune is the lesser of (user-specified height, MIN_BLOCKS_TO_KEEP from the tip)
    unsigned int nLastBlockWeCanPrune = std::min((unsigned)nManualPruneHeight, chainActive.Tip()->nHeight - MIN_BLOCKS_TO_KEEP);
    int count=0;
    for (int fileNumber = 0; fileNumber < nLastBlockFile; fileNumber++) {
        if (vinfoBlockFile[fileNumber].nSize == 0 || vinfoBlockFile[fileNumber].nHeightLast > nLastBlockWeCanPrune)
            continue;
        PruneOneBlockFile(fileNumber);
        setFilesToPrune.insert(fileNumber);
        count++;
    }
    LogPrintf("Prune (Manual): prune_height=%d removed %d blk/rev pairs\n", nLastBlockWeCanPrune, count);
}

/* This function is called from the RPC code for pruneblockchain */
void PruneBlockFilesManual(int nManualPruneHeight)
{
    CValidationState state;
    const CChainParams& chainparams = Params();
    if (!FlushStateToDisk(chainparams, state, FlushStateMode::NONE, nManualPruneHeight)) {
        LogPrintf("%s: failed to flush state (%s)\n", __func__, FormatStateMessage(state));
    }
}

/**
 * Prune block and undo files (blk???.dat and undo???.dat) so that the disk space used is less than a user-defined target.
 * The user sets the target (in MB) on the command line or in config file.  This will be run on startup and whenever new
 * space is allocated in a block or undo file, staying below the target. Changing back to unpruned requires a reindex
 * (which in this case means the blockchain must be re-downloaded.)
 *
 * Pruning functions are called from FlushStateToDisk when the global fCheckForPruning flag has been set.
 * Block and undo files are deleted in lock-step (when blk00003.dat is deleted, so is rev00003.dat.)
 * Pruning cannot take place until the longest chain is at least a certain length (100000 on mainnet, 1000 on testnet, 1000 on regtest).
 * Pruning will never delete a block within a defined distance (currently 288) from the active chain's tip.
 * The block index is updated by unsetting HAVE_DATA and HAVE_UNDO for any blocks that were stored in the deleted files.
 * A db flag records the fact that at least some block files have been pruned.
 *
 * @param[out]   setFilesToPrune   The set of file indices that can be unlinked will be returned
 */
static void FindFilesToPrune(std::set<int>& setFilesToPrune)
{
    LOCK2(cs_main, cs_LastBlockFile);
    if (chainActive.Tip() == nullptr || nPruneTarget == 0) {
        return;
    }
    if ((uint64_t)chainActive.Tip()->nHeight <= 0) {
        // exclude genesis block
        return;
    }

    unsigned int nLastBlockWeCanPrune = chainActive.Tip()->nHeight - MIN_BLOCKS_TO_KEEP;
    uint64_t nCurrentUsage = CalculateCurrentUsage();
    // We don't check to prune until after we've allocated new space for files
    // So we should leave a buffer under our target to account for another allocation
    // before the next pruning.
    uint64_t nBuffer = BLOCKFILE_CHUNK_SIZE + UNDOFILE_CHUNK_SIZE;
    uint64_t nBytesToPrune;
    int count=0;

    if (nCurrentUsage + nBuffer >= nPruneTarget) {
        // On a prune event, the chainstate DB is flushed.
        // To avoid excessive prune events negating the benefit of high dbcache
        // values, we should not prune too rapidly.
        // So when pruning in IBD, increase the buffer a bit to avoid a re-prune too soon.
        if (IsInitialBlockDownload()) {
            // Since this is only relevant during IBD, we use a fixed 10%
            nBuffer += nPruneTarget / 10;
        }

        for (int fileNumber = 0; fileNumber < nLastBlockFile; fileNumber++) {
            nBytesToPrune = vinfoBlockFile[fileNumber].nSize + vinfoBlockFile[fileNumber].nUndoSize;

            if (vinfoBlockFile[fileNumber].nSize == 0)
                continue;

            if (nCurrentUsage + nBuffer < nPruneTarget)  // are we below our target?
                break;

            // don't prune files that could have a block within MIN_BLOCKS_TO_KEEP of the main chain's tip but keep scanning
            if (vinfoBlockFile[fileNumber].nHeightLast > nLastBlockWeCanPrune)
                continue;

            PruneOneBlockFile(fileNumber);
            // Queue up the files for removal
            setFilesToPrune.insert(fileNumber);
            nCurrentUsage -= nBytesToPrune;
            count++;
        }
    }

    LogPrint(BCLog::PRUNE, "Prune: target=%dMiB actual=%dMiB diff=%dMiB max_prune_height=%d removed %d blk/rev pairs\n",
           nPruneTarget/1024/1024, nCurrentUsage/1024/1024,
           ((int64_t)nPruneTarget - (int64_t)nCurrentUsage)/1024/1024,
           nLastBlockWeCanPrune, count);
}

bool CheckDiskSpace(uint64_t nAdditionalBytes, bool blocks_dir)
{
    uint64_t nFreeBytesAvailable = fs::space(blocks_dir ? GetBlocksDir() : GetDataDir()).available;

    // Check for nMinDiskSpace bytes (currently 50MB)
    if (nFreeBytesAvailable < nMinDiskSpace + nAdditionalBytes)
        return AbortNode("Disk space is low!", _("Error: Disk space is low!"));

    return true;
}

static FILE* OpenDiskFile(const CDiskBlockPos &pos, const char *prefix, bool fReadOnly)
{
    if (pos.IsNull())
        return nullptr;
    fs::path path = GetBlockPosFilename(pos, prefix);
    fs::create_directories(path.parent_path());
    FILE* file = fsbridge::fopen(path, fReadOnly ? "rb": "rb+");
    if (!file && !fReadOnly)
        file = fsbridge::fopen(path, "wb+");
    if (!file) {
        LogPrintf("Unable to open file %s\n", path.string());
        return nullptr;
    }
    if (pos.nPos) {
        if (fseek(file, pos.nPos, SEEK_SET)) {
            LogPrintf("Unable to seek to position %u of %s\n", pos.nPos, path.string());
            fclose(file);
            return nullptr;
        }
    }
    return file;
}

FILE* OpenBlockFile(const CDiskBlockPos &pos, bool fReadOnly) {
    return OpenDiskFile(pos, "blk", fReadOnly);
}

/** Open an undo file (rev?????.dat) */
static FILE* OpenUndoFile(const CDiskBlockPos &pos, bool fReadOnly) {
    return OpenDiskFile(pos, "rev", fReadOnly);
}

fs::path GetBlockPosFilename(const CDiskBlockPos &pos, const char *prefix)
{
    return GetBlocksDir() / strprintf("%s%05u.dat", prefix, pos.nFile);
}

CBlockIndex * CChainState::InsertBlockIndex(const uint256& hash)
{
    AssertLockHeld(cs_main);

    if (hash.IsNull())
        return nullptr;

    // Return existing
    BlockMap::iterator mi = mapBlockIndex.find(hash);
    if (mi != mapBlockIndex.end())
        return (*mi).second;

    // Create new
    CBlockIndex* pindexNew = new CBlockIndex();
    mi = mapBlockIndex.insert(std::make_pair(hash, pindexNew)).first;
    pindexNew->phashBlock = &((*mi).first);

    return pindexNew;
}

bool CChainState::LoadBlockIndex(const Consensus::Params& consensus_params, CBlockTreeDB& blocktree)
{
    if (!blocktree.LoadBlockIndexGuts(consensus_params, [this](const uint256& hash) EXCLUSIVE_LOCKS_REQUIRED(cs_main) { return this->InsertBlockIndex(hash); }))
        return false;

    boost::this_thread::interruption_point();

    // Calculate nChainWork
    std::vector<std::pair<int, CBlockIndex*> > vSortedByHeight;
    vSortedByHeight.reserve(mapBlockIndex.size());
    for (const std::pair<const uint256, CBlockIndex*>& item : mapBlockIndex)
    {
        CBlockIndex* pindex = item.second;
        vSortedByHeight.push_back(std::make_pair(pindex->nHeight, pindex));
    }
    sort(vSortedByHeight.begin(), vSortedByHeight.end());
    for (const std::pair<int, CBlockIndex*>& item : vSortedByHeight)
    {
        CBlockIndex* pindex = item.second;
        pindex->nChainWork = (pindex->pprev ? pindex->pprev->nChainWork : 0) + GetBlockProof(*pindex);
        pindex->nTimeMax = (pindex->pprev ? std::max(pindex->pprev->nTimeMax, pindex->nTime) : pindex->nTime);
        // We can link the chain of blocks for which we've received transactions at some point.
        // Pruned nodes may have deleted the block.
        if (pindex->nTx > 0) {
            if (pindex->pprev) {
                if (pindex->pprev->nChainTx) {
                    pindex->nChainTx = pindex->pprev->nChainTx + pindex->nTx;
                } else {
                    pindex->nChainTx = 0;
                    mapBlocksUnlinked.insert(std::make_pair(pindex->pprev, pindex));
                }
            } else {
                pindex->nChainTx = pindex->nTx;
            }
        }
        if (!(pindex->nStatus & BLOCK_FAILED_MASK) && pindex->pprev && (pindex->pprev->nStatus & BLOCK_FAILED_MASK)) {
            pindex->nStatus |= BLOCK_FAILED_CHILD;
            setDirtyBlockIndex.insert(pindex);
        }
        if (pindex->IsValid(BLOCK_VALID_TRANSACTIONS) && (pindex->nChainTx || pindex->pprev == nullptr))
            setBlockIndexCandidates.insert(pindex);
        if (pindex->nStatus & BLOCK_FAILED_MASK && (!pindexBestInvalid || pindex->nChainWork > pindexBestInvalid->nChainWork))
            pindexBestInvalid = pindex;
        if (pindex->pprev)
            pindex->BuildSkip();
        if (pindex->IsValid(BLOCK_VALID_TREE) && (pindexBestHeader == nullptr || CBlockIndexWorkComparator()(pindexBestHeader, pindex)))
            pindexBestHeader = pindex;
    }

    return true;
}

bool static LoadBlockIndexDB(const CChainParams& chainparams) EXCLUSIVE_LOCKS_REQUIRED(cs_main)
{
    if (!g_chainstate.LoadBlockIndex(chainparams.GetConsensus(), *pblocktree))
        return false;

    // Load block file info
    pblocktree->ReadLastBlockFile(nLastBlockFile);
    vinfoBlockFile.resize(nLastBlockFile + 1);
    LogPrintf("%s: last block file = %i\n", __func__, nLastBlockFile);
    for (int nFile = 0; nFile <= nLastBlockFile; nFile++) {
        pblocktree->ReadBlockFileInfo(nFile, vinfoBlockFile[nFile]);
    }
    LogPrintf("%s: last block file info: %s\n", __func__, vinfoBlockFile[nLastBlockFile].ToString());
    for (int nFile = nLastBlockFile + 1; true; nFile++) {
        CBlockFileInfo info;
        if (pblocktree->ReadBlockFileInfo(nFile, info)) {
            vinfoBlockFile.push_back(info);
        } else {
            break;
        }
    }

    // Check presence of blk files
    LogPrintf("Checking all blk files are present...\n");
    std::set<int> setBlkDataFiles;
    for (const std::pair<const uint256, CBlockIndex*>& item : mapBlockIndex)
    {
        CBlockIndex* pindex = item.second;
        if (pindex->nStatus & BLOCK_HAVE_DATA) {
            setBlkDataFiles.insert(pindex->nFile);
        }
    }
    for (std::set<int>::iterator it = setBlkDataFiles.begin(); it != setBlkDataFiles.end(); it++)
    {
        CDiskBlockPos pos(*it, 0);
        if (CAutoFile(OpenBlockFile(pos, true), SER_DISK, CLIENT_VERSION).IsNull()) {
            return false;
        }
    }

    // Check whether we have ever pruned block & undo files
    pblocktree->ReadFlag("prunedblockfiles", fHavePruned);
    if (fHavePruned)
        LogPrintf("LoadBlockIndexDB(): Block files have previously been pruned\n");

    // Check whether we need to continue reindexing
    bool fReindexing = false;
    pblocktree->ReadReindexing(fReindexing);
    if(fReindexing) fReindex = true;

    return true;
}

bool LoadChainTip(const CChainParams& chainparams)
{
    AssertLockHeld(cs_main);

    if (chainActive.Tip() && chainActive.Tip()->GetBlockHash() == pcoinsTip->GetBestBlock()) return true;

    if (pcoinsTip->GetBestBlock().IsNull() && mapBlockIndex.size() == 1) {
        // In case we just added the genesis block, connect it now, so
        // that we always have a chainActive.Tip() when we return.
        LogPrintf("%s: Connecting genesis block...\n", __func__);
        CValidationState state;
        if (!ActivateBestChain(state, chainparams)) {
            LogPrintf("%s: failed to activate chain (%s)\n", __func__, FormatStateMessage(state));
            return false;
        }
    }

    // Load pointer to end of best chain
    CBlockIndex* pindex = LookupBlockIndex(pcoinsTip->GetBestBlock());
    if (!pindex) {
        return false;
    }
    chainActive.SetTip(pindex);

    g_chainstate.PruneBlockIndexCandidates();

    LogPrintf("Loaded best chain: hashBestChain=%s height=%d date=%s progress=%f\n",
        chainActive.Tip()->GetBlockHash().ToString(), chainActive.Height(),
        FormatISO8601DateTime(chainActive.Tip()->GetBlockTime()),
        GuessVerificationProgress(chainparams.TxData(), chainActive.Tip()));
    return true;
}

CVerifyDB::CVerifyDB()
{
    uiInterface.ShowProgress(_("Verifying blocks..."), 0, false);
}

CVerifyDB::~CVerifyDB()
{
    uiInterface.ShowProgress("", 100, false);
}

bool CVerifyDB::VerifyDB(const CChainParams& chainparams, CCoinsView *coinsview, int nCheckLevel, int nCheckDepth)
{
    LOCK(cs_main);
    if (chainActive.Tip() == nullptr || chainActive.Tip()->pprev == nullptr)
        return true;

    // Verify blocks in the best chain
    if (nCheckDepth <= 0 || nCheckDepth > chainActive.Height())
        nCheckDepth = chainActive.Height();
    nCheckLevel = std::max(0, std::min(4, nCheckLevel));
    LogPrintf("Verifying last %i blocks at level %i\n", nCheckDepth, nCheckLevel);
    CCoinsViewCache coins(coinsview);
    CBlockIndex* pindex;
    CBlockIndex* pindexFailure = nullptr;
    int nGoodTransactions = 0;
    CValidationState state;
    int reportDone = 0;
    LogPrintf("[0%%]..."); /* Continued */
    for (pindex = chainActive.Tip(); pindex && pindex->pprev; pindex = pindex->pprev) {
        boost::this_thread::interruption_point();
        int percentageDone = std::max(1, std::min(99, (int)(((double)(chainActive.Height() - pindex->nHeight)) / (double)nCheckDepth * (nCheckLevel >= 4 ? 50 : 100))));
        if (reportDone < percentageDone/10) {
            // report every 10% step
            LogPrintf("[%d%%]...", percentageDone); /* Continued */
            reportDone = percentageDone/10;
        }
        uiInterface.ShowProgress(_("Verifying blocks..."), percentageDone, false);
        if (pindex->nHeight <= chainActive.Height()-nCheckDepth)
            break;
        if (fPruneMode && !(pindex->nStatus & BLOCK_HAVE_DATA)) {
            // If pruning, only go back as far as we have data.
            LogPrintf("VerifyDB(): block verification stopping at height %d (pruning, no data)\n", pindex->nHeight);
            break;
        }
        CBlock block;
        // check level 0: read from disk
        if (!ReadBlockFromDisk(block, pindex, chainparams.GetConsensus()))
            return error("VerifyDB(): *** ReadBlockFromDisk failed at %d, hash=%s", pindex->nHeight, pindex->GetBlockHash().ToString());
        // check level 1: verify block validity
        if (nCheckLevel >= 1 && !GetComponent<staking::LegacyValidationInterface>()->CheckBlock(block, state, chainparams.GetConsensus()))
            return error("%s: *** found bad block at %d, hash=%s (%s)\n", __func__,
                         pindex->nHeight, pindex->GetBlockHash().ToString(), FormatStateMessage(state));
        // check level 2: verify undo validity
        if (nCheckLevel >= 2 && pindex) {
            CBlockUndo undo;
            if (!pindex->GetUndoPos().IsNull()) {
                if (!UndoReadFromDisk(undo, pindex)) {
                    return error("VerifyDB(): *** found bad undo data at %d, hash=%s\n", pindex->nHeight, pindex->GetBlockHash().ToString());
                }
            }
        }
        // check level 3: check for inconsistencies during memory-only disconnect of tip blocks
        if (nCheckLevel >= 3 && (coins.DynamicMemoryUsage() + pcoinsTip->DynamicMemoryUsage()) <= nCoinCacheUsage) {
            assert(coins.GetBestBlock() == pindex->GetBlockHash());
            DisconnectResult res = g_chainstate.DisconnectBlock(block, pindex, coins);
            if (res == DISCONNECT_FAILED) {
                return error("VerifyDB(): *** irrecoverable inconsistency in block data at %d, hash=%s", pindex->nHeight, pindex->GetBlockHash().ToString());
            }
            if (res == DISCONNECT_UNCLEAN) {
                nGoodTransactions = 0;
                pindexFailure = pindex;
            } else {
                nGoodTransactions += block.vtx.size();
            }
        }
        if (ShutdownRequested())
            return true;
    }
    if (pindexFailure)
        return error("VerifyDB(): *** coin database inconsistencies found (last %i blocks, %i good transactions before that)\n", chainActive.Height() - pindexFailure->nHeight + 1, nGoodTransactions);

    // store block count as we move pindex at check level >= 4
    int block_count = chainActive.Height() - pindex->nHeight;

    // check level 4: try reconnecting blocks
    if (nCheckLevel >= 4) {
        while (pindex != chainActive.Tip()) {
            boost::this_thread::interruption_point();
            uiInterface.ShowProgress(_("Verifying blocks..."), std::max(1, std::min(99, 100 - (int)(((double)(chainActive.Height() - pindex->nHeight)) / (double)nCheckDepth * 50))), false);
            pindex = chainActive.Next(pindex);
            CBlock block;
            if (!ReadBlockFromDisk(block, pindex, chainparams.GetConsensus()))
                return error("VerifyDB(): *** ReadBlockFromDisk failed at %d, hash=%s", pindex->nHeight, pindex->GetBlockHash().ToString());
            if (!g_chainstate.ConnectBlock(block, state, pindex, coins, chainparams))
                return error("VerifyDB(): *** found unconnectable block at %d, hash=%s (%s)", pindex->nHeight, pindex->GetBlockHash().ToString(), FormatStateMessage(state));
        }
    }

    LogPrintf("[DONE].\n");
    LogPrintf("No coin database inconsistencies in last %i blocks (%i transactions)\n", block_count, nGoodTransactions);

    return true;
}

/** Apply the effects of a block on the utxo cache, ignoring that it may already have been applied. */
bool CChainState::RollforwardBlock(const CBlockIndex* pindex, CCoinsViewCache& inputs, const CChainParams& params)
{
    // TODO: merge with ConnectBlock
    CBlock block;
    if (!ReadBlockFromDisk(block, pindex, params.GetConsensus())) {
        return error("ReplayBlock(): ReadBlockFromDisk failed at %d, hash=%s", pindex->nHeight, pindex->GetBlockHash().ToString());
    }

    for (const CTransactionRef &tx : block.vtx) {
        // Pass check = true as every addition may be an overwrite.
        AddCoins(inputs, *tx, pindex->nHeight, true);
    }

    for (const CTransactionRef &tx : block.vtx) {
        if (tx->IsCoinBase()) {
            continue;
        }

        for (const CTxIn &txin : tx->vin) {
            inputs.SpendCoin(txin.prevout);
        }
    }

    return true;
}

bool CChainState::ReplayBlocks(const CChainParams& params, CCoinsView* view)
{
    LOCK(cs_main);

    CCoinsViewCache cache(view);

    std::vector<uint256> hashHeads = view->GetHeadBlocks();
    if (hashHeads.empty()) return true; // We're already in a consistent state.
    if (hashHeads.size() != 2) return error("ReplayBlocks(): unknown inconsistent state");

    uiInterface.ShowProgress(_("Replaying blocks..."), 0, false);
    LogPrintf("Replaying blocks\n");

    const CBlockIndex* pindexOld = nullptr;  // Old tip during the interrupted flush.
    const CBlockIndex* pindexNew;            // New tip during the interrupted flush.
    const CBlockIndex* pindexFork = nullptr; // Latest block common to both the old and the new tip.

    if (mapBlockIndex.count(hashHeads[0]) == 0) {
        return error("ReplayBlocks(): reorganization to unknown block requested");
    }
    pindexNew = mapBlockIndex[hashHeads[0]];

    if (!hashHeads[1].IsNull()) { // The old tip is allowed to be 0, indicating it's the first flush.
        if (mapBlockIndex.count(hashHeads[1]) == 0) {
            return error("ReplayBlocks(): reorganization from unknown block requested");
        }
        pindexOld = mapBlockIndex[hashHeads[1]];
        pindexFork = LastCommonAncestor(pindexOld, pindexNew);
        assert(pindexFork != nullptr);
    }

    // Rollback along the old branch.
    while (pindexOld != pindexFork) {
        if (pindexOld->nHeight > 0) { // Never disconnect the genesis block.
            CBlock block;
            if (!ReadBlockFromDisk(block, pindexOld, params.GetConsensus())) {
                return error("RollbackBlock(): ReadBlockFromDisk() failed at %d, hash=%s", pindexOld->nHeight, pindexOld->GetBlockHash().ToString());
            }
            LogPrintf("Rolling back %s (%i)\n", pindexOld->GetBlockHash().ToString(), pindexOld->nHeight);
            DisconnectResult res = DisconnectBlock(block, pindexOld, cache);
            if (res == DISCONNECT_FAILED) {
                return error("RollbackBlock(): DisconnectBlock failed at %d, hash=%s", pindexOld->nHeight, pindexOld->GetBlockHash().ToString());
            }
            // If DISCONNECT_UNCLEAN is returned, it means a non-existing UTXO was deleted, or an existing UTXO was
            // overwritten. It corresponds to cases where the block-to-be-disconnect never had all its operations
            // applied to the UTXO set. However, as both writing a UTXO and deleting a UTXO are idempotent operations,
            // the result is still a version of the UTXO set with the effects of that block undone.
        }
        pindexOld = pindexOld->pprev;
    }

    // Roll forward from the forking point to the new tip.
    int nForkHeight = pindexFork ? pindexFork->nHeight : 0;
    for (int nHeight = nForkHeight + 1; nHeight <= pindexNew->nHeight; ++nHeight) {
        const CBlockIndex* pindex = pindexNew->GetAncestor(nHeight);
        LogPrintf("Rolling forward %s (%i)\n", pindex->GetBlockHash().ToString(), nHeight);
        if (!RollforwardBlock(pindex, cache, params)) return false;
    }

    cache.SetBestBlock(pindexNew->GetBlockHash());
    cache.Flush();
    uiInterface.ShowProgress("", 100, false);
    return true;
}

bool ReplayBlocks(const CChainParams& params, CCoinsView* view) {
    return g_chainstate.ReplayBlocks(params, view);
}

bool CChainState::RewindBlockIndex(const CChainParams& params)
{
    LOCK(cs_main);

    // Note that during -reindex-chainstate we are called with an empty chainActive!

    int nHeight = 1;
    while (nHeight <= chainActive.Height()) {
        // Although SCRIPT_VERIFY_WITNESS is now generally enforced on all
        // blocks in ConnectBlock, we don't need to go back and
        // re-download/re-verify blocks from before segwit actually activated.
        if (!(chainActive[nHeight]->nStatus & BLOCK_OPT_WITNESS)) {
            break;
        }
        nHeight++;
    }

    // nHeight is now the height of the first insufficiently-validated block, or tipheight + 1
    CValidationState state;
    CBlockIndex* pindex = chainActive.Tip();
    while (chainActive.Height() >= nHeight) {
        if (fPruneMode && !(chainActive.Tip()->nStatus & BLOCK_HAVE_DATA)) {
            // If pruning, don't try rewinding past the HAVE_DATA point;
            // since older blocks can't be served anyway, there's
            // no need to walk further, and trying to DisconnectTip()
            // will fail (and require a needless reindex/redownload
            // of the blockchain).
            break;
        }
        if (!DisconnectTip(state, params, nullptr)) {
            return error("RewindBlockIndex: unable to disconnect block at height %i (%s)", pindex->nHeight, FormatStateMessage(state));
        }
        // Occasionally flush state to disk.
        if (!FlushStateToDisk(params, state, FlushStateMode::PERIODIC)) {
            LogPrintf("RewindBlockIndex: unable to flush state to disk (%s)\n", FormatStateMessage(state));
            return false;
        }
    }

    // Reduce validity flag and have-data flags.
    // We do this after actual disconnecting, otherwise we'll end up writing the lack of data
    // to disk before writing the chainstate, resulting in a failure to continue if interrupted.
    for (const auto& entry : mapBlockIndex) {
        CBlockIndex* pindexIter = entry.second;

        // Note: If we encounter an insufficiently validated block that
        // is on chainActive, it must be because we are a pruning node, and
        // this block or some successor doesn't HAVE_DATA, so we were unable to
        // rewind all the way.  Blocks remaining on chainActive at this point
        // must not have their validity reduced.
        if (!(pindexIter->nStatus & BLOCK_OPT_WITNESS) && !chainActive.Contains(pindexIter)) {
            // Reduce validity
            pindexIter->nStatus = std::min<unsigned int>(pindexIter->nStatus & BLOCK_VALID_MASK, BLOCK_VALID_TREE) | (pindexIter->nStatus & ~BLOCK_VALID_MASK);
            // Remove have-data flags.
            pindexIter->nStatus &= ~(BLOCK_HAVE_DATA | BLOCK_HAVE_UNDO);
            // Remove storage location.
            pindexIter->nFile = 0;
            pindexIter->nDataPos = 0;
            pindexIter->nUndoPos = 0;
            // Remove various other things
            pindexIter->nTx = 0;
            pindexIter->nChainTx = 0;
            pindexIter->nSequenceId = 0;
            // Make sure it gets written.
            setDirtyBlockIndex.insert(pindexIter);
            // Update indexes
            setBlockIndexCandidates.erase(pindexIter);
            std::pair<std::multimap<CBlockIndex*, CBlockIndex*>::iterator, std::multimap<CBlockIndex*, CBlockIndex*>::iterator> ret = mapBlocksUnlinked.equal_range(pindexIter->pprev);
            while (ret.first != ret.second) {
                if (ret.first->second == pindexIter) {
                    mapBlocksUnlinked.erase(ret.first++);
                } else {
                    ++ret.first;
                }
            }
        } else if (pindexIter->IsValid(BLOCK_VALID_TRANSACTIONS) && pindexIter->nChainTx) {
            setBlockIndexCandidates.insert(pindexIter);
        }
    }

    if (chainActive.Tip() != nullptr) {
        // We can't prune block index candidates based on our tip if we have
        // no tip due to chainActive being empty!
        PruneBlockIndexCandidates();
        CheckBlockIndex(params.GetConsensus());
    }
    return true;
}

bool RewindBlockIndex(const CChainParams& params) {
    if (!g_chainstate.RewindBlockIndex(params)) {
        return false;
    }

    if (chainActive.Tip() != nullptr) {
        // FlushStateToDisk can possibly read chainActive. Be conservative
        // and skip it here, we're about to -reindex-chainstate anyway, so
        // it'll get called a bunch real soon.
        CValidationState state;
        if (!FlushStateToDisk(params, state, FlushStateMode::ALWAYS)) {
            LogPrintf("RewindBlockIndex: unable to flush state to disk (%s)\n", FormatStateMessage(state));
            return false;
        }
    }

    return true;
}

void CChainState::UnloadBlockIndex() {
    nBlockSequenceId = 1;
    m_failed_blocks.clear();
    setBlockIndexCandidates.clear();
}

// May NOT be used after any connections are up as much
// of the peer-processing logic assumes a consistent
// block index state
void UnloadBlockIndex()
{
    LOCK(cs_main);
    chainActive.SetTip(nullptr);
    pindexBestInvalid = nullptr;
    pindexBestHeader = nullptr;
    mempool.clear();
    mapBlocksUnlinked.clear();
    vinfoBlockFile.clear();
    nLastBlockFile = 0;
    setDirtyBlockIndex.clear();
    setDirtyFileInfo.clear();
    versionbitscache.Clear();
    for (int b = 0; b < VERSIONBITS_NUM_BITS; b++) {
        warningcache[b].clear();
    }

    for (BlockMap::value_type& entry : mapBlockIndex) {
        delete entry.second;
    }
    mapBlockIndex.clear();
    fHavePruned = false;

    g_chainstate.UnloadBlockIndex();
}

bool LoadBlockIndex(const CChainParams& chainparams)
{
    // Load block index from databases
    bool needs_init = fReindex;
    if (!fReindex) {
        bool ret = LoadBlockIndexDB(chainparams);
        if (!ret) return false;
        needs_init = mapBlockIndex.empty();
    }

    if (needs_init) {
        // Everything here is for *new* reindex/DBs. Thus, though
        // LoadBlockIndexDB may have set fReindex if we shut down
        // mid-reindex previously, we don't check fReindex and
        // instead only check it prior to LoadBlockIndexDB to set
        // needs_init.

        LogPrintf("Initializing databases...\n");
    }
    return true;
}

bool CChainState::LoadGenesisBlock(const CChainParams& chainparams)
{
    LOCK(cs_main);

    // Check whether we're already initialized by checking for genesis in
    // mapBlockIndex. Note that we can't use chainActive here, since it is
    // set based on the coins db, not the block index db, which is the only
    // thing loaded at this point.
    if (mapBlockIndex.count(chainparams.GenesisBlock().GetHash()))
        return true;

    try {
        const CBlock &block = chainparams.GenesisBlock();
        CDiskBlockPos blockPos = SaveBlockToDisk(block, 0, chainparams, nullptr);
        if (blockPos.IsNull())
            return error("%s: writing genesis block to disk failed", __func__);
        CBlockIndex *pindex = AddToBlockIndex(block);
        CValidationState state;
        ReceivedBlockTransactions(block, state, pindex, blockPos, chainparams.GetConsensus());
    } catch (const std::runtime_error& e) {
        return error("%s: failed to write genesis block: %s", __func__, e.what());
    }

    return true;
}

bool LoadGenesisBlock(const CChainParams& chainparams)
{
    return g_chainstate.LoadGenesisBlock(chainparams);
}

bool LoadExternalBlockFile(const CChainParams& chainparams, FILE* fileIn, CDiskBlockPos *dbp)
{
    // Map of disk positions for blocks with unknown parent (only used for reindex)
    static std::multimap<uint256, CDiskBlockPos> mapBlocksUnknownParent;
    int64_t nStart = GetTimeMillis();

    int nLoaded = 0;
    try {
        // This takes over fileIn and calls fclose() on it in the CBufferedFile destructor
        CBufferedFile blkdat(fileIn, 2*MAX_BLOCK_SERIALIZED_SIZE, MAX_BLOCK_SERIALIZED_SIZE+8, SER_DISK, CLIENT_VERSION);
        uint64_t nRewind = blkdat.GetPos();
        while (!blkdat.eof()) {
            boost::this_thread::interruption_point();

            blkdat.SetPos(nRewind);
            nRewind++; // start one byte further next time, in case of failure
            blkdat.SetLimit(); // remove former limit
            unsigned int nSize = 0;
            try {
                // locate a header
                unsigned char buf[CMessageHeader::MESSAGE_START_SIZE];
                blkdat.FindByte(chainparams.MessageStart()[0]);
                nRewind = blkdat.GetPos()+1;
                blkdat >> buf;
                if (memcmp(buf, chainparams.MessageStart(), CMessageHeader::MESSAGE_START_SIZE))
                    continue;
                // read size
                blkdat >> nSize;
                if (nSize < 80 || nSize > MAX_BLOCK_SERIALIZED_SIZE)
                    continue;
            } catch (const std::exception&) {
                // no valid block header found; don't complain
                break;
            }
            try {
                // read block
                uint64_t nBlockPos = blkdat.GetPos();
                if (dbp)
                    dbp->nPos = nBlockPos;
                blkdat.SetLimit(nBlockPos + nSize);
                blkdat.SetPos(nBlockPos);
                std::shared_ptr<CBlock> pblock = std::make_shared<CBlock>();
                CBlock& block = *pblock;
                blkdat >> block;
                nRewind = blkdat.GetPos();

                uint256 hash = block.GetHash();
                {
                    LOCK(cs_main);
                    // detect out of order blocks, and store them for later
                    if (hash != chainparams.GetConsensus().hashGenesisBlock && !LookupBlockIndex(block.hashPrevBlock)) {
                        LogPrint(BCLog::REINDEX, "%s: Out of order block %s, parent %s not known\n", __func__, hash.ToString(),
                                block.hashPrevBlock.ToString());
                        if (dbp)
                            mapBlocksUnknownParent.insert(std::make_pair(block.hashPrevBlock, *dbp));
                        continue;
                    }

                    // process in case the block isn't known yet
                    CBlockIndex* pindex = LookupBlockIndex(hash);
                    if (!pindex || (pindex->nStatus & BLOCK_HAVE_DATA) == 0) {
                      CValidationState state;
                      if (g_chainstate.AcceptBlock(pblock, state, chainparams, nullptr, true, dbp, nullptr)) {
                          nLoaded++;
                      }
                      if (state.IsError()) {
                          break;
                      }
                    } else if (hash != chainparams.GetConsensus().hashGenesisBlock && pindex->nHeight % 1000 == 0) {
                      LogPrint(BCLog::REINDEX, "Block Import: already had block %s at height %d\n", hash.ToString(), pindex->nHeight);
                    }
                }

                // Activate the genesis block so normal node progress can continue
                if (hash == chainparams.GetConsensus().hashGenesisBlock) {
                    CValidationState state;
                    if (!ActivateBestChain(state, chainparams)) {
                        break;
                    }
                }

                NotifyHeaderTip();

                // Recursively process earlier encountered successors of this block
                std::deque<uint256> queue;
                queue.push_back(hash);
                while (!queue.empty()) {
                    uint256 head = queue.front();
                    queue.pop_front();
                    std::pair<std::multimap<uint256, CDiskBlockPos>::iterator, std::multimap<uint256, CDiskBlockPos>::iterator> range = mapBlocksUnknownParent.equal_range(head);
                    while (range.first != range.second) {
                        std::multimap<uint256, CDiskBlockPos>::iterator it = range.first;
                        std::shared_ptr<CBlock> pblockrecursive = std::make_shared<CBlock>();
                        if (ReadBlockFromDisk(*pblockrecursive, it->second, chainparams.GetConsensus()))
                        {
                            LogPrint(BCLog::REINDEX, "%s: Processing out of order child %s of %s\n", __func__, pblockrecursive->GetHash().ToString(),
                                    head.ToString());
                            LOCK(cs_main);
                            CValidationState dummy;
                            if (g_chainstate.AcceptBlock(pblockrecursive, dummy, chainparams, nullptr, true, &it->second, nullptr))
                            {
                                nLoaded++;
                                queue.push_back(pblockrecursive->GetHash());
                            }
                        }
                        range.first++;
                        mapBlocksUnknownParent.erase(it);
                        NotifyHeaderTip();
                    }
                }
            } catch (const std::exception& e) {
                LogPrintf("%s: Deserialize or I/O error - %s\n", __func__, e.what());
            }
        }
    } catch (const std::runtime_error& e) {
        AbortNode(std::string("System error: ") + e.what());
    }
    if (nLoaded > 0)
        LogPrintf("Loaded %i blocks from external file in %dms\n", nLoaded, GetTimeMillis() - nStart);
    return nLoaded > 0;
}

bool IsForkingBeforeLastFinalization(const CBlockIndex &block_index) {
    auto state_repo = GetComponent<finalization::StateRepository>();
    LOCK(state_repo->GetLock());

    esperanza::FinalizationState *tip_state = state_repo->GetTipState();
    assert(tip_state || chainActive.Height() == -1); // sanity check

    if (!tip_state) {
        // we are processing genesis block
        return false;
    }

    if (tip_state->GetLastFinalizedEpoch() == 0) {
        // we haven't reached any finalization yet
        return false;
    }

    if (block_index.pprev == chainActive.Tip()) {
        // new block is built on top of the chainActive
        // so can't fork finalization
        return false;
    }

    const uint32_t checkpoint_height = tip_state->GetCheckpointHeightAfterFinalizedEpoch();
    const CBlockIndex *checkpoint = chainActive[checkpoint_height];
    assert(checkpoint);

    const CBlockIndex *block_checkpoint = block_index.GetAncestor(checkpoint_height);
    if (!block_checkpoint || block_checkpoint != checkpoint) {
        // current fork doesn't contain the checkpoint on its path
        // which means it either forks before finalization
        // or this fork behind the last finalization
        return true;
    }

    // we know that we have finalized epoch on this fork and
    // it is at least justified. We need to check that it is also finalized
    uint32_t justified_epoch = tip_state->GetLastFinalizedEpoch() + 1;
    uint32_t next_checkpoint_height = tip_state->GetEpochCheckpointHeight(justified_epoch + 1);

    // this block must have votes to justify the epoch
    // which follows after the finalized one on chainActive
    uint32_t height = std::min(next_checkpoint_height, static_cast<uint32_t>(block_index.nHeight));
    const CBlockIndex *cp_fork = block_index.GetAncestor(height);
    assert(cp_fork);
    esperanza::FinalizationState *cp_fork_state = state_repo->Find(*cp_fork);
    assert(cp_fork_state);

    if (cp_fork_state->GetLastJustifiedEpoch() != justified_epoch) {
        // this fork doesn't justify the expected epoch
        return true;
    }

    // sanity check
    assert(cp_fork_state->GetLastFinalizedEpoch() == tip_state->GetLastFinalizedEpoch());
    return false;
}

void CChainState::UpdateLastJustifiedEpoch(CBlockIndex *block_index) {
    assert(block_index != nullptr);

    auto repo = GetComponent<finalization::StateRepository>();
    LOCK(repo->GetLock());
    esperanza::FinalizationState *block_state = repo->Find(*block_index);
    assert(block_state);

    auto it = setBlockIndexCandidates.find(block_index);
    if (it != setBlockIndexCandidates.end()) {
        setBlockIndexCandidates.erase(it);
        block_index->last_justified_epoch = block_state->GetLastJustifiedEpoch();
        block_index->forking_before_active_finalization = IsForkingBeforeLastFinalization(*block_index);
        setBlockIndexCandidates.insert(block_index);
        return;
    }

    block_index->last_justified_epoch = block_state->GetLastJustifiedEpoch();
    block_index->forking_before_active_finalization = IsForkingBeforeLastFinalization(*block_index);
}

void CChainState::CheckBlockIndex(const Consensus::Params& consensusParams)
{
    if (!fCheckBlockIndex) {
        return;
    }

    LOCK(cs_main);

    // During a reindex, we read the genesis block and call CheckBlockIndex before ActivateBestChain,
    // so we have the genesis block in mapBlockIndex but no active chain.  (A few of the tests when
    // iterating the block tree require that chainActive has been initialized.)
    if (chainActive.Height() < 0) {
        assert(mapBlockIndex.size() <= 1);
        return;
    }

    // Build forward-pointing map of the entire block tree.
    std::multimap<CBlockIndex*,CBlockIndex*> forward;
    for (auto& entry : mapBlockIndex) {
        forward.insert(std::make_pair(entry.second->pprev, entry.second));
    }

    assert(forward.size() == mapBlockIndex.size());

    std::pair<std::multimap<CBlockIndex*,CBlockIndex*>::iterator,std::multimap<CBlockIndex*,CBlockIndex*>::iterator> rangeGenesis = forward.equal_range(nullptr);
    CBlockIndex *pindex = rangeGenesis.first->second;
    rangeGenesis.first++;
    assert(rangeGenesis.first == rangeGenesis.second); // There is only one index entry with parent nullptr.

    // Iterate over the entire block tree, using depth-first search.
    // Along the way, remember whether there are blocks on the path from genesis
    // block being explored which are the first to have certain properties.
    size_t nNodes = 0;
    int nHeight = 0;
    CBlockIndex* pindexFirstInvalid = nullptr; // Oldest ancestor of pindex which is invalid.
    CBlockIndex* pindexFirstMissing = nullptr; // Oldest ancestor of pindex which does not have BLOCK_HAVE_DATA.
    CBlockIndex* pindexFirstNeverProcessed = nullptr; // Oldest ancestor of pindex for which nTx == 0.
    CBlockIndex* pindexFirstNotTreeValid = nullptr; // Oldest ancestor of pindex which does not have BLOCK_VALID_TREE (regardless of being valid or not).
    CBlockIndex* pindexFirstNotTransactionsValid = nullptr; // Oldest ancestor of pindex which does not have BLOCK_VALID_TRANSACTIONS (regardless of being valid or not).
    CBlockIndex* pindexFirstNotChainValid = nullptr; // Oldest ancestor of pindex which does not have BLOCK_VALID_CHAIN (regardless of being valid or not).
    CBlockIndex* pindexFirstNotScriptsValid = nullptr; // Oldest ancestor of pindex which does not have BLOCK_VALID_SCRIPTS (regardless of being valid or not).
    while (pindex != nullptr) {
        nNodes++;
        if (pindexFirstInvalid == nullptr && pindex->nStatus & BLOCK_FAILED_VALID) pindexFirstInvalid = pindex;
        if (pindexFirstMissing == nullptr && !(pindex->nStatus & BLOCK_HAVE_DATA)) pindexFirstMissing = pindex;
        if (pindexFirstNeverProcessed == nullptr && pindex->nTx == 0) pindexFirstNeverProcessed = pindex;
        if (pindex->pprev != nullptr && pindexFirstNotTreeValid == nullptr && (pindex->nStatus & BLOCK_VALID_MASK) < BLOCK_VALID_TREE) pindexFirstNotTreeValid = pindex;
        if (pindex->pprev != nullptr && pindexFirstNotTransactionsValid == nullptr && (pindex->nStatus & BLOCK_VALID_MASK) < BLOCK_VALID_TRANSACTIONS) pindexFirstNotTransactionsValid = pindex;
        if (pindex->pprev != nullptr && pindexFirstNotChainValid == nullptr && (pindex->nStatus & BLOCK_VALID_MASK) < BLOCK_VALID_CHAIN) pindexFirstNotChainValid = pindex;
        if (pindex->pprev != nullptr && pindexFirstNotScriptsValid == nullptr && (pindex->nStatus & BLOCK_VALID_MASK) < BLOCK_VALID_SCRIPTS) pindexFirstNotScriptsValid = pindex;

        // Begin: actual consistency checks.
        if (pindex->pprev == nullptr) {
            // Genesis block checks.
            assert(pindex->GetBlockHash() == consensusParams.hashGenesisBlock); // Genesis block's hash must match.
            assert(pindex == chainActive.Genesis()); // The current active chain's genesis block must be this block.
        }
        if (pindex->nChainTx == 0) assert(pindex->nSequenceId <= 0);  // nSequenceId can't be set positive for blocks that aren't linked (negative is used for preciousblock)
        // VALID_TRANSACTIONS is equivalent to nTx > 0 for all nodes (whether or not pruning has occurred).
        // HAVE_DATA is only equivalent to nTx > 0 (or VALID_TRANSACTIONS) if no pruning has occurred.
        if (!fHavePruned) {
            // If we've never pruned, then HAVE_DATA should be equivalent to nTx > 0
            assert(!(pindex->nStatus & BLOCK_HAVE_DATA) == (pindex->nTx == 0));
            assert(pindexFirstMissing == pindexFirstNeverProcessed);
        } else {
            // If we have pruned, then we can only say that HAVE_DATA implies nTx > 0
            if (pindex->nStatus & BLOCK_HAVE_DATA) assert(pindex->nTx > 0);
        }
        // If we have data, we must have commits in CBlockIndex
        if (pindex->nStatus & BLOCK_HAVE_DATA) assert(static_cast<bool>(pindex->commits));

        if (pindex->nStatus & BLOCK_HAVE_UNDO) assert(pindex->nStatus & BLOCK_HAVE_DATA);
        assert(((pindex->nStatus & BLOCK_VALID_MASK) >= BLOCK_VALID_TRANSACTIONS) == (pindex->nTx > 0)); // This is pruning-independent.
        // All parents having had data (at some point) is equivalent to all parents being VALID_TRANSACTIONS, which is equivalent to nChainTx being set.
        assert((pindexFirstNeverProcessed != nullptr) == (pindex->nChainTx == 0)); // nChainTx != 0 is used to signal that all parent blocks have been processed (but may have been pruned).
        assert((pindexFirstNotTransactionsValid != nullptr) == (pindex->nChainTx == 0));
        assert(pindex->nHeight == nHeight); // nHeight must be consistent.
        assert(pindex->pprev == nullptr || pindex->nChainWork >= pindex->pprev->nChainWork); // For every block except the genesis block, the chainwork must be larger than the parent's.
        assert(nHeight < 2 || (pindex->pskip && (pindex->pskip->nHeight < nHeight))); // The pskip pointer must point back for all but the first 2 blocks.
        assert(pindexFirstNotTreeValid == nullptr); // All mapBlockIndex entries must at least be TREE valid
        if ((pindex->nStatus & BLOCK_VALID_MASK) >= BLOCK_VALID_TREE) assert(pindexFirstNotTreeValid == nullptr); // TREE valid implies all parents are TREE valid
        if ((pindex->nStatus & BLOCK_VALID_MASK) >= BLOCK_VALID_CHAIN) assert(pindexFirstNotChainValid == nullptr); // CHAIN valid implies all parents are CHAIN valid
        if ((pindex->nStatus & BLOCK_VALID_MASK) >= BLOCK_VALID_SCRIPTS) assert(pindexFirstNotScriptsValid == nullptr); // SCRIPTS valid implies all parents are SCRIPTS valid
        if (pindexFirstInvalid == nullptr) {
            // Checks for not-invalid blocks.
            assert((pindex->nStatus & BLOCK_FAILED_MASK) == 0); // The failed mask cannot be set for blocks without invalid parents.
        }
        if (!CBlockIndexWorkComparator()(pindex, chainActive.Tip()) && pindexFirstNeverProcessed == nullptr) {
            if (pindexFirstInvalid == nullptr) {
                // If this block sorts at least as good as the current tip and
                // is valid and we have all data for its parents, it must be in
                // setBlockIndexCandidates.  chainActive.Tip() must also be there
                // even if some data has been pruned.
                if (pindexFirstMissing == nullptr || pindex == chainActive.Tip()) {
                    assert(setBlockIndexCandidates.count(pindex));
                }
                // If some parent is missing, then it could be that this block was in
                // setBlockIndexCandidates but had to be removed because of the missing data.
                // In this case it must be in mapBlocksUnlinked -- see test below.
            }
        } else { // If this block sorts worse than the current tip or some ancestor's block has never been seen, it cannot be in setBlockIndexCandidates.
            assert(setBlockIndexCandidates.count(pindex) == 0);
        }
        // Check whether this block is in mapBlocksUnlinked.
        std::pair<std::multimap<CBlockIndex*,CBlockIndex*>::iterator,std::multimap<CBlockIndex*,CBlockIndex*>::iterator> rangeUnlinked = mapBlocksUnlinked.equal_range(pindex->pprev);
        bool foundInUnlinked = false;
        while (rangeUnlinked.first != rangeUnlinked.second) {
            assert(rangeUnlinked.first->first == pindex->pprev);
            if (rangeUnlinked.first->second == pindex) {
                foundInUnlinked = true;
                break;
            }
            rangeUnlinked.first++;
        }
        if (pindex->pprev && (pindex->nStatus & BLOCK_HAVE_DATA) && pindexFirstNeverProcessed != nullptr && pindexFirstInvalid == nullptr) {
            // If this block has block data available, some parent was never received, and has no invalid parents, it must be in mapBlocksUnlinked.
            assert(foundInUnlinked);
        }
        if (!(pindex->nStatus & BLOCK_HAVE_DATA)) assert(!foundInUnlinked); // Can't be in mapBlocksUnlinked if we don't HAVE_DATA
        if (pindexFirstMissing == nullptr) assert(!foundInUnlinked); // We aren't missing data for any parent -- cannot be in mapBlocksUnlinked.
        if (pindex->pprev && (pindex->nStatus & BLOCK_HAVE_DATA) && pindexFirstNeverProcessed == nullptr && pindexFirstMissing != nullptr) {
            // We HAVE_DATA for this block, have received data for all parents at some point, but we're currently missing data for some parent.
            assert(fHavePruned); // We must have pruned.
            // This block may have entered mapBlocksUnlinked if:
            //  - it has a descendant that at some point had more work than the
            //    tip, and
            //  - we tried switching to that descendant but were missing
            //    data for some intermediate block between chainActive and the
            //    tip.
            // So if this block is itself better than chainActive.Tip() and it wasn't in
            // setBlockIndexCandidates, then it must be in mapBlocksUnlinked.
            if (!CBlockIndexWorkComparator()(pindex, chainActive.Tip()) && setBlockIndexCandidates.count(pindex) == 0) {
                if (pindexFirstInvalid == nullptr) {
                    assert(foundInUnlinked);
                }
            }
        }
        // assert(pindex->GetBlockHash() == pindex->GetBlockHeader().GetHash()); // Perhaps too slow
        // End: actual consistency checks.

        // Try descending into the first subnode.
        std::pair<std::multimap<CBlockIndex*,CBlockIndex*>::iterator,std::multimap<CBlockIndex*,CBlockIndex*>::iterator> range = forward.equal_range(pindex);
        if (range.first != range.second) {
            // A subnode was found.
            pindex = range.first->second;
            nHeight++;
            continue;
        }
        // This is a leaf node.
        // Move upwards until we reach a node of which we have not yet visited the last child.
        while (pindex) {
            // We are going to either move to a parent or a sibling of pindex.
            // If pindex was the first with a certain property, unset the corresponding variable.
            if (pindex == pindexFirstInvalid) pindexFirstInvalid = nullptr;
            if (pindex == pindexFirstMissing) pindexFirstMissing = nullptr;
            if (pindex == pindexFirstNeverProcessed) pindexFirstNeverProcessed = nullptr;
            if (pindex == pindexFirstNotTreeValid) pindexFirstNotTreeValid = nullptr;
            if (pindex == pindexFirstNotTransactionsValid) pindexFirstNotTransactionsValid = nullptr;
            if (pindex == pindexFirstNotChainValid) pindexFirstNotChainValid = nullptr;
            if (pindex == pindexFirstNotScriptsValid) pindexFirstNotScriptsValid = nullptr;
            // Find our parent.
            CBlockIndex* pindexPar = pindex->pprev;
            // Find which child we just visited.
            std::pair<std::multimap<CBlockIndex*,CBlockIndex*>::iterator,std::multimap<CBlockIndex*,CBlockIndex*>::iterator> rangePar = forward.equal_range(pindexPar);
            while (rangePar.first->second != pindex) {
                assert(rangePar.first != rangePar.second); // Our parent must have at least the node we're coming from as child.
                rangePar.first++;
            }
            // Proceed to the next one.
            rangePar.first++;
            if (rangePar.first != rangePar.second) {
                // Move to the sibling.
                pindex = rangePar.first->second;
                break;
            } else {
                // Move up further.
                pindex = pindexPar;
                nHeight--;
                continue;
            }
        }
    }

    // Check that we actually traversed the entire map.
    assert(nNodes == forward.size());
}

std::string CBlockFileInfo::ToString() const
{
    return strprintf("CBlockFileInfo(blocks=%u, size=%u, heights=%u...%u, time=%s...%s)", nBlocks, nSize, nHeightFirst, nHeightLast, FormatISO8601Date(nTimeFirst), FormatISO8601Date(nTimeLast));
}

CBlockFileInfo* GetBlockFileInfo(size_t n)
{
    LOCK(cs_LastBlockFile);

    return &vinfoBlockFile.at(n);
}

ThresholdState VersionBitsTipState(const Consensus::Params& params, Consensus::DeploymentPos pos)
{
    LOCK(cs_main);
    return VersionBitsState(chainActive.Tip(), params, pos, versionbitscache);
}

BIP9Stats VersionBitsTipStatistics(const Consensus::Params& params, Consensus::DeploymentPos pos)
{
    LOCK(cs_main);
    return VersionBitsStatistics(chainActive.Tip(), params, pos);
}

int VersionBitsTipStateSinceHeight(const Consensus::Params& params, Consensus::DeploymentPos pos)
{
    LOCK(cs_main);
    return VersionBitsStateSinceHeight(chainActive.Tip(), params, pos, versionbitscache);
}

static const uint64_t MEMPOOL_DUMP_VERSION = 1;

bool LoadMempool(void)
{
    const CChainParams& chainparams = Params();
    int64_t nExpiryTimeout = gArgs.GetArg("-mempoolexpiry", DEFAULT_MEMPOOL_EXPIRY) * 60 * 60;
    FILE* filestr = fsbridge::fopen(GetDataDir() / "mempool.dat", "rb");
    CAutoFile file(filestr, SER_DISK, CLIENT_VERSION);
    if (file.IsNull()) {
        LogPrintf("Failed to open mempool file from disk. Continuing anyway.\n");
        return false;
    }

    int64_t count = 0;
    int64_t expired = 0;
    int64_t failed = 0;
    int64_t already_there = 0;
    int64_t nNow = GetTime();

    try {
        uint64_t version;
        file >> version;
        if (version != MEMPOOL_DUMP_VERSION) {
            return false;
        }
        uint64_t num;
        file >> num;
        while (num--) {
            CTransactionRef tx;
            int64_t nTime;
            int64_t nFeeDelta;
            file >> tx;
            file >> nTime;
            file >> nFeeDelta;

            CAmount amountdelta = nFeeDelta;
            if (amountdelta) {
                mempool.PrioritiseTransaction(tx->GetHash(), amountdelta);
            }
            CValidationState state;
            if (nTime + nExpiryTimeout > nNow) {
                LOCK(cs_main);
                AcceptToMemoryPoolWithTime(chainparams, mempool, state, tx, nullptr /* pfMissingInputs */, nTime,
                                           nullptr /* plTxnReplaced */, false /* bypass_limits */, 0 /* nAbsurdFee */,
                                           false /* test_accept */);
                if (state.IsValid()) {
                    ++count;
                } else {
                    // mempool may contain the transaction already, e.g. from
                    // wallet(s) having loaded it while we were processing
                    // mempool transactions; consider these as valid, instead of
                    // failed, but mark them as 'already there'
                    if (mempool.exists(tx->GetHash())) {
                        ++already_there;
                    } else {
                        ++failed;
                    }
                }
            } else {
                ++expired;
            }
            if (ShutdownRequested())
                return false;
        }
        std::map<uint256, CAmount> mapDeltas;
        file >> mapDeltas;

        for (const auto& i : mapDeltas) {
            mempool.PrioritiseTransaction(i.first, i.second);
        }
    } catch (const std::exception& e) {
        LogPrintf("Failed to deserialize mempool data on disk: %s. Continuing anyway.\n", e.what());
        return false;
    }

    LogPrintf("Imported mempool transactions from disk: %i succeeded, %i failed, %i expired, %i already there\n", count, failed, expired, already_there);
    return true;
}

bool DumpMempool(void)
{
    int64_t start = GetTimeMicros();

    std::map<uint256, CAmount> mapDeltas;
    std::vector<TxMempoolInfo> vinfo;

    {
        LOCK(mempool.cs);
        for (const auto &i : mempool.mapDeltas) {
            mapDeltas[i.first] = i.second;
        }
        vinfo = mempool.infoAll();
    }

    int64_t mid = GetTimeMicros();

    try {
        FILE* filestr = fsbridge::fopen(GetDataDir() / "mempool.dat.new", "wb");
        if (!filestr) {
            return false;
        }

        CAutoFile file(filestr, SER_DISK, CLIENT_VERSION);

        uint64_t version = MEMPOOL_DUMP_VERSION;
        file << version;

        file << (uint64_t)vinfo.size();
        for (const auto& i : vinfo) {
            file << *(i.tx);
            file << (int64_t)i.nTime;
            file << (int64_t)i.nFeeDelta;
            mapDeltas.erase(i.tx->GetHash());
        }

        file << mapDeltas;
        if (!FileCommit(file.Get()))
            throw std::runtime_error("FileCommit failed");
        file.fclose();
        RenameOver(GetDataDir() / "mempool.dat.new", GetDataDir() / "mempool.dat");
        int64_t last = GetTimeMicros();
        LogPrintf("Dumped mempool: %gs to copy, %gs to dump\n", (mid-start)*MICRO, (last-mid)*MICRO);
    } catch (const std::exception& e) {
        LogPrintf("Failed to dump mempool: %s. Continuing anyway.\n", e.what());
        return false;
    }
    return true;
}

//! Guess how far we are in the verification process at the given block index
//! require cs_main if pindex has not been validated yet (because nChainTx might be unset)
double GuessVerificationProgress(const ChainTxData& data, const CBlockIndex *pindex) {
    if (pindex == nullptr)
        return 0.0;

    int64_t nNow = time(nullptr);

    double fTxTotal;

    if (pindex->nChainTx <= data.nTxCount) {
        fTxTotal = data.nTxCount + (nNow - data.nTime) * data.dTxRate;
    } else {
        fTxTotal = pindex->nChainTx + (nNow - pindex->GetBlockTime()) * data.dTxRate;
    }

    return pindex->nChainTx / fTxTotal;
}

class CMainCleanup
{
public:
    CMainCleanup() {}
    ~CMainCleanup() {
        // block headers
        BlockMap::iterator it1 = mapBlockIndex.begin();
        for (; it1 != mapBlockIndex.end(); it1++)
            delete (*it1).second;
        mapBlockIndex.clear();
    }
} instance_of_cmaincleanup;<|MERGE_RESOLUTION|>--- conflicted
+++ resolved
@@ -32,11 +32,8 @@
 #include <script/script_error.h>
 #include <script/sigcache.h>
 #include <script/standard.h>
-<<<<<<< HEAD
 #include <shutdown.h>
-=======
 #include <staking/legacy_validation_interface.h>
->>>>>>> 3c2953b8
 #include <timedata.h>
 #include <tinyformat.h>
 #include <txdb.h>
@@ -1956,17 +1953,13 @@
     // is enforced in ContextualCheckBlockHeader(); we wouldn't want to
     // re-enforce that rule here (at least until we make it impossible for
     // GetAdjustedTime() to go backward).
-<<<<<<< HEAD
-    if (!CheckBlock(block, state, chainparams.GetConsensus(), !fJustCheck, !fJustCheck)) {
+    if (!GetComponent<staking::LegacyValidationInterface>()->CheckBlock(block, state, chainparams.GetConsensus(), !fJustCheck, !fJustCheck)) {
         if (state.CorruptionPossible()) {
             // We don't write down blocks to disk if they may have been
             // corrupted, so this should be impossible unless we're having hardware
             // problems.
             return AbortNode(state, "Corrupt block found indicating potential hardware failure; shutting down");
         }
-=======
-    if (!GetComponent<staking::LegacyValidationInterface>()->CheckBlock(block, state, chainparams.GetConsensus(), !fJustCheck, !fJustCheck))
->>>>>>> 3c2953b8
         return error("%s: Consensus::CheckBlock: %s", __func__, FormatStateMessage(state));
     }
 
@@ -3230,191 +3223,6 @@
     return true;
 }
 
-<<<<<<< HEAD
-static bool CheckBlockHeader(const CBlockHeader& block, CValidationState& state, const Consensus::Params& consensusParams, bool fCheckPOW = true)
-{
-    // Check proof of work matches claimed amount
-    if (fCheckPOW && !CheckProofOfWork(block.GetHash(), block.nBits, consensusParams))
-        return state.DoS(50, false, REJECT_INVALID, "high-hash", false, "proof of work failed");
-
-    return true;
-}
-
-bool CheckBlock(const CBlock& block, CValidationState& state, const Consensus::Params& consensusParams, bool fCheckPOW, bool fCheckMerkleRoot)
-{
-    // These are checks that are independent of context.
-
-    if (block.fChecked)
-        return true;
-
-    // Check that the header is valid (particularly PoW).  This is mostly
-    // redundant with the call in AcceptBlockHeader.
-    if (!CheckBlockHeader(block, state, consensusParams, fCheckPOW))
-        return false;
-
-    // Check the merkle root.
-    if (fCheckMerkleRoot) {
-        bool mutated;
-        uint256 hashMerkleRoot2 = BlockMerkleRoot(block, &mutated);
-        if (block.hashMerkleRoot != hashMerkleRoot2)
-            return state.DoS(100, false, REJECT_INVALID, "bad-txnmrklroot", true, "hashMerkleRoot mismatch");
-
-        // Check for merkle tree malleability (CVE-2012-2459): repeating sequences
-        // of transactions in a block without affecting the merkle root of a block,
-        // while still invalidating it.
-        if (mutated)
-            return state.DoS(100, false, REJECT_INVALID, "bad-txns-duplicate", true, "duplicate transaction");
-
-        uint256 merkle_root = BlockFinalizerCommitsMerkleRoot(block);
-        if (block.hash_finalizer_commits_merkle_root != merkle_root) {
-            return state.DoS(100, false, REJECT_INVALID, "bad-finalizercommits-merkleroot", true, "hash_finalizer_commits_merkle_root mismatch");
-        }
-    }
-
-    // All potential-corruption validation must be done before we do any
-    // transaction validation, as otherwise we may mark the header as invalid
-    // because we receive the wrong transactions for it.
-    // Note that witness malleability is checked in ContextualCheckBlock, so no
-    // checks that use witness data may be performed here.
-
-    // Size limits
-    if (block.vtx.empty() || block.vtx.size() * WITNESS_SCALE_FACTOR > MAX_BLOCK_WEIGHT || ::GetSerializeSize(block, SER_NETWORK, PROTOCOL_VERSION | SERIALIZE_TRANSACTION_NO_WITNESS) * WITNESS_SCALE_FACTOR > MAX_BLOCK_WEIGHT)
-        return state.DoS(100, false, REJECT_INVALID, "bad-blk-length", false, "size limits failed");
-
-    // First transaction must be coinbase, the rest must not be
-    if (block.vtx.empty() || !block.vtx[0]->IsCoinBase())
-        return state.DoS(100, false, REJECT_INVALID, "bad-cb-missing", false, "first tx is not coinbase");
-    for (std::size_t i = 1; i < block.vtx.size(); i++)
-        if (block.vtx[i]->IsCoinBase())
-            return state.DoS(100, false, REJECT_INVALID, "bad-cb-multiple", false, "more than one coinbase");
-
-    // Check transactions
-    CTransactionRef prevTx;
-    for (const auto& tx : block.vtx) {
-        if (!CheckTransaction(*tx, state, true)) {
-            return state.Invalid(
-                false, state.GetRejectCode(), state.GetRejectReason(),
-                strprintf(
-                    "Transaction check failed (tx hash %s) %s",
-                    tx->GetHash().ToString(), state.GetDebugMessage()
-                )
-            );
-        }
-        if (prevTx && (tx->GetHash().CompareAsNumber(prevTx->GetHash()) <= 0)){
-            if (tx->GetHash() == prevTx->GetHash()) {
-                return state.DoS(
-                    100, false, REJECT_INVALID, "bad-txns-duplicate", false,
-                    strprintf(
-                        "Duplicate transaction %s", tx->GetHash().ToString()
-                    )
-                );
-            }
-
-            return state.DoS(
-                100, false, REJECT_INVALID, "bad-tx-ordering", false,
-                strprintf(
-                    "Transaction order is invalid ((current: %s) < (prev: %s))",
-                    tx->GetHash().ToString(), prevTx->GetHash().ToString()
-                )
-            );
-        }
-        if (prevTx || !tx->IsCoinBase()) {
-            prevTx = tx;
-        }
-    }
-
-    unsigned int nSigOps = 0;
-    for (const auto& tx : block.vtx)
-    {
-        nSigOps += GetLegacySigOpCount(*tx);
-    }
-    if (nSigOps * WITNESS_SCALE_FACTOR > MAX_BLOCK_SIGOPS_COST) {
-        return state.DoS(100, false, REJECT_INVALID, "bad-blk-sigops", false, "out-of-bounds SigOpCount");
-    }
-
-    if (fCheckMerkleRoot) {
-        const uint256 hash_witness_merkle_root = BlockWitnessMerkleRoot(block);
-        if (block.hash_witness_merkle_root != hash_witness_merkle_root) {
-            return state.DoS(100, false, REJECT_INVALID, "bad-witness-merkle-match", true,
-                             strprintf("%s: witness merkle commitment mismatch", __func__));
-        }
-    }
-
-    if (fCheckPOW && fCheckMerkleRoot)
-        block.fChecked = true;
-
-    return true;
-}
-
-/** Context-dependent validity checks.
- *  By "context", we mean only the previous block headers, but not the UTXO
- *  set; UTXO-related validity checks are done in ConnectBlock().
- *  NOTE: This function is not currently invoked by ConnectBlock(), so we
- *  should consider upgrade issues if we change which consensus rules are
- *  enforced in this function (eg by adding a new consensus rule). See comment
- *  in ConnectBlock().
- *  Note that -reindex-chainstate skips the validation that happens here!
- */
-bool ContextualCheckBlockHeader(const CBlockHeader& block, CValidationState& state, const CChainParams& params, const CBlockIndex* pindexPrev, int64_t nAdjustedTime)
-{
-    assert(pindexPrev != nullptr);
-
-    staking::BlockValidationInfo info;
-    // UNIT-E TODO:
-    // bitcoin/ContextualCheckBlockHeader does not invoke CheckBlockHeader,
-    // but CheckBlockHeader in unit-e checks the timestamp to match with
-    // the each-16-seconds-rule. This call is bypassed by marking it successful.
-    info.MarkCheckBlockHeaderSuccessfull();
-    const staking::BlockValidationResult result =
-        GetComponent<staking::BlockValidator>()->ContextualCheckBlockHeader(block, *pindexPrev, nAdjustedTime, &info);
-    return staking::CheckResult(result, state);
-}
-
-/** NOTE: This function is not currently invoked by ConnectBlock(), so we
- *  should consider upgrade issues if we change which consensus rules are
- *  enforced in this function (eg by adding a new consensus rule). See comment
- *  in ConnectBlock().
- *  Note that -reindex-chainstate skips the validation that happens here!
- */
-bool ContextualCheckBlock(const CBlock& block, CValidationState& state, const Consensus::Params& consensusParams, const CBlockIndex* pindexPrev)
-{
-    const int nHeight = pindexPrev == nullptr ? 0 : pindexPrev->nHeight + 1;
-
-    // Start enforcing BIP113 (Median Time Past) using versionbits logic.
-    int nLockTimeFlags = 0;
-    if (VersionBitsState(pindexPrev, consensusParams, Consensus::DEPLOYMENT_CSV, versionbitscache) == ThresholdState::ACTIVE) {
-        nLockTimeFlags |= LOCKTIME_MEDIAN_TIME_PAST;
-    }
-
-    int64_t nLockTimeCutoff = (nLockTimeFlags & LOCKTIME_MEDIAN_TIME_PAST)
-                              ? pindexPrev->GetMedianTimePast()
-                              : block.GetBlockTime();
-
-    // Check that all transactions are finalized
-    for (const auto& tx : block.vtx) {
-        if (!IsFinalTx(*tx, nHeight, nLockTimeCutoff)) {
-            return state.DoS(10, false, REJECT_INVALID, "bad-txns-nonfinal", false, "non-final transaction");
-        }
-        if (tx->IsFinalizerCommit() && !esperanza::CheckFinalizerCommit(*tx, state)) {
-            return false;
-        }
-    }
-
-    // After the coinbase witness reserved value and commitment are verified,
-    // we can check if the block weight passes (before we've checked the
-    // coinbase witness, it would be possible for the weight to be too
-    // large by filling up the coinbase witness, which doesn't change
-    // the block hash, so we couldn't mark the block as permanently
-    // failed).
-    if (GetBlockWeight(block) > MAX_BLOCK_WEIGHT) {
-        return state.DoS(100, false, REJECT_INVALID, "bad-blk-weight", false, strprintf("%s : weight limit failed", __func__));
-    }
-
-    return true;
-}
-
-=======
->>>>>>> 3c2953b8
 bool CChainState::AcceptBlockHeader(const CBlockHeader& block, CValidationState& state, const CChainParams& chainparams, CBlockIndex** ppindex)
 {
     AssertLockHeld(cs_main);
