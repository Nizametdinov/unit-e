--- conflicted
+++ resolved
@@ -1,9 +1,5 @@
 // Copyright (c) 2009-2010 Satoshi Nakamoto
-<<<<<<< HEAD
 // Copyright (c) 2009-2018 The Bitcoin Core developers
-=======
-// Copyright (c) 2009-2017 The Bitcoin Core developers
->>>>>>> 07428419
 // Distributed under the MIT software license, see the accompanying
 // file COPYING or http://www.opensource.org/licenses/mit-license.php.
 
@@ -29,13 +25,9 @@
 
     //! Check whether a key corresponding to a given address is present in the store.
     virtual bool HaveKey(const CKeyID &address) const =0;
-<<<<<<< HEAD
-    virtual std::set<CKeyID> GetKeys() const =0;
-=======
     virtual bool HaveHardwareKey(const CKeyID &address) const =0;
     virtual std::set<CKeyID> GetKeys() const =0;
     virtual bool GetPubKey(const CKeyID &address, CPubKey& pubkeyOut) const =0;
->>>>>>> 07428419
 
     //! Support for BIP 0013 : see https://github.com/unite/bips/blob/master/bip-0013.mediawiki
     virtual bool AddCScript(const CScript& redeemScript) =0;
@@ -67,8 +59,6 @@
 
     void ImplicitlyLearnRelatedKeyScripts(const CPubKey& pubkey) EXCLUSIVE_LOCKS_REQUIRED(cs_KeyStore);
 
-    void ImplicitlyLearnRelatedKeyScripts(const CPubKey& pubkey);
-
 public:
     bool AddKeyPubKey(const CKey& key, const CPubKey &pubkey) override;
     bool AddKey(const CKey &key) { return AddKeyPubKey(key, key.GetPubKey()); }
@@ -94,10 +84,4 @@
 /** Checks if a CKey is in the given CKeyStore compressed or otherwise*/
 bool HaveKey(const CKeyStore& store, const CKey& key);
 
-<<<<<<< HEAD
-=======
-/** Return the CKeyID of the key involved in a script (if there is a unique one). */
-CKeyID GetKeyForDestination(const CKeyStore& store, const CTxDestination& dest);
-
->>>>>>> 07428419
 #endif // UNITE_KEYSTORE_H