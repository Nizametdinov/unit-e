--- conflicted
+++ resolved
@@ -1,9 +1,5 @@
 // Copyright (c) 2009-2010 Satoshi Nakamoto
-<<<<<<< HEAD
 // Copyright (c) 2009-2018 The Bitcoin Core developers
-=======
-// Copyright (c) 2009-2017 The Bitcoin Core developers
->>>>>>> 07428419
 // Distributed under the MIT software license, see the accompanying
 // file COPYING or http://www.opensource.org/licenses/mit-license.php.
 
@@ -13,11 +9,8 @@
 #include <coins.h>
 #include <dbwrapper.h>
 #include <chain.h>
-<<<<<<< HEAD
 #include <primitives/block.h>
-=======
 #include <snapshot/snapshot_index.h>
->>>>>>> 07428419
 
 #include <map>
 #include <memory>
@@ -44,11 +37,7 @@
 //! Max memory allocated to block tree DB specific cache, if -txindex (MiB)
 // Unlike for the UTXO database, for the txindex scenario the leveldb cache make
 // a meaningful difference: https://github.com/unite/unite/pull/8273#issuecomment-229601991
-<<<<<<< HEAD
 static const int64_t nMaxTxIndexCache = 1024;
-=======
-static const int64_t nMaxBlockDBAndTxIndexCache = 1024;
->>>>>>> 07428419
 //! Max memory allocated to coin DB specific cache (MiB)
 static const int64_t nMaxCoinsDBCache = 8;
 
