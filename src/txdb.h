--- conflicted
+++ resolved
@@ -36,13 +36,8 @@
 static const int64_t nMaxBlockDBCache = 2;
 //! Max memory allocated to block tree DB specific cache, if -txindex (MiB)
 // Unlike for the UTXO database, for the txindex scenario the leveldb cache make
-<<<<<<< HEAD
-// a meaningful difference: https://github.com/unite/unite/pull/8273#issuecomment-229601991
+// a meaningful difference: https://github.com/bitcoin/bitcoin/pull/8273#issuecomment-229601991
 static const int64_t nMaxTxIndexCache = 1024;
-=======
-// a meaningful difference: https://github.com/bitcoin/bitcoin/pull/8273#issuecomment-229601991
-static const int64_t nMaxBlockDBAndTxIndexCache = 1024;
->>>>>>> 7e67c75d
 //! Max memory allocated to coin DB specific cache (MiB)
 static const int64_t nMaxCoinsDBCache = 8;
 
