--- conflicted
+++ resolved
@@ -161,13 +161,10 @@
   indirectmap.h \
   init.h \
   injector.h \
-<<<<<<< HEAD
+  injector_config.h \
   interfaces/handler.h \
   interfaces/node.h \
   interfaces/wallet.h \
-=======
-  injector_config.h \
->>>>>>> 7e67c75d
   key.h \
   key/mnemonic/mnemonic.h \
   key/mnemonic/chinese_simplified.h \
@@ -287,11 +284,8 @@
   unilib/uninorms.h \
   unilib/utf8.h \
   util.h \
-<<<<<<< HEAD
+  util/scope_stopwatch.h \
   utilmemory.h \
-=======
-  util/scope_stopwatch.h \
->>>>>>> 7e67c75d
   utilmoneystr.h \
   utiltime.h \
   utiltypetags.h \
@@ -699,12 +693,8 @@
 unit_e_cli_SOURCES += unit-e-cli-res.rc
 endif
 
-<<<<<<< HEAD
-unite_cli_LDADD = \
+unit_e_cli_LDADD = \
   $(LIBUNITE_CLI) \
-=======
-unit_e_cli_LDADD = \
->>>>>>> 7e67c75d
   $(LIBUNIVALUE) \
   $(LIBUNITE_UTIL) \
   $(LIBUNITE_CRYPTO)
@@ -723,12 +713,7 @@
 unit_e_tx_SOURCES += unit-e-tx-res.rc
 endif
 
-<<<<<<< HEAD
-unite_tx_LDADD = \
-=======
 unit_e_tx_LDADD = \
-  $(LIBUNITE_COMMON) \
->>>>>>> 7e67c75d
   $(LIBUNIVALUE) \
   $(LIBUNITE_COMMON) \
   $(LIBUNITE_UTIL) \
