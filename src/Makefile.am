--- conflicted
+++ resolved
@@ -228,11 +228,8 @@
   rpc/proposing.h \
   rpc/protocol.h \
   rpc/server.h \
-<<<<<<< HEAD
+  rpc/staking.h \
   rpc/rawtransaction.h \
-=======
-  rpc/staking.h \
->>>>>>> c270eea7
   rpc/register.h \
   rpc/util.h \
   scheduler.h \
@@ -383,11 +380,8 @@
   rpc/net.cpp \
   rpc/rawtransaction.cpp \
   rpc/server.cpp \
-<<<<<<< HEAD
+  rpc/staking.cpp \
   rpc/util.cpp \
-=======
-  rpc/staking.cpp \
->>>>>>> c270eea7
   script/sigcache.cpp \
   shutdown.cpp \
   snapshot/chainstate_iterator.cpp \
