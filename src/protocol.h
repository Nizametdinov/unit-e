// Copyright (c) 2009-2010 Satoshi Nakamoto
<<<<<<< HEAD
// Copyright (c) 2009-2018 The Bitcoin Core developers
=======
// Copyright (c) 2009-2017 The Bitcoin Core developers
>>>>>>> 07428419
// Distributed under the MIT software license, see the accompanying
// file COPYING or http://www.opensource.org/licenses/mit-license.php.

#ifndef __cplusplus
#error This header can only be compiled as C++.
#endif

#ifndef UNITE_PROTOCOL_H
#define UNITE_PROTOCOL_H

#include <netaddress.h>
#include <serialize.h>
#include <uint256.h>
#include <version.h>

#include <atomic>
#include <stdint.h>
#include <string>

/** Message header.
 * (4) message start.
 * (12) command.
 * (4) size.
 * (4) checksum.
 */
class CMessageHeader
{
public:
    static constexpr size_t MESSAGE_START_SIZE = 4;
    static constexpr size_t COMMAND_SIZE = 12;
    static constexpr size_t MESSAGE_SIZE_SIZE = 4;
    static constexpr size_t CHECKSUM_SIZE = 4;
    static constexpr size_t MESSAGE_SIZE_OFFSET = MESSAGE_START_SIZE + COMMAND_SIZE;
    static constexpr size_t CHECKSUM_OFFSET = MESSAGE_SIZE_OFFSET + MESSAGE_SIZE_SIZE;
    static constexpr size_t HEADER_SIZE = MESSAGE_START_SIZE + COMMAND_SIZE + MESSAGE_SIZE_SIZE + CHECKSUM_SIZE;
    typedef unsigned char MessageStartChars[MESSAGE_START_SIZE];

    explicit CMessageHeader(const MessageStartChars& pchMessageStartIn);
    CMessageHeader(const MessageStartChars& pchMessageStartIn, const char* pszCommand, unsigned int nMessageSizeIn);

    std::string GetCommand() const;
    bool IsValid(const MessageStartChars& messageStart) const;

    ADD_SERIALIZE_METHODS;

    template <typename Stream, typename Operation>
    inline void SerializationOp(Stream& s, Operation ser_action)
    {
        READWRITE(pchMessageStart);
        READWRITE(pchCommand);
        READWRITE(nMessageSize);
        READWRITE(pchChecksum);
    }

    char pchMessageStart[MESSAGE_START_SIZE];
    char pchCommand[COMMAND_SIZE];
    uint32_t nMessageSize;
    uint8_t pchChecksum[CHECKSUM_SIZE];
};

/**
 * Unit-e protocol message types. When adding new message types, don't forget
 * to update allNetMessageTypes in protocol.cpp.
 */
namespace NetMsgType {

/**
 * The version message provides information about the transmitting node to the
 * receiving node at the beginning of a connection.
 * @see https://unite.org/en/developer-reference#version
 */
extern const char *VERSION;
/**
 * The verack message acknowledges a previously-received version message,
 * informing the connecting node that it can begin to send other messages.
 * @see https://unite.org/en/developer-reference#verack
 */
extern const char *VERACK;
/**
 * The addr (IP address) message relays connection information for peers on the
 * network.
 * @see https://unite.org/en/developer-reference#addr
 */
extern const char *ADDR;
/**
 * The inv message (inventory message) transmits one or more inventories of
 * objects known to the transmitting peer.
 * @see https://unite.org/en/developer-reference#inv
 */
extern const char *INV;
/**
 * The getdata message requests one or more data objects from another node.
 * @see https://unite.org/en/developer-reference#getdata
 */
extern const char *GETDATA;
/**
 * The merkleblock message is a reply to a getdata message which requested a
 * block using the inventory type MSG_MERKLEBLOCK.
 * @since protocol version 70001 as described by BIP37.
 * @see https://unite.org/en/developer-reference#merkleblock
 */
extern const char *MERKLEBLOCK;
/**
 * The getblocks message requests an inv message that provides block header
 * hashes starting from a particular point in the block chain.
 * @see https://unite.org/en/developer-reference#getblocks
 */
extern const char *GETBLOCKS;
/**
 * The getheaders message requests a headers message that provides block
 * headers starting from a particular point in the block chain.
 * @since protocol version 31800.
 * @see https://unite.org/en/developer-reference#getheaders
 */
extern const char *GETHEADERS;
/**
 * The tx message transmits a single transaction.
 * @see https://unite.org/en/developer-reference#tx
 */
extern const char *TX;
/**
 * The headers message sends one or more block headers to a node which
 * previously requested certain headers with a getheaders message.
 * @since protocol version 31800.
 * @see https://unite.org/en/developer-reference#headers
 */
extern const char *HEADERS;
/**
 * The block message transmits a single serialized block.
 * @see https://unite.org/en/developer-reference#block
 */
extern const char *BLOCK;
/**
 * The getaddr message requests an addr message from the receiving node,
 * preferably one with lots of IP addresses of other receiving nodes.
 * @see https://unite.org/en/developer-reference#getaddr
 */
extern const char *GETADDR;
/**
 * The mempool message requests the TXIDs of transactions that the receiving
 * node has verified as valid but which have not yet appeared in a block.
 * @since protocol version 60002.
 * @see https://unite.org/en/developer-reference#mempool
 */
extern const char *MEMPOOL;
/**
 * The ping message is sent periodically to help confirm that the receiving
 * peer is still connected.
 * @see https://unite.org/en/developer-reference#ping
 */
extern const char *PING;
/**
 * The pong message replies to a ping message, proving to the pinging node that
 * the ponging node is still alive.
 * @since protocol version 60001 as described by BIP31.
 * @see https://unite.org/en/developer-reference#pong
 */
extern const char *PONG;
/**
 * The notfound message is a reply to a getdata message which requested an
 * object the receiving node does not have available for relay.
 * @since protocol version 70001.
 * @see https://unite.org/en/developer-reference#notfound
 */
extern const char *NOTFOUND;
/**
 * The filterload message tells the receiving peer to filter all relayed
 * transactions and requested merkle blocks through the provided filter.
 * @since protocol version 70001 as described by BIP37.
 *   Only available with service bit NODE_BLOOM since protocol version
 *   70011 as described by BIP111.
 * @see https://unite.org/en/developer-reference#filterload
 */
extern const char *FILTERLOAD;
/**
 * The filteradd message tells the receiving peer to add a single element to a
 * previously-set bloom filter, such as a new public key.
 * @since protocol version 70001 as described by BIP37.
 *   Only available with service bit NODE_BLOOM since protocol version
 *   70011 as described by BIP111.
 * @see https://unite.org/en/developer-reference#filteradd
 */
extern const char *FILTERADD;
/**
 * The filterclear message tells the receiving peer to remove a previously-set
 * bloom filter.
 * @since protocol version 70001 as described by BIP37.
 *   Only available with service bit NODE_BLOOM since protocol version
 *   70011 as described by BIP111.
 * @see https://unite.org/en/developer-reference#filterclear
 */
extern const char *FILTERCLEAR;
/**
 * The reject message informs the receiving node that one of its previous
 * messages has been rejected.
 * @since protocol version 70002 as described by BIP61.
 * @see https://unite.org/en/developer-reference#reject
 */
extern const char *REJECT;
/**
 * Indicates that a node prefers to receive new block announcements via a
 * "headers" message rather than an "inv".
 * @since protocol version 70012 as described by BIP130.
 * @see https://unite.org/en/developer-reference#sendheaders
 */
extern const char *SENDHEADERS;
/**
 * The feefilter message tells the receiving peer not to inv us any txs
 * which do not meet the specified min fee rate.
 * @since protocol version 70013 as described by BIP133
 */
extern const char *FEEFILTER;
/**
 * Contains a 1-byte bool and 8-byte LE version number.
 * Indicates that a node is willing to provide blocks via "cmpctblock" messages.
 * May indicate that a node prefers to receive new block announcements via a
 * "cmpctblock" message rather than an "inv", depending on message contents.
 * @since protocol version 70014 as described by BIP 152
 */
extern const char *SENDCMPCT;
/**
 * Contains a CBlockHeaderAndShortTxIDs object - providing a header and
 * list of "short txids".
 * @since protocol version 70014 as described by BIP 152
 */
extern const char *CMPCTBLOCK;
/**
 * Contains a BlockTransactionsRequest
 * Peer should respond with "blocktxn" message.
 * @since protocol version 70014 as described by BIP 152
 */
extern const char *GETBLOCKTXN;
/**
 * Contains a BlockTransactions.
 * Sent in response to a "getblocktxn" message.
 * @since protocol version 70014 as described by BIP 152
 */
extern const char *BLOCKTXN;

/**
 * Contains the snapshot::GetSnapshotHeader message.
 * Peer should respond with the "snaphead" message.
 */
extern const char *GETSNAPSHOTHEADER;

/**
 * Contains the snapshot::SnapshotHeader message.
 * Sent in response to a "getsnaphead" message.
 */
extern const char *SNAPSHOTHEADER;

/**
 * Contains the snapshot::GetSnapshot message.
 * Peer should respond with the "snapshot" message.
 */
extern const char *GETSNAPSHOT;

/**
 * Contains the snapshot::Snapshot object
 * Sent in response to a "getsnapshot" message.
 */
extern const char *SNAPSHOT;
/**
 * Contains a getcommits request as described in ADR-21.
 * Peer should respond with the "commits" message.
 */
extern const char *GETCOMMITS;
/**
 * Contains commits message as described in ADR-21.
 * Sent in respose to a "getcommits" message.
 */
extern const char *COMMITS;
};

/* Get a vector of all valid message types (see above) */
const std::vector<std::string> &getAllNetMessageTypes();

/** nServices flags */
enum ServiceFlags : uint64_t {
    // Nothing
    NODE_NONE = 0,
    // NODE_NETWORK means that the node is capable of serving the complete block chain. It is currently
    // set by all unit-e non pruned nodes, and is unset by SPV clients or other light clients.
    NODE_NETWORK = (1 << 0),
    // NODE_GETUTXO means the node is capable of responding to the getutxo protocol request.
    // unit-e does not support this but a patch set called Unit-e XT does.
    // See BIP 64 for details on how this is implemented.
    NODE_GETUTXO = (1 << 1),
    // NODE_BLOOM means the node is capable and willing to handle bloom-filtered connections.
    // unit-e nodes used to support this by default, without advertising this bit,
    // but no longer do as of protocol version 70011 (= NO_BLOOM_VERSION)
    NODE_BLOOM = (1 << 2),
    // NODE_WITNESS indicates that a node can be asked for blocks and transactions including
    // witness data.
    NODE_WITNESS = (1 << 3),
    // NODE_XTHIN means the node supports Xtreme Thinblocks
    // If this is turned off then the node will not service nor make xthin requests
    NODE_XTHIN = (1 << 4),
    // NODE_NETWORK_LIMITED means the same as NODE_NETWORK with the limitation of only
    // serving the last 288 (2 day) blocks
    // See BIP159 for details on how this is implemented.
    NODE_NETWORK_LIMITED = (1 << 10),
<<<<<<< HEAD
=======

    // NODE_SNAPSHOT means that node generates periodically snapshots
    // and is capable of responding to the getsnapshot protocol request.
    // See UIP-11 for details
    NODE_SNAPSHOT = (1 << 15),
>>>>>>> 07428419

    // Bits 24-31 are reserved for temporary experiments. Just pick a bit that
    // isn't getting used, or one not being used much, and notify the
    // unite-development mailing list. Remember that service bits are just
    // unauthenticated advertisements, so your code must be robust against
    // collisions and other cases where nodes may be advertising a service they
    // do not actually support. Other service bits should be allocated via the
    // BIP process.
};

/**
 * Gets the set of service flags which are "desirable" for a given peer.
 *
 * These are the flags which are required for a peer to support for them
 * to be "interesting" to us, ie for us to wish to use one of our few
 * outbound connection slots for or for us to wish to prioritize keeping
 * their connection around.
 *
 * Relevant service flags may be peer- and state-specific in that the
 * version of the peer may determine which flags are required (eg in the
 * case of NODE_NETWORK_LIMITED where we seek out NODE_NETWORK peers
 * unless they set NODE_NETWORK_LIMITED and we are out of IBD, in which
 * case NODE_NETWORK_LIMITED suffices).
 *
 * Thus, generally, avoid calling with peerServices == NODE_NONE, unless
 * state-specific flags must absolutely be avoided. When called with
 * peerServices == NODE_NONE, the returned desirable service flags are
<<<<<<< HEAD
 * guaranteed to not change dependent on state - ie they are suitable for
=======
 * guaranteed to not change dependant on state - ie they are suitable for
>>>>>>> 07428419
 * use when describing peers which we know to be desirable, but for which
 * we do not have a confirmed set of service flags.
 *
 * If the NODE_NONE return value is changed, contrib/seeds/makeseeds.py
 * should be updated appropriately to filter for the same nodes.
 */
ServiceFlags GetDesirableServiceFlags(ServiceFlags services);

/** Set the current IBD status in order to figure out the desirable service flags */
void SetServiceFlagsIBDCache(bool status);

/**
 * A shortcut for (services & GetDesirableServiceFlags(services))
 * == GetDesirableServiceFlags(services), ie determines whether the given
 * set of service flags are sufficient for a peer to be "relevant".
 */
static inline bool HasAllDesirableServiceFlags(ServiceFlags services) {
    return !(GetDesirableServiceFlags(services) & (~services));
}

/**
 * Checks if a peer with the given service flags may be capable of having a
 * robust address-storage DB.
 */
static inline bool MayHaveUsefulAddressDB(ServiceFlags services) {
    return (services & NODE_NETWORK) || (services & NODE_NETWORK_LIMITED);
}

/** A CService with information about it as peer */
class CAddress : public CService
{
public:
    CAddress();
    explicit CAddress(CService ipIn, ServiceFlags nServicesIn);

    void Init();

    ADD_SERIALIZE_METHODS;

    template <typename Stream, typename Operation>
    inline void SerializationOp(Stream& s, Operation ser_action)
    {
        if (ser_action.ForRead())
            Init();
        int nVersion = s.GetVersion();
        if (s.GetType() & SER_DISK)
            READWRITE(nVersion);
        if ((s.GetType() & SER_DISK) ||
            (nVersion >= CADDR_TIME_VERSION && !(s.GetType() & SER_GETHASH)))
            READWRITE(nTime);
        uint64_t nServicesInt = nServices;
        READWRITE(nServicesInt);
        nServices = static_cast<ServiceFlags>(nServicesInt);
        READWRITEAS(CService, *this);
    }

    // TODO: make private (improves encapsulation)
public:
    ServiceFlags nServices;

    // disk and network only
    unsigned int nTime;
};

/** getdata message type flags */
const uint32_t MSG_WITNESS_FLAG = 1 << 30;
const uint32_t MSG_TYPE_MASK    = 0xffffffff >> 2;

/** getdata / inv message types.
 * These numbers are defined by the protocol. When adding a new value, be sure
 * to mention it in the respective BIP.
 */
enum GetDataMsg
{
    UNDEFINED = 0,
    MSG_TX = 1,
    MSG_BLOCK = 2,
    // The following can only occur in getdata. Invs always use TX or BLOCK.
    MSG_FILTERED_BLOCK = 3,  //!< Defined in BIP37
    MSG_CMPCT_BLOCK = 4,     //!< Defined in BIP152
    MSG_WITNESS_BLOCK = MSG_BLOCK | MSG_WITNESS_FLAG, //!< Defined in BIP144
    MSG_WITNESS_TX = MSG_TX | MSG_WITNESS_FLAG,       //!< Defined in BIP144
    MSG_FILTERED_WITNESS_BLOCK = MSG_FILTERED_BLOCK | MSG_WITNESS_FLAG,
};

/** inv message data */
class CInv
{
public:
    CInv();
    CInv(int typeIn, const uint256& hashIn);

    ADD_SERIALIZE_METHODS;

    template <typename Stream, typename Operation>
    inline void SerializationOp(Stream& s, Operation ser_action)
    {
        READWRITE(type);
        READWRITE(hash);
    }

    friend bool operator<(const CInv& a, const CInv& b);

    std::string GetCommand() const;
    std::string ToString() const;

    // TODO: make private (improves encapsulation)
public:
    int type;
    uint256 hash;
};

#endif // UNITE_PROTOCOL_H<|MERGE_RESOLUTION|>--- conflicted
+++ resolved
@@ -1,9 +1,5 @@
 // Copyright (c) 2009-2010 Satoshi Nakamoto
-<<<<<<< HEAD
 // Copyright (c) 2009-2018 The Bitcoin Core developers
-=======
-// Copyright (c) 2009-2017 The Bitcoin Core developers
->>>>>>> 07428419
 // Distributed under the MIT software license, see the accompanying
 // file COPYING or http://www.opensource.org/licenses/mit-license.php.
 
@@ -306,14 +302,11 @@
     // serving the last 288 (2 day) blocks
     // See BIP159 for details on how this is implemented.
     NODE_NETWORK_LIMITED = (1 << 10),
-<<<<<<< HEAD
-=======
 
     // NODE_SNAPSHOT means that node generates periodically snapshots
     // and is capable of responding to the getsnapshot protocol request.
     // See UIP-11 for details
     NODE_SNAPSHOT = (1 << 15),
->>>>>>> 07428419
 
     // Bits 24-31 are reserved for temporary experiments. Just pick a bit that
     // isn't getting used, or one not being used much, and notify the
@@ -341,11 +334,7 @@
  * Thus, generally, avoid calling with peerServices == NODE_NONE, unless
  * state-specific flags must absolutely be avoided. When called with
  * peerServices == NODE_NONE, the returned desirable service flags are
-<<<<<<< HEAD
  * guaranteed to not change dependent on state - ie they are suitable for
-=======
- * guaranteed to not change dependant on state - ie they are suitable for
->>>>>>> 07428419
  * use when describing peers which we know to be desirable, but for which
  * we do not have a confirmed set of service flags.
  *
