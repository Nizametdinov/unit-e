// Copyright (c) 2009-2010 Satoshi Nakamoto
// Copyright (c) 2009-2018 The Bitcoin Core developers
// Distributed under the MIT software license, see the accompanying
// file COPYING or http://www.opensource.org/licenses/mit-license.php.

#ifndef UNITE_SCRIPT_INTERPRETER_H
#define UNITE_SCRIPT_INTERPRETER_H

#include <script/script_error.h>
#include <primitives/transaction.h>

#include <vector>
#include <stdint.h>
#include <string>

class CPubKey;
class CScript;
class CTransaction;
class uint256;

/** Signature hash types/flags */
enum
{
    SIGHASH_ALL = 1,
    SIGHASH_NONE = 2,
    SIGHASH_SINGLE = 3,
    SIGHASH_ANYONECANPAY = 0x80,
};

/** Script verification flags.
 *
 *  All flags are intended to be soft forks: the set of acceptable scripts under
 *  flags (A | B) is a subset of the acceptable scripts under flag (A).
 */
enum
{
    SCRIPT_VERIFY_NONE      = 0,

    // Evaluate P2SH subscripts (BIP16).
    SCRIPT_VERIFY_P2SH      = (1U << 0),

    // Passing a non-strict-DER signature or one with undefined hashtype to a checksig operation causes script failure.
    // Evaluating a pubkey that is not (0x04 + 64 bytes) or (0x02 or 0x03 + 32 bytes) by checksig causes script failure.
    // (not used or intended as a consensus rule).
    SCRIPT_VERIFY_STRICTENC = (1U << 1),

    // Passing a non-strict-DER signature to a checksig operation causes script failure (BIP62 rule 1)
    SCRIPT_VERIFY_DERSIG    = (1U << 2),

    // Passing a non-strict-DER signature or one with S > order/2 to a checksig operation causes script failure
    // (BIP62 rule 5).
    SCRIPT_VERIFY_LOW_S     = (1U << 3),

    // verify dummy stack item consumed by CHECKMULTISIG is of zero-length (BIP62 rule 7).
    SCRIPT_VERIFY_NULLDUMMY = (1U << 4),

    // Using a non-push operator in the scriptSig causes script failure (BIP62 rule 2).
    SCRIPT_VERIFY_SIGPUSHONLY = (1U << 5),

    // Require minimal encodings for all push operations (OP_0... OP_16, OP_1NEGATE where possible, direct
    // pushes up to 75 bytes, OP_PUSHDATA up to 255 bytes, OP_PUSHDATA2 for anything larger). Evaluating
    // any other push causes the script to fail (BIP62 rule 3).
    // In addition, whenever a stack element is interpreted as a number, it must be of minimal length (BIP62 rule 4).
    SCRIPT_VERIFY_MINIMALDATA = (1U << 6),

    // Discourage use of NOPs reserved for upgrades (NOP1-10)
    //
    // Provided so that nodes can avoid accepting or mining transactions
    // containing executed NOP's whose meaning may change after a soft-fork,
    // thus rendering the script invalid; with this flag set executing
    // discouraged NOPs fails the script. This verification flag will never be
    // a mandatory flag applied to scripts in a block. NOPs that are not
    // executed, e.g.  within an unexecuted IF ENDIF block, are *not* rejected.
    // NOPs that have associated forks to give them new meaning (CLTV, CSV)
    // are not subject to this rule.
    SCRIPT_VERIFY_DISCOURAGE_UPGRADABLE_NOPS  = (1U << 7),

    // Require that only a single stack element remains after evaluation. This changes the success criterion from
    // "At least one stack element must remain, and when interpreted as a boolean, it must be true" to
    // "Exactly one stack element must remain, and when interpreted as a boolean, it must be true".
    // (BIP62 rule 6)
    // Note: CLEANSTACK should never be used without P2SH or WITNESS.
    SCRIPT_VERIFY_CLEANSTACK = (1U << 8),

    // Verify CHECKLOCKTIMEVERIFY
    //
    // See BIP65 for details.
    SCRIPT_VERIFY_CHECKLOCKTIMEVERIFY = (1U << 9),

    // support CHECKSEQUENCEVERIFY opcode
    //
    // See BIP112 for details
    SCRIPT_VERIFY_CHECKSEQUENCEVERIFY = (1U << 10),

    // Support segregated witness
    //
    SCRIPT_VERIFY_WITNESS = (1U << 11),

    // Making v1-v16 witness program non-standard
    //
    SCRIPT_VERIFY_DISCOURAGE_UPGRADABLE_WITNESS_PROGRAM = (1U << 12),

    // Segwit script only: Require the argument of OP_IF/NOTIF to be exactly 0x01 or empty vector
    //
    SCRIPT_VERIFY_MINIMALIF = (1U << 13),

    // Signature(s) must be empty vector if a CHECK(MULTI)SIG operation failed
    //
    SCRIPT_VERIFY_NULLFAIL = (1U << 14),

    // Public keys in segregated witness scripts must be compressed
    //
    SCRIPT_VERIFY_WITNESS_PUBKEYTYPE = (1U << 15),

    // Making OP_CODESEPARATOR and FindAndDelete fail any non-segwit scripts
    //
    SCRIPT_VERIFY_CONST_SCRIPTCODE = (1U << 16),
};

bool CheckSignatureEncoding(const std::vector<unsigned char> &vchSig, unsigned int flags, ScriptError* serror);

struct PrecomputedTransactionData
{
    uint256 hashPrevouts, hashSequence, hashOutputs;
    bool ready = false;

    template <class T>
    explicit PrecomputedTransactionData(const T& tx);
};

enum class SigVersion
{
    BASE = 0,
    WITNESS_V0 = 1,
};

/** Signature hash sizes */
static constexpr size_t WITNESS_V0_SCRIPTHASH_SIZE = 32;
static constexpr size_t WITNESS_V0_KEYHASH_SIZE = 20;

template <class T>
uint256 SignatureHash(const CScript& scriptCode, const T& txTo, unsigned int nIn, int nHashType, const CAmount& amount, SigVersion sigversion, const PrecomputedTransactionData* cache = nullptr);

class BaseSignatureChecker
{
public:
    virtual bool CheckSig(const std::vector<unsigned char>& scriptSig, const std::vector<unsigned char>& vchPubKey, const CScript& scriptCode, SigVersion sigversion) const
    {
        return false;
    }

    virtual bool CheckLockTime(const CScriptNum& nLockTime) const
    {
         return false;
    }

    virtual bool CheckSequence(const CScriptNum& nSequence) const
    {
         return false;
    }

    virtual TxType GetTxType() const {
        return TxType::REGULAR;
    }

    virtual ~BaseSignatureChecker() {}
};

template <class T>
class GenericTransactionSignatureChecker : public BaseSignatureChecker
{
private:
    const T* txTo;
    unsigned int nIn;
    const CAmount amount;
    const PrecomputedTransactionData* txdata;

protected:
    virtual bool VerifySignature(const std::vector<unsigned char>& vchSig, const CPubKey& vchPubKey, const uint256& sighash) const;

public:
    GenericTransactionSignatureChecker(const T* txToIn, unsigned int nInIn, const CAmount& amountIn) : txTo(txToIn), nIn(nInIn), amount(amountIn), txdata(nullptr) {}
    GenericTransactionSignatureChecker(const T* txToIn, unsigned int nInIn, const CAmount& amountIn, const PrecomputedTransactionData& txdataIn) : txTo(txToIn), nIn(nInIn), amount(amountIn), txdata(&txdataIn) {}
    bool CheckSig(const std::vector<unsigned char>& scriptSig, const std::vector<unsigned char>& vchPubKey, const CScript& scriptCode, SigVersion sigversion) const override;
    bool CheckLockTime(const CScriptNum& nLockTime) const override;
    bool CheckSequence(const CScriptNum& nSequence) const override;
    TxType GetTxType() const override;
};

using TransactionSignatureChecker = GenericTransactionSignatureChecker<CTransaction>;
using MutableTransactionSignatureChecker = GenericTransactionSignatureChecker<CMutableTransaction>;

bool EvalScript(std::vector<std::vector<unsigned char> >& stack, const CScript& script, unsigned int flags, const BaseSignatureChecker& checker, SigVersion sigversion, ScriptError* error = nullptr);
bool VerifyScript(const CScript& scriptSig, const CScript& scriptPubKey, const CScriptWitness* witness, unsigned int flags, const BaseSignatureChecker& checker, ScriptError* serror = nullptr);

size_t CountWitnessSigOps(const CScript& scriptSig, const CScript& scriptPubKey, const CScriptWitness* witness, unsigned int flags, TxType type);

<<<<<<< HEAD
bool IsPayVoteSlashScript(const CScript &script);

int FindAndDelete(CScript& script, const CScript& b);

=======
>>>>>>> e084d2a7
#endif // UNITE_SCRIPT_INTERPRETER_H<|MERGE_RESOLUTION|>--- conflicted
+++ resolved
@@ -195,11 +195,6 @@
 
 size_t CountWitnessSigOps(const CScript& scriptSig, const CScript& scriptPubKey, const CScriptWitness* witness, unsigned int flags, TxType type);
 
-<<<<<<< HEAD
-bool IsPayVoteSlashScript(const CScript &script);
-
 int FindAndDelete(CScript& script, const CScript& b);
 
-=======
->>>>>>> e084d2a7
 #endif // UNITE_SCRIPT_INTERPRETER_H