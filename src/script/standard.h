// Copyright (c) 2009-2010 Satoshi Nakamoto
<<<<<<< HEAD
// Copyright (c) 2009-2018 The Bitcoin Core developers
=======
// Copyright (c) 2009-2017 The Bitcoin Core developers
>>>>>>> 07428419
// Distributed under the MIT software license, see the accompanying
// file COPYING or http://www.opensource.org/licenses/mit-license.php.

#ifndef UNITE_SCRIPT_STANDARD_H
#define UNITE_SCRIPT_STANDARD_H

#include <script/interpreter.h>
#include <uint256.h>

#include <boost/variant.hpp>

#include <stdint.h>

static const bool DEFAULT_ACCEPT_DATACARRIER = true;

class CKeyID;
class CScript;

/** A reference to a CScript: the Hash160 of its serialization (see script.h) */
class CScriptID : public uint160
{
public:
    CScriptID() : uint160() {}
    explicit CScriptID(const CScript& in);
    CScriptID(const uint160& in) : uint160(in) {}
};

/**
 * Default setting for nMaxDatacarrierBytes. 80 bytes of data, +1 for OP_RETURN,
 * +2 for the pushdata opcodes.
 */
static const unsigned int MAX_OP_RETURN_RELAY = 83;

/**
 * A data carrying output is an unspendable output containing data. The script
 * type is designated as TX_NULL_DATA.
 */
extern bool fAcceptDatacarrier;

/** Maximum size of TX_NULL_DATA scripts that this node considers standard. */
extern unsigned nMaxDatacarrierBytes;

/**
 * Mandatory script verification flags that all new blocks must comply with for
 * them to be valid. (but old blocks may not comply with) Currently just P2SH,
 * but in the future other flags may be added, such as a soft-fork to enforce
 * strict DER encoding.
 *
 * Failing one of these tests may trigger a DoS ban - see CheckInputs() for
 * details.
 */
static const unsigned int MANDATORY_SCRIPT_VERIFY_FLAGS = SCRIPT_VERIFY_P2SH;

enum txnouttype
{
    TX_NONSTANDARD,
    // 'standard' transaction types:
    TX_PUBKEY,
    TX_PUBKEYHASH,
    TX_SCRIPTHASH,
    TX_MULTISIG,
    TX_NULL_DATA, //!< unspendable OP_RETURN script that carries data
    TX_WITNESS_V0_SCRIPTHASH,
    TX_WITNESS_V0_KEYHASH,
    TX_WITNESS_V1_REMOTESTAKE_KEYHASH, //!< UIP-15 Remote staking script with public key hash spending destination
    TX_WITNESS_V2_REMOTESTAKE_SCRIPTHASH, //!< UIP-15 Remote staking script with script hash spending destination
    TX_WITNESS_UNKNOWN, //!< Only for Witness versions not already defined above
    TX_PAYVOTESLASH,
};

class CNoDestination {
public:
    friend bool operator==(const CNoDestination &a, const CNoDestination &b) { return true; }
    friend bool operator<(const CNoDestination &a, const CNoDestination &b) { return true; }
};

struct WitnessV0ScriptHash : public uint256
{
    WitnessV0ScriptHash() : uint256() {}
    explicit WitnessV0ScriptHash(const uint256& hash) : uint256(hash) {}
<<<<<<< HEAD
    explicit WitnessV0ScriptHash(const CScript& script);
=======
>>>>>>> 07428419
    using uint256::uint256;
};

struct WitnessV0KeyHash : public uint160
{
    WitnessV0KeyHash() : uint160() {}
    explicit WitnessV0KeyHash(const uint160& hash) : uint160(hash) {}
    using uint160::uint160;
};

//! CTxDestination subtype to encode any future Witness version
struct WitnessUnknown
{
    unsigned int version;
    unsigned int length;
    unsigned char program[40];

    friend bool operator==(const WitnessUnknown& w1, const WitnessUnknown& w2) {
        if (w1.version != w2.version) return false;
        if (w1.length != w2.length) return false;
        return std::equal(w1.program, w1.program + w1.length, w2.program);
    }

    friend bool operator<(const WitnessUnknown& w1, const WitnessUnknown& w2) {
        if (w1.version < w2.version) return true;
        if (w1.version > w2.version) return false;
        if (w1.length < w2.length) return true;
        if (w1.length > w2.length) return false;
        return std::lexicographical_compare(w1.program, w1.program + w1.length, w2.program, w2.program + w2.length);
    }
};

/**
 * A txout script template with a specific destination. It is either:
 *  * CNoDestination: no destination set
 *  * CKeyID: TX_PUBKEYHASH destination (P2PKH)
 *  * CScriptID: TX_SCRIPTHASH destination (P2SH)
 *  * WitnessV0ScriptHash: TX_WITNESS_V0_SCRIPTHASH destination (P2WSH)
 *  * WitnessV0KeyHash: TX_WITNESS_V0_KEYHASH destination (P2WPKH)
 *  * WitnessUnknown: TX_WITNESS_UNKNOWN destination (P2W???)
 *  A CTxDestination is the internal data type encoded in a Unit-e address
 */
typedef boost::variant<CNoDestination, CKeyID, CScriptID, WitnessV0ScriptHash, WitnessV0KeyHash, WitnessUnknown> CTxDestination;

/** Check whether a CTxDestination is a CNoDestination. */
bool IsValidDestination(const CTxDestination& dest);

/** Get the name of a txnouttype as a C string, or nullptr if unknown. */
const char* GetTxnOutputType(txnouttype t);

/**
 * Parse a scriptPubKey and identify script type for standard scripts. If
 * successful, returns script type and parsed pubkeys or hashes, depending on
 * the type. For example, for a P2SH script, vSolutionsRet will contain the
 * script hash, for P2PKH it will contain the key hash, etc.
 *
 * @param[in]   scriptPubKey   Script to parse
 * @param[out]  typeRet        The script type
 * @param[out]  vSolutionsRet  Vector of parsed pubkeys and hashes
 * @return                     True if script matches standard template
 */
bool Solver(const CScript& scriptPubKey, txnouttype& typeRet, std::vector<std::vector<unsigned char> >& vSolutionsRet);

/**
 * Parse a standard scriptPubKey for the destination address. Assigns result to
 * the addressRet parameter and returns true if successful. For multisig
 * scripts, instead use ExtractDestinations. Currently only works for P2PK,
 * P2PKH, P2SH, P2WPKH, and P2WSH scripts.
 */
bool ExtractDestination(const CScript& scriptPubKey, CTxDestination& addressRet);

/**
 * Parse a standard scriptPubKey with one or more destination addresses. For
 * multisig scripts, this populates the addressRet vector with the pubkey IDs
 * and nRequiredRet with the n required to spend. For other destinations,
 * addressRet is populated with a single value and nRequiredRet is set to 1.
 * Returns true if successful. Currently does not extract address from
 * pay-to-witness scripts.
 *
 * Note: this function confuses destinations (a subset of CScripts that are
 * encodable as an address) with key identifiers (of keys involved in a
 * CScript), and its use should be phased out.
 */
bool ExtractDestinations(const CScript& scriptPubKey, txnouttype& typeRet, std::vector<CTxDestination>& addressRet, int& nRequiredRet);

/**
 * Generate a Unit-e scriptPubKey for the given CTxDestination. Returns a P2PKH
 * script for a CKeyID destination, a P2SH script for a CScriptID, and an empty
 * script for CNoDestination.
 */
CScript GetScriptForDestination(const CTxDestination& dest);

/** Generate a P2PK script for the given pubkey. */
CScript GetScriptForRawPubKey(const CPubKey& pubkey);

/** Generate a multisig script. */
CScript GetScriptForMultisig(int nRequired, const std::vector<CPubKey>& keys);

/**
 * Generate a pay-to-witness script for the given redeem script. If the redeem
 * script is P2PK or P2PKH, this returns a P2WPKH script, otherwise it returns a
 * P2WSH script.
 *
 * TODO: replace calls to GetScriptForWitness with GetScriptForDestination using
 * the various witness-specific CTxDestination subtypes.
 */
CScript GetScriptForWitness(const CScript& redeemscript);

#endif // UNITE_SCRIPT_STANDARD_H<|MERGE_RESOLUTION|>--- conflicted
+++ resolved
@@ -1,9 +1,5 @@
 // Copyright (c) 2009-2010 Satoshi Nakamoto
-<<<<<<< HEAD
 // Copyright (c) 2009-2018 The Bitcoin Core developers
-=======
-// Copyright (c) 2009-2017 The Bitcoin Core developers
->>>>>>> 07428419
 // Distributed under the MIT software license, see the accompanying
 // file COPYING or http://www.opensource.org/licenses/mit-license.php.
 
@@ -84,10 +80,7 @@
 {
     WitnessV0ScriptHash() : uint256() {}
     explicit WitnessV0ScriptHash(const uint256& hash) : uint256(hash) {}
-<<<<<<< HEAD
     explicit WitnessV0ScriptHash(const CScript& script);
-=======
->>>>>>> 07428419
     using uint256::uint256;
 };
 
