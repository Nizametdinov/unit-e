// Copyright (c) 2009-2010 Satoshi Nakamoto
<<<<<<< HEAD
// Copyright (c) 2009-2018 The Bitcoin Core developers
=======
// Copyright (c) 2009-2017 The Bitcoin Core developers
>>>>>>> 07428419
// Distributed under the MIT software license, see the accompanying
// file COPYING or http://www.opensource.org/licenses/mit-license.php.

#ifndef UNITE_VALIDATION_H
#define UNITE_VALIDATION_H

#if defined(HAVE_CONFIG_H)
#include <config/unite-config.h>
#endif

#include <amount.h>
#include <coins.h>
#include <fs.h>
#include <protocol.h> // For CMessageHeader::MessageStartChars
#include <policy/feerate.h>
#include <script/script_error.h>
#include <sync.h>
#include <sync_status.h>
#include <versionbits.h>

#include <algorithm>
#include <exception>
#include <map>
#include <memory>
#include <set>
#include <stdint.h>
#include <string>
#include <utility>
#include <vector>

#include <atomic>

class CBlockIndex;
class CBlockTreeDB;
class CChainParams;
class CCoinsViewDB;
class CInv;
class CConnman;
class CScriptCheck;
class CBlockPolicyEstimator;
class CTxMemPool;
class CValidationState;
struct ChainTxData;

struct PrecomputedTransactionData;
struct LockPoints;

/** Default for -whitelistrelay. */
static const bool DEFAULT_WHITELISTRELAY = true;
/** Default for -whitelistforcerelay. */
static const bool DEFAULT_WHITELISTFORCERELAY = true;
/** Default for -minrelaytxfee, minimum relay fee for transactions */
static const unsigned int DEFAULT_MIN_RELAY_TX_FEE = 1000;
//! -maxtxfee default
static const CAmount DEFAULT_TRANSACTION_MAXFEE = 0.1 * UNIT;
//! Discourage users to set fees higher than this amount (in satoshis) per kB
static const CAmount HIGH_TX_FEE_PER_KB = 0.01 * UNIT;
//! -maxtxfee will warn if called with a higher fee than this amount (in satoshis)
static const CAmount HIGH_MAX_TX_FEE = 100 * HIGH_TX_FEE_PER_KB;
/** Default for -limitancestorcount, max number of in-mempool ancestors */
static const unsigned int DEFAULT_ANCESTOR_LIMIT = 25;
/** Default for -limitancestorsize, maximum kilobytes of tx + all in-mempool ancestors */
static const unsigned int DEFAULT_ANCESTOR_SIZE_LIMIT = 101;
/** Default for -limitdescendantcount, max number of in-mempool descendants */
static const unsigned int DEFAULT_DESCENDANT_LIMIT = 25;
/** Default for -limitdescendantsize, maximum kilobytes of in-mempool descendants */
static const unsigned int DEFAULT_DESCENDANT_SIZE_LIMIT = 101;
/** Default for -mempoolexpiry, expiration time for mempool transactions in hours */
static const unsigned int DEFAULT_MEMPOOL_EXPIRY = 336;
/** Maximum kilobytes for transactions to store for processing during reorg */
static const unsigned int MAX_DISCONNECTED_TX_POOL_SIZE = 20000;
/** The maximum size of a blk?????.dat file (since 0.8) */
static const unsigned int MAX_BLOCKFILE_SIZE = 0x8000000; // 128 MiB
/** The pre-allocation chunk size for blk?????.dat files (since 0.8) */
static const unsigned int BLOCKFILE_CHUNK_SIZE = 0x1000000; // 16 MiB
/** The pre-allocation chunk size for rev?????.dat files (since 0.8) */
static const unsigned int UNDOFILE_CHUNK_SIZE = 0x100000; // 1 MiB

/** Maximum number of script-checking threads allowed */
static const int MAX_SCRIPTCHECK_THREADS = 16;
/** -par default (number of script-checking threads, 0 = auto) */
static const int DEFAULT_SCRIPTCHECK_THREADS = 0;
/** Number of blocks that can be requested at any given time from a single peer. */
static const int MAX_BLOCKS_IN_TRANSIT_PER_PEER = 16;
/** Timeout in seconds during which a peer must stall block download progress before being disconnected. */
static const unsigned int BLOCK_STALLING_TIMEOUT = 2;
/** Number of headers sent in one getheaders result. We rely on the assumption that if a peer sends
 *  less than this number, we reached its tip. Changing this value is a protocol upgrade. */
static const unsigned int MAX_HEADERS_RESULTS = 2000;
/** Maximum depth of blocks we're willing to serve as compact blocks to peers
 *  when requested. For older blocks, a regular BLOCK response will be sent. */
static const int MAX_CMPCTBLOCK_DEPTH = 5;
/** Maximum depth of blocks we're willing to respond to GETBLOCKTXN requests for. */
static const int MAX_BLOCKTXN_DEPTH = 10;
/** Size of the "block download window": how far ahead of our current height do we fetch?
 *  Larger windows tolerate larger download speed differences between peer, but increase the potential
 *  degree of disordering of blocks on disk (which make reindexing and pruning harder). We'll probably
 *  want to make this a per-peer adaptive value at some point. */
static const unsigned int BLOCK_DOWNLOAD_WINDOW = 1024;
/** Time to wait (in seconds) between writing blocks/block index to disk. */
static const unsigned int DATABASE_WRITE_INTERVAL = 60 * 60;
/** Time to wait (in seconds) between flushing chainstate to disk. */
static const unsigned int DATABASE_FLUSH_INTERVAL = 24 * 60 * 60;
/** Maximum length of reject messages. */
static const unsigned int MAX_REJECT_MESSAGE_LENGTH = 111;
/** Block download timeout base, expressed in millionths of the block interval (i.e. 10 min) */
static const int64_t BLOCK_DOWNLOAD_TIMEOUT_BASE = 1000000;
/** Additional block download timeout per parallel downloading peer (i.e. 5 min) */
static const int64_t BLOCK_DOWNLOAD_TIMEOUT_PER_PEER = 500000;

static const int64_t DEFAULT_MAX_TIP_AGE = 24 * 60 * 60;
/** Maximum age of our tip in seconds for us to be considered current for fee estimation */
static const int64_t MAX_FEE_ESTIMATION_TIP_AGE = 3 * 60 * 60;

/** Default for -permitbaremultisig */
static const bool DEFAULT_PERMIT_BAREMULTISIG = true;
static const bool DEFAULT_TXINDEX = false;
static const unsigned int DEFAULT_BANSCORE_THRESHOLD = 100;
/** Default for -persistmempool */
static const bool DEFAULT_PERSIST_MEMPOOL = true;
/** Default for -mempoolreplacement */
static const bool DEFAULT_ENABLE_REPLACEMENT = true;
/** Default for using fee filter */
static const bool DEFAULT_FEEFILTER = true;

/** Maximum number of headers to announce when relaying blocks with headers message.*/
static const unsigned int MAX_BLOCKS_TO_ANNOUNCE = 8;

/** Maximum number of unconnecting headers announcements before DoS score */
static const int MAX_UNCONNECTING_HEADERS = 10;

static const bool DEFAULT_PEERBLOOMFILTERS = true;

/** Default for -stopatheight */
static const int DEFAULT_STOPATHEIGHT = 0;

struct BlockHasher
{
    size_t operator()(const uint256& hash) const { return hash.GetCheapHash(); }
};

extern CScript COINBASE_FLAGS;
extern CCriticalSection cs_main;
extern CBlockPolicyEstimator feeEstimator;
extern CTxMemPool mempool;
extern std::atomic_bool g_is_mempool_loaded;
typedef std::unordered_map<uint256, CBlockIndex*, BlockHasher> BlockMap;
extern BlockMap& mapBlockIndex;
extern uint64_t nLastBlockTx;
extern uint64_t nLastBlockWeight;
extern const std::string strMessageMagic;
<<<<<<< HEAD
extern CWaitableCriticalSection g_best_block_mutex;
extern CConditionVariable g_best_block_cv;
extern uint256 g_best_block;
=======
extern CWaitableCriticalSection csBestBlock;
extern CConditionVariable cvBlockChange;
extern uint256 hashBestBlock;
>>>>>>> 07428419
extern std::atomic_bool fImporting;
extern std::atomic_bool fReindex;
extern int nScriptCheckThreads;
extern bool fIsBareMultisigStd;
extern bool fRequireStandard;
extern bool fCheckBlockIndex;
extern size_t nCoinCacheUsage;
/** A fee rate smaller than this is considered zero fee (for relaying, mining and transaction creation) */
extern CFeeRate minRelayTxFee;
/** Absolute maximum transaction fee (in satoshis) used by wallet and mempool (rejects high fee in sendrawtransaction) */
extern CAmount maxTxFee;
/** If the tip is older than this (in seconds), the node is considered to be in initial block download. */
extern int64_t nMaxTipAge;
extern bool fEnableReplacement;

/** Block hash whose ancestors we will assume to have valid scripts without checking them. */
extern uint256 hashAssumeValid;

/** Minimum work we will assume exists on some valid chain. */
extern arith_uint256 nMinimumChainWork;

/** Best header we've seen so far (used for getheaders queries' starting points). */
extern CBlockIndex *pindexBestHeader;

/** Minimum disk space required - used in CheckDiskSpace() */
static const uint64_t nMinDiskSpace = 52428800;

/** Pruning-related variables and constants */
/** True if any block files have ever been pruned. */
extern bool fHavePruned;
/** True if we're running in -prune mode. */
extern bool fPruneMode;
/** Number of MiB of block files that we're trying to stay below. */
extern uint64_t nPruneTarget;
/** Block files containing a block-height within MIN_BLOCKS_TO_KEEP of chainActive.Tip() will not be pruned. */
static const unsigned int MIN_BLOCKS_TO_KEEP = 288;
/** Minimum blocks required to signal NODE_NETWORK_LIMITED */
static const unsigned int NODE_NETWORK_LIMITED_MIN_BLOCKS = 288;

static const signed int DEFAULT_CHECKBLOCKS = 6;
static const unsigned int DEFAULT_CHECKLEVEL = 3;

// Require that user allocate at least 550MB for block & undo files (blk???.dat and rev???.dat)
// At 1MB per block, 288 blocks = 288MB.
// Add 15% for Undo data = 331MB
// Add 20% for Orphan block rate = 397MB
// We want the low water mark after pruning to be at least 397 MB and since we prune in
// full block file chunks, we need the high water mark which triggers the prune to be
// one 128MB block file + added 15% undo data = 147MB greater for a total of 545MB
// Setting the target to > than 550MB will make it likely we can respect the target.
static const uint64_t MIN_DISK_SPACE_FOR_BLOCK_FILES = 550 * 1024 * 1024;

/**
 * Process an incoming block. This only returns after the best known valid
 * block is made active. Note that it does not, however, guarantee that the
 * specific block passed to it has been checked for validity!
 *
 * If you want to *possibly* get feedback on whether pblock is valid, you must
 * install a CValidationInterface (see validationinterface.h) - this will have
 * its BlockChecked method called whenever *any* block completes validation.
 *
 * Note that we guarantee that either the proof-of-work is valid on pblock, or
 * (and possibly also) BlockChecked will have been called.
 *
<<<<<<< HEAD
 * May not be called in a
 * validationinterface callback.
=======
 * Call without cs_main held.
>>>>>>> 07428419
 *
 * @param[in]   pblock  The block we want to process.
 * @param[in]   fForceProcessing Process this block even if unrequested; used for non-network block sources and whitelisted peers.
 * @param[out]  fNewBlock A boolean which is set to indicate if the block was first received via this call
 * @return True if state.IsValid()
 */
bool ProcessNewBlock(const CChainParams& chainparams, const std::shared_ptr<const CBlock> pblock, bool fForceProcessing, bool* fNewBlock) LOCKS_EXCLUDED(cs_main);

/**
 * Process incoming block headers.
 *
 * May not be called in a
 * validationinterface callback.
 *
 * @param[in]  block The block headers themselves
 * @param[out] state This may be set to an Error state if any error occurred processing them
 * @param[in]  chainparams The params for the chain we want to connect to
 * @param[out] ppindex If set, the pointer will be set to point to the last new block index object for the given headers
 * @param[out] first_invalid First header that fails validation, if one exists
 */
bool ProcessNewBlockHeaders(const std::vector<CBlockHeader>& block, CValidationState& state, const CChainParams& chainparams, const CBlockIndex** ppindex = nullptr, CBlockHeader* first_invalid = nullptr) LOCKS_EXCLUDED(cs_main);

/** Aceepts incoming block header */
bool AcceptBlockHeader(const CBlockHeader &header, CValidationState &state, const CChainParams &chainparams, CBlockIndex **pindex);

/** Check whether enough disk space is available for an incoming block */
bool CheckDiskSpace(uint64_t nAdditionalBytes = 0, bool blocks_dir = false);
/** Open a block file (blk?????.dat) */
FILE* OpenBlockFile(const CDiskBlockPos &pos, bool fReadOnly = false);
/** Translation to a filesystem path */
fs::path GetBlockPosFilename(const CDiskBlockPos &pos, const char *prefix);
/** Import blocks from an external file */
bool LoadExternalBlockFile(const CChainParams& chainparams, FILE* fileIn, CDiskBlockPos *dbp = nullptr);
/** Ensures we have a genesis block in the block tree, possibly writing one to disk. */
bool LoadGenesisBlock(const CChainParams& chainparams);
/** Load the block tree and coins database from disk,
 * initializing state if we're running with -reindex. */
bool LoadBlockIndex(const CChainParams& chainparams) EXCLUSIVE_LOCKS_REQUIRED(cs_main);
/** Update the chain tip based on database information. */
bool LoadChainTip(const CChainParams& chainparams);
/** Unload database information */
void UnloadBlockIndex();
/** Run an instance of the script checking thread */
void ThreadScriptCheck();
/** Check the current status of the initial block download (what state are we in exactly) */
SyncStatus GetInitialBlockDownloadStatus();
/** Check whether we are doing an initial block download (synchronizing from disk or network) */
bool IsInitialBlockDownload();
/** Retrieve a transaction (from memory pool, or from disk, if possible) */
bool GetTransaction(const uint256& hash, CTransactionRef& tx, const Consensus::Params& params, uint256& hashBlock, bool fAllowSlow = false, CBlockIndex* blockIndex = nullptr);
<<<<<<< HEAD
/**
 * Find the best known block, and make it the tip of the block chain
 *
 * May not be called with cs_main held. May not be called in a
 * validationinterface callback.
 */
=======
/** Find the best known block, and make it the tip of the block chain */
>>>>>>> 07428419
bool ActivateBestChain(CValidationState& state, const CChainParams& chainparams, std::shared_ptr<const CBlock> pblock = std::shared_ptr<const CBlock>());

/** Guess verification progress (as a fraction between 0.0=genesis and 1.0=current tip). */
double GuessVerificationProgress(const ChainTxData& data, const CBlockIndex* pindex);

/** Calculate the amount of disk space the block & undo files currently use */
uint64_t CalculateCurrentUsage();

/**
 *  Mark one block file as pruned.
 */
void PruneOneBlockFile(const int fileNumber);

/**
 *  Actually unlink the specified files
 */
void UnlinkPrunedFiles(const std::set<int>& setFilesToPrune);

/** Flush all state, indexes and buffers to disk. */
void FlushStateToDisk();
/** Prune block files and flush state to disk. */
void PruneAndFlush();
/** Prune block files up to a given height */
void PruneBlockFilesManual(int nManualPruneHeight);

/** (try to) add transaction to memory pool
 * plTxnReplaced will be appended to with all transactions replaced from mempool **/
bool AcceptToMemoryPool(CTxMemPool& pool, CValidationState &state, const CTransactionRef &tx,
                        bool* pfMissingInputs, std::list<CTransactionRef>* plTxnReplaced,
                        bool bypass_limits, const CAmount nAbsurdFee, bool test_accept=false);

/** Convert CValidationState to a human-readable message for logging */
std::string FormatStateMessage(const CValidationState &state);

/** Get the BIP9 state for a given deployment at the current tip. */
ThresholdState VersionBitsTipState(const Consensus::Params& params, Consensus::DeploymentPos pos);

/** Get the numerical statistics for the BIP9 state for a given deployment at the current tip. */
BIP9Stats VersionBitsTipStatistics(const Consensus::Params& params, Consensus::DeploymentPos pos);

/** Get the block height at which the BIP9 deployment switched into the state for the block building on the current tip. */
int VersionBitsTipStateSinceHeight(const Consensus::Params& params, Consensus::DeploymentPos pos);


/** Apply the effects of this transaction on the UTXO set represented by view */
void UpdateCoins(const CTransaction& tx, CCoinsViewCache& inputs, int nHeight);

/** Transaction validation functions */

/**
 * Check if transaction will be final in the next block to be created.
 *
 * Calls IsFinalTx() with current block height and appropriate block time.
 *
 * See consensus/consensus.h for flag definitions.
 */
bool CheckFinalTx(const CTransaction &tx, int flags = -1);

/**
 * Test whether the LockPoints height and time are still valid on the current chain
 */
bool TestLockPointValidity(const LockPoints* lp);

/**
 * Check if transaction will be BIP 68 final in the next block to be created.
 *
 * Simulates calling SequenceLocks() with data from the tip of the current active chain.
 * Optionally stores in LockPoints the resulting height and time calculated and the hash
 * of the block needed for calculation or skips the calculation and uses the LockPoints
 * passed in for evaluation.
 * The LockPoints should not be considered valid if CheckSequenceLocks returns false.
 *
 * See consensus/consensus.h for flag definitions.
 */
bool CheckSequenceLocks(const CTransaction &tx, int flags, LockPoints* lp = nullptr, bool useExistingLockPoints = false);

/**
 * Closure representing one script verification
 * Note that this stores references to the spending transaction
 */
class CScriptCheck
{
private:
    CTxOut m_tx_out;
    const CTransaction *ptxTo;
    unsigned int nIn;
    unsigned int nFlags;
    bool cacheStore;
    ScriptError error;
    PrecomputedTransactionData *txdata;

public:
    CScriptCheck(): ptxTo(nullptr), nIn(0), nFlags(0), cacheStore(false), error(SCRIPT_ERR_UNKNOWN_ERROR) {}
    CScriptCheck(const CTxOut& outIn, const CTransaction& txToIn, unsigned int nInIn, unsigned int nFlagsIn, bool cacheIn, PrecomputedTransactionData* txdataIn) :
        m_tx_out(outIn), ptxTo(&txToIn), nIn(nInIn), nFlags(nFlagsIn), cacheStore(cacheIn), error(SCRIPT_ERR_UNKNOWN_ERROR), txdata(txdataIn) { }

    bool operator()();

    void swap(CScriptCheck &check) {
        std::swap(ptxTo, check.ptxTo);
        std::swap(m_tx_out, check.m_tx_out);
        std::swap(nIn, check.nIn);
        std::swap(nFlags, check.nFlags);
        std::swap(cacheStore, check.cacheStore);
        std::swap(error, check.error);
        std::swap(txdata, check.txdata);
    }

    ScriptError GetScriptError() const { return error; }

    std::string ToString() const;
};

/** Initializes the script-execution cache */
void InitScriptExecutionCache();


/** Functions for disk access for blocks */
bool ReadBlockFromDisk(CBlock& block, const CDiskBlockPos& pos, const Consensus::Params& consensusParams);
bool ReadBlockFromDisk(CBlock& block, const CBlockIndex* pindex, const Consensus::Params& consensusParams);
bool ReadRawBlockFromDisk(std::vector<uint8_t>& block, const CDiskBlockPos& pos, const CMessageHeader::MessageStartChars& message_start);
bool ReadRawBlockFromDisk(std::vector<uint8_t>& block, const CBlockIndex* pindex, const CMessageHeader::MessageStartChars& message_start);

/** Functions for validating blocks and updating the block tree */

/** Context-independent validity checks */
bool CheckBlock(const CBlock& block, CValidationState& state, const Consensus::Params& consensusParams, bool fCheckPOW = true, bool fCheckMerkleRoot = true);

/** Check a block is completely valid from start to finish (only works on top of our current best block) */
bool TestBlockValidity(CValidationState& state, const CChainParams& chainparams, const CBlock& block, CBlockIndex* pindexPrev, bool fCheckPOW = true, bool fCheckMerkleRoot = true) EXCLUSIVE_LOCKS_REQUIRED(cs_main);

<<<<<<< HEAD
/** Check whether witness commitments are required for block. */
bool IsWitnessEnabled(const CBlockIndex* pindexPrev, const Consensus::Params& params);

/** Check whether NULLDUMMY (BIP 147) has activated. */
bool IsNullDummyEnabled(const CBlockIndex* pindexPrev, const Consensus::Params& params);

/** When there are blocks in the active chain with missing data, rewind the chainstate and remove them from the block index */
bool RewindBlockIndex(const CChainParams& params);

/** Update uncommitted block structures (currently: only the witness reserved value). This is safe for submitted blocks. */
void UpdateUncommittedBlockStructures(CBlock& block, const CBlockIndex* pindexPrev, const Consensus::Params& consensusParams);
=======
/** When there are blocks in the active chain with missing data, rewind the chainstate and remove them from the block index */
bool RewindBlockIndex(const CChainParams& params);

//UNIT-E TODO: This is visible for testing, we should remove it once we refactored the validation architecture
bool ContextualCheckBlock(const CBlock& block, CValidationState& state, const Consensus::Params& consensusParams, const CBlockIndex* pindexPrev);
>>>>>>> 07428419

//UNIT-E TODO: This is visible for testing, we should remove it once we refactored the validation architecture
bool ContextualCheckBlockHeader(const CBlockHeader& block, CValidationState& state, const CChainParams& params, const CBlockIndex* pindexPrev, int64_t nAdjustedTime);

/** RAII wrapper for VerifyDB: Verify consistency of the block and coin databases */
class CVerifyDB {
public:
    CVerifyDB();
    ~CVerifyDB();
    bool VerifyDB(const CChainParams& chainparams, CCoinsView *coinsview, int nCheckLevel, int nCheckDepth);
};

/** Replay blocks that aren't fully applied to the database. */
bool ReplayBlocks(const CChainParams& params, CCoinsView* view);

<<<<<<< HEAD
=======
// UNIT-E: extracted from bitcoin (remove comment after merging)
// https://github.com/bitcoin/bitcoin/commit/92fabcd443322dcfdf2b3477515fae79e8647d86
>>>>>>> 07428419
inline CBlockIndex* LookupBlockIndex(const uint256& hash)
{
    AssertLockHeld(cs_main);
    BlockMap::const_iterator it = mapBlockIndex.find(hash);
    return it == mapBlockIndex.end() ? nullptr : it->second;
}

/** Find the last common block between the parameter chain and a locator. */
CBlockIndex* FindForkInGlobalIndex(const CChain& chain, const CBlockLocator& locator);

/** Mark a block as precious and reorganize.
 *
 * May not be called in a
 * validationinterface callback.
 */
bool PreciousBlock(CValidationState& state, const CChainParams& params, CBlockIndex *pindex) LOCKS_EXCLUDED(cs_main);

/** Mark a block as invalid. */
bool InvalidateBlock(CValidationState& state, const CChainParams& chainparams, CBlockIndex* pindex) EXCLUSIVE_LOCKS_REQUIRED(cs_main);

/** Remove invalidity status from a block and its descendants. */
void ResetBlockFailureFlags(CBlockIndex* pindex) EXCLUSIVE_LOCKS_REQUIRED(cs_main);

/** The currently-connected chain of blocks (protected by cs_main). */
extern CChain& chainActive;

/** Global variable that points to the coins database (protected by cs_main) */
extern std::unique_ptr<CCoinsViewDB> pcoinsdbview;

/** Global variable that points to the active CCoinsView (protected by cs_main) */
extern std::unique_ptr<CCoinsViewCache> pcoinsTip;

/** Global variable that points to the active block tree (protected by cs_main) */
extern std::unique_ptr<CBlockTreeDB> pblocktree;

/**
 * Return the spend height, which is one more than the inputs.GetBestBlock().
 * While checking, GetBestBlock() refers to the parent block. (protected by cs_main)
 * This is also true for mempool checks.
 */
int GetSpendHeight(const CCoinsViewCache& inputs);

extern VersionBitsCache versionbitscache;

/**
 * Determine what nVersion a new block should use.
 */
int32_t ComputeBlockVersion(const CBlockIndex* pindexPrev, const Consensus::Params& params);

/** Reject codes greater or equal to this can be returned by AcceptToMemPool
 * for transactions, to signal internal conditions. They cannot and should not
 * be sent over the P2P network.
 */
static const unsigned int REJECT_INTERNAL = 0x100;
/** Too high fee. Can not be triggered by P2P transactions */
static const unsigned int REJECT_HIGHFEE = 0x100;

/** Get block file info entry for one block file */
CBlockFileInfo* GetBlockFileInfo(size_t n);

/** Dump the mempool to disk. */
bool DumpMempool();

/** Load the mempool from disk. */
bool LoadMempool();

<<<<<<< HEAD
//! Check whether the block associated with this index entry is pruned or not.
inline bool IsBlockPruned(const CBlockIndex* pblockindex)
{
    return (fHavePruned && !(pblockindex->nStatus & BLOCK_HAVE_DATA) && pblockindex->nTx > 0);
}

=======
>>>>>>> 07428419
#endif // UNITE_VALIDATION_H<|MERGE_RESOLUTION|>--- conflicted
+++ resolved
@@ -1,9 +1,5 @@
 // Copyright (c) 2009-2010 Satoshi Nakamoto
-<<<<<<< HEAD
 // Copyright (c) 2009-2018 The Bitcoin Core developers
-=======
-// Copyright (c) 2009-2017 The Bitcoin Core developers
->>>>>>> 07428419
 // Distributed under the MIT software license, see the accompanying
 // file COPYING or http://www.opensource.org/licenses/mit-license.php.
 
@@ -155,15 +151,9 @@
 extern uint64_t nLastBlockTx;
 extern uint64_t nLastBlockWeight;
 extern const std::string strMessageMagic;
-<<<<<<< HEAD
 extern CWaitableCriticalSection g_best_block_mutex;
 extern CConditionVariable g_best_block_cv;
 extern uint256 g_best_block;
-=======
-extern CWaitableCriticalSection csBestBlock;
-extern CConditionVariable cvBlockChange;
-extern uint256 hashBestBlock;
->>>>>>> 07428419
 extern std::atomic_bool fImporting;
 extern std::atomic_bool fReindex;
 extern int nScriptCheckThreads;
@@ -228,12 +218,9 @@
  * Note that we guarantee that either the proof-of-work is valid on pblock, or
  * (and possibly also) BlockChecked will have been called.
  *
-<<<<<<< HEAD
  * May not be called in a
  * validationinterface callback.
-=======
  * Call without cs_main held.
->>>>>>> 07428419
  *
  * @param[in]   pblock  The block we want to process.
  * @param[in]   fForceProcessing Process this block even if unrequested; used for non-network block sources and whitelisted peers.
@@ -284,16 +271,12 @@
 bool IsInitialBlockDownload();
 /** Retrieve a transaction (from memory pool, or from disk, if possible) */
 bool GetTransaction(const uint256& hash, CTransactionRef& tx, const Consensus::Params& params, uint256& hashBlock, bool fAllowSlow = false, CBlockIndex* blockIndex = nullptr);
-<<<<<<< HEAD
 /**
  * Find the best known block, and make it the tip of the block chain
  *
  * May not be called with cs_main held. May not be called in a
  * validationinterface callback.
  */
-=======
-/** Find the best known block, and make it the tip of the block chain */
->>>>>>> 07428419
 bool ActivateBestChain(CValidationState& state, const CChainParams& chainparams, std::shared_ptr<const CBlock> pblock = std::shared_ptr<const CBlock>());
 
 /** Guess verification progress (as a fraction between 0.0=genesis and 1.0=current tip). */
@@ -425,10 +408,6 @@
 /** Check a block is completely valid from start to finish (only works on top of our current best block) */
 bool TestBlockValidity(CValidationState& state, const CChainParams& chainparams, const CBlock& block, CBlockIndex* pindexPrev, bool fCheckPOW = true, bool fCheckMerkleRoot = true) EXCLUSIVE_LOCKS_REQUIRED(cs_main);
 
-<<<<<<< HEAD
-/** Check whether witness commitments are required for block. */
-bool IsWitnessEnabled(const CBlockIndex* pindexPrev, const Consensus::Params& params);
-
 /** Check whether NULLDUMMY (BIP 147) has activated. */
 bool IsNullDummyEnabled(const CBlockIndex* pindexPrev, const Consensus::Params& params);
 
@@ -437,13 +416,12 @@
 
 /** Update uncommitted block structures (currently: only the witness reserved value). This is safe for submitted blocks. */
 void UpdateUncommittedBlockStructures(CBlock& block, const CBlockIndex* pindexPrev, const Consensus::Params& consensusParams);
-=======
+
 /** When there are blocks in the active chain with missing data, rewind the chainstate and remove them from the block index */
 bool RewindBlockIndex(const CChainParams& params);
 
 //UNIT-E TODO: This is visible for testing, we should remove it once we refactored the validation architecture
 bool ContextualCheckBlock(const CBlock& block, CValidationState& state, const Consensus::Params& consensusParams, const CBlockIndex* pindexPrev);
->>>>>>> 07428419
 
 //UNIT-E TODO: This is visible for testing, we should remove it once we refactored the validation architecture
 bool ContextualCheckBlockHeader(const CBlockHeader& block, CValidationState& state, const CChainParams& params, const CBlockIndex* pindexPrev, int64_t nAdjustedTime);
@@ -459,11 +437,6 @@
 /** Replay blocks that aren't fully applied to the database. */
 bool ReplayBlocks(const CChainParams& params, CCoinsView* view);
 
-<<<<<<< HEAD
-=======
-// UNIT-E: extracted from bitcoin (remove comment after merging)
-// https://github.com/bitcoin/bitcoin/commit/92fabcd443322dcfdf2b3477515fae79e8647d86
->>>>>>> 07428419
 inline CBlockIndex* LookupBlockIndex(const uint256& hash)
 {
     AssertLockHeld(cs_main);
@@ -530,13 +503,10 @@
 /** Load the mempool from disk. */
 bool LoadMempool();
 
-<<<<<<< HEAD
 //! Check whether the block associated with this index entry is pruned or not.
 inline bool IsBlockPruned(const CBlockIndex* pblockindex)
 {
     return (fHavePruned && !(pblockindex->nStatus & BLOCK_HAVE_DATA) && pblockindex->nTx > 0);
 }
 
-=======
->>>>>>> 07428419
 #endif // UNITE_VALIDATION_H