--- conflicted
+++ resolved
@@ -234,13 +234,6 @@
     // stop all injected components, including proposer and validator
     GetInjector().Stop();
 
-<<<<<<< HEAD
-=======
-    peerLogic.reset();
-
-    g_connman.reset();
-
->>>>>>> 7e67c75d
     StopTorControl();
 
     // After everything has been shut down, but before things get flushed, stop the
@@ -381,7 +374,6 @@
     const auto &defaultChainParams = testnetChainParams;
     const p2p::EmbargoManParams defaultEmbargoManParams;
 
-<<<<<<< HEAD
     // Hidden Options
     std::vector<std::string> hidden_args = {"-rpcssl", "-benchmark", "-h", "-help", "-socks", "-tor", "-debugnet", "-whitelistalwaysrelay",
         "-prematurewitness", "-walletprematurewitness", "-promiscuousmempoolflags", "-blockminsize", "-dbcrashratio", "-forcecompactdb", "-usehd",
@@ -413,44 +405,6 @@
     gArgs.AddArg("-par=<n>", strprintf("Set the number of script verification threads (%u to %d, 0 = auto, <0 = leave that many cores free, default: %d)",
         -GetNumCores(), MAX_SCRIPTCHECK_THREADS, DEFAULT_SCRIPTCHECK_THREADS), false, OptionsCategory::OPTIONS);
     gArgs.AddArg("-persistmempool", strprintf("Whether to save the mempool on shutdown and load on restart (default: %u)", DEFAULT_PERSIST_MEMPOOL), false, OptionsCategory::OPTIONS);
-=======
-  // When adding new options to the categories, please keep and ensure alphabetical ordering.
-    // Do not translate _(...) -help-debug options, Many technical terms, and only a very small audience, so is unnecessary stress to translators.
-    std::string strUsage = HelpMessageGroup(_("Options:"));
-    strUsage += HelpMessageOpt("-?", _("Print this help message and exit"));
-    strUsage += HelpMessageOpt("-version", _("Print version and exit"));
-    strUsage += HelpMessageOpt("-alertnotify=<cmd>", _("Execute command when a relevant alert is received or we see a really long fork (%s in cmd is replaced by message)"));
-    strUsage += HelpMessageOpt("-blocknotify=<cmd>", _("Execute command when the best block changes (%s in cmd is replaced by block hash)"));
-    if (showDebug) {
-        strUsage += HelpMessageOpt("-blocksonly", strprintf(_("Whether to operate in a blocks only mode (default: %u)"), DEFAULT_BLOCKSONLY));
-    }
-    strUsage +=HelpMessageOpt("-assumevalid=<hex>", strprintf(_("If this block is in the chain assume that it and its ancestors are valid and potentially skip their script verification (0 to verify all, default (testnet): %s)"), testnetChainParams->GetConsensus().defaultAssumeValid.GetHex()));
-    strUsage += HelpMessageOpt("-conf=<file>", strprintf(_("Specify configuration file (default: %s)"), UNITE_CONF_FILENAME));
-    if (mode == HelpMessageMode::UNIT_E) {
-#if HAVE_DECL_DAEMON
-        strUsage += HelpMessageOpt("-daemon", _("Run in the background as a daemon and accept commands"));
-#endif
-    }
-    strUsage += HelpMessageOpt("-datadir=<dir>", _("Specify data directory"));
-    if (showDebug) {
-        strUsage += HelpMessageOpt("-dbbatchsize", strprintf("Maximum database write batch size in bytes (default: %u)", nDefaultDbBatchSize));
-    }
-    strUsage += HelpMessageOpt("-dbcache=<n>", strprintf(_("Set database cache size in megabytes (%d to %d, default: %d)"), nMinDbCache, nMaxDbCache, nDefaultDbCache));
-    if (showDebug)
-        strUsage += HelpMessageOpt("-feefilter", strprintf("Tell other nodes to filter invs to us by our mempool min fee (default: %u)", DEFAULT_FEEFILTER));
-    strUsage += HelpMessageOpt("-loadblock=<file>", _("Imports blocks from external blk000??.dat file on startup"));
-    strUsage += HelpMessageOpt("-debuglogfile=<file>", strprintf(_("Specify location of debug log file: this can be an absolute path or a path relative to the data directory (default: %s)"), DEFAULT_DEBUGLOGFILE));
-    strUsage += HelpMessageOpt("-maxorphantx=<n>", strprintf(_("Keep at most <n> unconnectable transactions in memory (default: %u)"), DEFAULT_MAX_ORPHAN_TRANSACTIONS));
-    strUsage += HelpMessageOpt("-maxmempool=<n>", strprintf(_("Keep the transaction memory pool below <n> megabytes (default: %u)"), DEFAULT_MAX_MEMPOOL_SIZE));
-    strUsage += HelpMessageOpt("-mempoolexpiry=<n>", strprintf(_("Do not keep transactions in the mempool longer than <n> hours (default: %u)"), DEFAULT_MEMPOOL_EXPIRY));
-    if (showDebug) {
-        strUsage += HelpMessageOpt("-minimumchainwork=<hex>", strprintf("Minimum work assumed to exist on a valid chain in hex (default (testnet): %s)", testnetChainParams->GetConsensus().nMinimumChainWork.GetHex()));
-    }
-    strUsage += HelpMessageOpt("-persistmempool", strprintf(_("Whether to save the mempool on shutdown and load on restart (default: %u)"), DEFAULT_PERSIST_MEMPOOL));
-    strUsage += HelpMessageOpt("-blockreconstructionextratxn=<n>", strprintf(_("Extra transactions to keep in memory for compact block reconstructions (default: %u)"), DEFAULT_BLOCK_RECONSTRUCTION_EXTRA_TXN));
-    strUsage += HelpMessageOpt("-par=<n>", strprintf(_("Set the number of script verification threads (%u to %d, 0 = auto, <0 = leave that many cores free, default: %d)"),
-        -GetNumCores(), MAX_SCRIPTCHECK_THREADS, DEFAULT_SCRIPTCHECK_THREADS));
->>>>>>> 7e67c75d
 #ifndef WIN32
     gArgs.AddArg("-pid=<file>", strprintf("Specify pid file. Relative paths will be prefixed by a net-specific datadir location. (default: %s)", UNITE_PID_FILENAME), false, OptionsCategory::OPTIONS);
 #else
@@ -470,7 +424,6 @@
 #else
     hidden_args.emplace_back("-sysperms");
 #endif
-<<<<<<< HEAD
     gArgs.AddArg("-txindex", strprintf("Maintain a full transaction index, used by the getrawtransaction rpc call (default: %u)", DEFAULT_TXINDEX), false, OptionsCategory::OPTIONS);
 
     gArgs.AddArg("-addnode=<ip>", "Add a node to connect to and attempt to keep the connection open (see the `addnode` RPC command help for more info). This option can be specified multiple times to add multiple nodes.", false, OptionsCategory::CONNECTION);
@@ -487,6 +440,7 @@
     gArgs.AddArg("-enablebip61", strprintf("Send reject messages per BIP61 (default: %u)", DEFAULT_ENABLE_BIP61), false, OptionsCategory::CONNECTION);
     gArgs.AddArg("-externalip=<ip>", "Specify your own public address", false, OptionsCategory::CONNECTION);
     gArgs.AddArg("-forcednsseed", strprintf("Always query for peer addresses via DNS lookup (default: %u)", DEFAULT_FORCEDNSSEED), false, OptionsCategory::CONNECTION);
+    gArgs.AddArg("-graphene", "Whether to use graphene protocol (default: true)", false, OptionsCategory::CONNECTION);
     gArgs.AddArg("-listen", "Accept connections from outside (default: 1 if no -proxy or -connect)", false, OptionsCategory::CONNECTION);
     gArgs.AddArg("-listenonion", strprintf("Automatically create Tor hidden service (default: %d)", DEFAULT_LISTEN_ONION), false, OptionsCategory::CONNECTION);
     gArgs.AddArg("-maxconnections=<n>", strprintf("Maintain at most <n> connections to peers (default: %u)", DEFAULT_MAX_PEER_CONNECTIONS), false, OptionsCategory::CONNECTION);
@@ -509,50 +463,6 @@
     gArgs.AddArg("-esperanzaconfig=<config>", "Pass a configuration for the esperanza protocol in JSON format (default: empty)", true, OptionsCategory::OPTIONS);
     gArgs.AddArg("-customchainparams=<config>", "Pass custom chain parameters in JSON format. This put the node in regtest mode. (default: empty)", true, OptionsCategory::OPTIONS);
     gArgs.AddArg("-customchainparamsfile=<filepath>", "Load custom chain parameters from a JSON file. This put the node in regtest mode. (default: empty)", true, OptionsCategory::OPTIONS);
-=======
-    strUsage += HelpMessageOpt("-txindex", strprintf(_("Maintain a full transaction index, used by the getrawtransaction rpc call (default: %u)"), DEFAULT_TXINDEX));
-
-    strUsage += HelpMessageGroup(_("Connection options:"));
-    strUsage += HelpMessageOpt("-addnode=<ip>", _("Add a node to connect to and attempt to keep the connection open (see the `addnode` RPC command help for more info)"));
-    strUsage += HelpMessageOpt("-banscore=<n>", strprintf(_("Threshold for disconnecting misbehaving peers (default: %u)"), DEFAULT_BANSCORE_THRESHOLD));
-    strUsage += HelpMessageOpt("-bantime=<n>", strprintf(_("Number of seconds to keep misbehaving peers from reconnecting (default: %u)"), DEFAULT_MISBEHAVING_BANTIME));
-    strUsage += HelpMessageOpt("-bind=<addr>", _("Bind to given address and always listen on it. Use [host]:port notation for IPv6"));
-    strUsage += HelpMessageOpt("-connect=<ip>", _("Connect only to the specified node(s); -connect=0 disables automatic connections (the rules for this peer are the same as for -addnode)"));
-    strUsage += HelpMessageOpt("-discover", _("Discover own IP addresses (default: 1 when listening and no -externalip or -proxy)"));
-    strUsage += HelpMessageOpt("-dns", _("Allow DNS lookups for -addnode, -seednode and -connect") + " " + strprintf(_("(default: %u)"), DEFAULT_NAME_LOOKUP));
-    strUsage += HelpMessageOpt("-dnsseed", _("Query for peer addresses via DNS lookup, if low on addresses (default: 1 unless -connect used)"));
-    strUsage += HelpMessageOpt("-embargoavgadd=<seconds>", strprintf("Average additive embargo time (default: %u)", defaultEmbargoManParams.embargo_avg_add.count()));
-    strUsage += HelpMessageOpt("-embargomin=<seconds>", strprintf("Minimum embargo time (default: %u)", defaultEmbargoManParams.embargo_min.count()));
-    strUsage += HelpMessageOpt("-embargotxs=<enable>", strprintf("Whether to use embargoing mechanism(aka Dandelion-Lite) (default: %s)", defaultEmbargoManParams.enabled));
-    strUsage += HelpMessageOpt("-externalip=<ip>", _("Specify your own public address"));
-    strUsage += HelpMessageOpt("-forcednsseed", strprintf(_("Always query for peer addresses via DNS lookup (default: %u)"), DEFAULT_FORCEDNSSEED));
-    strUsage += HelpMessageOpt("-graphene", _("Whether to use graphene protocol (default: true)"));
-    strUsage += HelpMessageOpt("-listen", _("Accept connections from outside (default: 1 if no -proxy or -connect)"));
-    strUsage += HelpMessageOpt("-listenonion", strprintf(_("Automatically create Tor hidden service (default: %d)"), DEFAULT_LISTEN_ONION));
-    strUsage += HelpMessageOpt("-maxconnections=<n>", strprintf(_("Maintain at most <n> connections to peers (default: %u)"), DEFAULT_MAX_PEER_CONNECTIONS));
-    strUsage += HelpMessageOpt("-maxreceivebuffer=<n>", strprintf(_("Maximum per-connection receive buffer, <n>*1000 bytes (default: %u)"), DEFAULT_MAXRECEIVEBUFFER));
-    strUsage += HelpMessageOpt("-maxsendbuffer=<n>", strprintf(_("Maximum per-connection send buffer, <n>*1000 bytes (default: %u)"), DEFAULT_MAXSENDBUFFER));
-    strUsage += HelpMessageOpt("-maxtimeadjustment", strprintf(_("Maximum allowed median peer time offset adjustment. Local perspective of time may be influenced by peers forward or backward by this amount. (default: %u seconds)"), DEFAULT_MAX_TIME_ADJUSTMENT));
-    strUsage += HelpMessageOpt("-onion=<ip:port>", strprintf(_("Use separate SOCKS5 proxy to reach peers via Tor hidden services (default: %s)"), "-proxy"));
-    strUsage += HelpMessageOpt("-onlynet=<net>", _("Only connect to nodes in network <net> (ipv4, ipv6 or onion)"));
-    strUsage += HelpMessageOpt("-permitbaremultisig", strprintf(_("Relay non-P2SH multisig (default: %u)"), DEFAULT_PERMIT_BAREMULTISIG));
-    strUsage += HelpMessageOpt("-peerbloomfilters", strprintf(_("Support filtering of blocks and transaction with bloom filters (default: %u)"), DEFAULT_PEERBLOOMFILTERS));
-    strUsage += HelpMessageOpt("-port=<port>", strprintf(_("Listen for connections on <port> (default (testnet): %u)"), testnetChainParams->GetDefaultPort()));
-    strUsage += HelpMessageOpt("-proxy=<ip:port>", _("Connect through SOCKS5 proxy"));
-    strUsage += HelpMessageOpt("-proxyrandomize", strprintf(_("Randomize credentials for every proxy connection. This enables Tor stream isolation (default: %u)"), DEFAULT_PROXYRANDOMIZE));
-    strUsage += HelpMessageOpt("-seednode=<ip>", _("Connect to a node to retrieve peer addresses, and disconnect"));
-    strUsage += HelpMessageOpt("-timeout=<n>", strprintf(_("Specify connection timeout in milliseconds (minimum: 1, default: %d)"), DEFAULT_CONNECT_TIMEOUT));
-    strUsage += HelpMessageOpt("-torcontrol=<ip>:<port>", strprintf(_("Tor control port to use if onion listening enabled (default: %s)"), DEFAULT_TOR_CONTROL));
-    strUsage += HelpMessageOpt("-torpassword=<pass>", _("Tor control port password (default: empty)"));
-    if (showDebug) {
-        strUsage += HelpMessageOpt("-esperanzaconfig=<config>",
-                                   _("Pass a configuration for the esperanza protocol in JSON format (default: empty)"));
-        strUsage += HelpMessageOpt("-customchainparams=<config>",
-                                   _("Pass custom chain parameters in JSON format. This put the node in regtest mode. (default: empty)"));
-        strUsage += HelpMessageOpt("-customchainparamsfile=<filepath>",
-                                   _("Load custom chain parameters from a JSON file. This put the node in regtest mode. (default: empty)"));
-    }
->>>>>>> 7e67c75d
 #ifdef USE_UPNP
 #if USE_UPNP
     gArgs.AddArg("-upnp", "Use UPnP to map the listening port (default: 1 when listening and no -proxy)", false, OptionsCategory::CONNECTION);
@@ -763,9 +673,6 @@
     }
 }
 
-<<<<<<< HEAD
-static void ThreadImport(std::vector<fs::path> vImportFiles)
-=======
 namespace { // Variables internal to initialization process only
 
     int nMaxConnections;
@@ -777,8 +684,7 @@
 
 } // namespace
 
-void ThreadImport(std::vector<fs::path> vImportFiles)
->>>>>>> 7e67c75d
+static void ThreadImport(std::vector<fs::path> vImportFiles)
 {
     const CChainParams& chainparams = Params();
     RenameThread("unite-loadblk");
@@ -851,16 +757,13 @@
     if (gArgs.GetArg("-persistmempool", DEFAULT_PERSIST_MEMPOOL)) {
         LoadMempool();
     }
-<<<<<<< HEAD
     g_is_mempool_loaded = !ShutdownRequested();
-=======
 
     // Since the import process can restore the node's ValidatorState,
     // we must ensure that all callbacks processed in the context of the import.
     SyncWithValidationInterfaceQueue();
     // Notify parent thread about the finished import
     cv_import.notify_all();
->>>>>>> 7e67c75d
 }
 
 /** Sanity checks
@@ -1011,13 +914,8 @@
 
     fLogIPs = gArgs.GetBoolArg("-logips", DEFAULT_LOGIPS);
 
-<<<<<<< HEAD
     if (g_logger->m_log_thread_names) {
-        SetThreadDebugName("united");
-=======
-    if (fLogThreadNames) {
         SetThreadDebugName("unit-e");
->>>>>>> 7e67c75d
     }
 
     LogPrintf("\n\n"
@@ -2034,15 +1932,12 @@
     SetRPCWarmupFinished();
     uiInterface.InitMessage(_("Done loading"));
 
-<<<<<<< HEAD
-    g_wallet_init_interface.Start(scheduler);
-=======
 #ifdef ENABLE_WALLET
     std::unique_lock<std::mutex> lk(m_import);
     cv_import.wait(lk, [&]{return !fImporting.load();});
-    StartWallets(scheduler);
-#endif
->>>>>>> 7e67c75d
+#endif
+
+    g_wallet_init_interface.Start(scheduler);
 
     // ********************************************************* Step 13: start proposer
 
