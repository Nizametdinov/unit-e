--- conflicted
+++ resolved
@@ -1,9 +1,5 @@
 // Copyright (c) 2009-2010 Satoshi Nakamoto
-<<<<<<< HEAD
 // Copyright (c) 2009-2018 The Bitcoin Core developers
-=======
-// Copyright (c) 2009-2017 The Bitcoin Core developers
->>>>>>> 07428419
 // Distributed under the MIT software license, see the accompanying
 // file COPYING or http://www.opensource.org/licenses/mit-license.php.
 
@@ -26,11 +22,8 @@
 #include <fs.h>
 #include <httpserver.h>
 #include <httprpc.h>
-<<<<<<< HEAD
 #include <index/txindex.h>
-=======
 #include <injector.h>
->>>>>>> 07428419
 #include <key.h>
 #include <validation.h>
 #include <miner.h>
@@ -48,13 +41,10 @@
 #include <script/standard.h>
 #include <script/sigcache.h>
 #include <scheduler.h>
-<<<<<<< HEAD
 #include <shutdown.h>
-=======
 #include <snapshot/initialization.h>
 #include <snapshot/rpc_processing.h>
 #include <snapshot/creator.h>
->>>>>>> 07428419
 #include <timedata.h>
 #include <txdb.h>
 #include <txmempool.h>
@@ -63,19 +53,16 @@
 #include <util.h>
 #include <utilmoneystr.h>
 #include <validationinterface.h>
-<<<<<<< HEAD
-=======
 #ifdef ENABLE_USBDEVICE
 #include <usbdevice/rpcusbdevice.h>
 #endif
 #ifdef ENABLE_WALLET
-#include <wallet/init.h>
+#include <wallet/rpcmnemonic.h>
 #include <wallet/wallet.h>
 #include <rpc/proposing.h>
 #endif
->>>>>>> 07428419
+#include <walletinitinterface.h>
 #include <warnings.h>
-#include <walletinitinterface.h>
 #include <stdint.h>
 #include <stdio.h>
 
@@ -162,36 +149,11 @@
 // threads that should only be stopped after the main network-processing
 // threads have exited.
 //
-<<<<<<< HEAD
-// Shutdown for Qt is very similar, only it uses a QTimer to detect
-// ShutdownRequested() getting set, and then does the normal Qt
-// shutdown thing.
-//
-
-/**
- * This is a minimally invasive approach to shutdown on LevelDB read errors from the
- * chainstate, while keeping user interface out of the common library, which is shared
- * between united, and unite-qt and non-server tools.
-=======
-
-std::atomic<bool> fRequestShutdown(false);
-std::atomic<bool> fDumpMempoolLater(false);
-
-void StartShutdown()
-{
-    fRequestShutdown = true;
-}
-
-bool ShutdownRequested()
-{
-    return fRequestShutdown;
-}
 
 /**
  * This is a minimally invasive approach to shutdown on LevelDB read errors from the
  * chainstate, while keeping user interface out of the common library, which is shared
  * between united and non-server tools.
->>>>>>> 07428419
 */
 class CCoinsViewErrorCatcher final : public CCoinsViewBacked
 {
@@ -219,6 +181,11 @@
 static boost::thread_group threadGroup;
 static CScheduler scheduler;
 
+CScheduler& GetScheduler()
+{
+    return scheduler;
+}
+
 void Interrupt()
 {
     InterruptHTTPServer();
@@ -226,16 +193,12 @@
     InterruptRPC();
     InterruptREST();
     InterruptTorControl();
-<<<<<<< HEAD
     InterruptMapPort();
-    if (g_connman)
+    if (g_connman) {
         g_connman->Interrupt();
+    }
     if (g_txindex) {
         g_txindex->Interrupt();
-=======
-    if (g_connman) {
-        g_connman->Interrupt();
->>>>>>> 07428419
     }
 }
 
@@ -258,23 +221,17 @@
     StopREST();
     StopRPC();
     StopHTTPServer();
-<<<<<<< HEAD
     g_wallet_init_interface.Flush();
     StopMapPort();
-=======
-
-#ifdef ENABLE_WALLET
-    FlushWallets();
-#endif
-    MapPort(false);
->>>>>>> 07428419
 
     // Because these depend on each-other, we make sure that neither can be
     // using the other before destroying them.
     if (peerLogic) UnregisterValidationInterface(peerLogic.get());
     if (g_connman) g_connman->Stop();
-<<<<<<< HEAD
     if (g_txindex) g_txindex->Stop();
+
+    // stop all injected components, including proposer and validator
+    GetInjector().Stop();
 
     StopTorControl();
 
@@ -285,39 +242,16 @@
 
     // After the threads that potentially access these pointers have been stopped,
     // destruct and reset all to nullptr.
-=======
-
-    // stop all injected components, including proposer and validator
-    GetInjector().Stop();
-
->>>>>>> 07428419
     peerLogic.reset();
     g_connman.reset();
     g_txindex.reset();
 
-<<<<<<< HEAD
     if (g_is_mempool_loaded && gArgs.GetArg("-persistmempool", DEFAULT_PERSIST_MEMPOOL)) {
         DumpMempool();
     }
 
-    if (fFeeEstimatesInitialized)
-    {
+    if (fFeeEstimatesInitialized) {
         ::feeEstimator.FlushUnconfirmed();
-=======
-    StopTorControl();
-
-    // After everything has been shut down, but before things get flushed, stop the
-    // CScheduler/checkqueue threadGroup
-    threadGroup.interrupt_all();
-    threadGroup.join_all();
-
-    if (fDumpMempoolLater && gArgs.GetArg("-persistmempool", DEFAULT_PERSIST_MEMPOOL)) {
-        DumpMempool();
-    }
-
-    if (fFeeEstimatesInitialized) {
-        ::feeEstimator.FlushUnconfirmed(::mempool);
->>>>>>> 07428419
         fs::path est_path = GetDataDir() / FEE_ESTIMATES_FILENAME;
         CAutoFile est_fileout(fsbridge::fopen(est_path, "wb"), SER_DISK, CLIENT_VERSION);
         if (!est_fileout.IsNull())
@@ -377,13 +311,7 @@
     UnregisterAllValidationInterfaces();
     GetMainSignals().UnregisterBackgroundSignalScheduler();
     GetMainSignals().UnregisterWithMempoolSignals(mempool);
-<<<<<<< HEAD
-=======
-#ifdef ENABLE_WALLET
-    CloseWallets();
-#endif
     UnitEInjector::Destroy();
->>>>>>> 07428419
     globalVerifyHandle.reset();
     ECC_Stop();
     LogPrintf("%s: done\n", __func__);
@@ -407,11 +335,7 @@
 #else
 static BOOL WINAPI consoleCtrlHandler(DWORD dwCtrlType)
 {
-<<<<<<< HEAD
     StartShutdown();
-=======
-    fRequestShutdown = true;
->>>>>>> 07428419
     Sleep(INFINITE);
     return true;
 }
@@ -426,13 +350,6 @@
     sa.sa_flags = 0;
     sigaction(signal, &sa, nullptr);
 }
-#else
-BOOL WINAPI ConsoleHandler(DWORD dwType)
-{
-    fRequestShutdown = true;
-    Sleep(INFINITE);
-    return true;
-}
 #endif
 
 static void OnRPCStarted()
@@ -452,7 +369,9 @@
 {
     const auto testnetBaseParams = CreateBaseChainParams(CBaseChainParams::TESTNET);
     const auto testnetChainParams = CreateChainParams(CBaseChainParams::TESTNET);
-<<<<<<< HEAD
+    const auto &defaultBaseParams = testnetBaseParams;
+    const auto &defaultChainParams = testnetChainParams;
+    const p2p::EmbargoManParams defaultEmbargoManParams;
 
     // Hidden Options
     std::vector<std::string> hidden_args = {"-rpcssl", "-benchmark", "-h", "-help", "-socks", "-tor", "-debugnet", "-whitelistalwaysrelay",
@@ -489,71 +408,21 @@
     gArgs.AddArg("-pid=<file>", strprintf("Specify pid file. Relative paths will be prefixed by a net-specific datadir location. (default: %s)", UNITE_PID_FILENAME), false, OptionsCategory::OPTIONS);
 #else
     hidden_args.emplace_back("-pid");
-=======
-    const auto &defaultBaseParams = testnetBaseParams;
-    const auto &defaultChainParams = testnetChainParams;
-    const bool showDebug = gArgs.GetBoolArg("-help-debug", false);
-    const p2p::EmbargoManParams defaultEmbargoManParams;
-
-  // When adding new options to the categories, please keep and ensure alphabetical ordering.
-    // Do not translate _(...) -help-debug options, Many technical terms, and only a very small audience, so is unnecessary stress to translators.
-    std::string strUsage = HelpMessageGroup(_("Options:"));
-    strUsage += HelpMessageOpt("-?", _("Print this help message and exit"));
-    strUsage += HelpMessageOpt("-version", _("Print version and exit"));
-    strUsage += HelpMessageOpt("-alertnotify=<cmd>", _("Execute command when a relevant alert is received or we see a really long fork (%s in cmd is replaced by message)"));
-    strUsage += HelpMessageOpt("-blocknotify=<cmd>", _("Execute command when the best block changes (%s in cmd is replaced by block hash)"));
-    if (showDebug) {
-        strUsage += HelpMessageOpt("-blocksonly", strprintf(_("Whether to operate in a blocks only mode (default: %u)"), DEFAULT_BLOCKSONLY));
-    }
-    strUsage +=HelpMessageOpt("-assumevalid=<hex>", strprintf(_("If this block is in the chain assume that it and its ancestors are valid and potentially skip their script verification (0 to verify all, default (testnet): %s)"), testnetChainParams->GetConsensus().defaultAssumeValid.GetHex()));
-    strUsage += HelpMessageOpt("-conf=<file>", strprintf(_("Specify configuration file (default: %s)"), UNITE_CONF_FILENAME));
-    if (mode == HelpMessageMode::UNITED) {
-#if HAVE_DECL_DAEMON
-        strUsage += HelpMessageOpt("-daemon", _("Run in the background as a daemon and accept commands"));
-#endif
-    }
-    strUsage += HelpMessageOpt("-datadir=<dir>", _("Specify data directory"));
-    if (showDebug) {
-        strUsage += HelpMessageOpt("-dbbatchsize", strprintf("Maximum database write batch size in bytes (default: %u)", nDefaultDbBatchSize));
-    }
-    strUsage += HelpMessageOpt("-dbcache=<n>", strprintf(_("Set database cache size in megabytes (%d to %d, default: %d)"), nMinDbCache, nMaxDbCache, nDefaultDbCache));
-    if (showDebug)
-        strUsage += HelpMessageOpt("-feefilter", strprintf("Tell other nodes to filter invs to us by our mempool min fee (default: %u)", DEFAULT_FEEFILTER));
-    strUsage += HelpMessageOpt("-loadblock=<file>", _("Imports blocks from external blk000??.dat file on startup"));
-    strUsage += HelpMessageOpt("-debuglogfile=<file>", strprintf(_("Specify location of debug log file: this can be an absolute path or a path relative to the data directory (default: %s)"), DEFAULT_DEBUGLOGFILE));
-    strUsage += HelpMessageOpt("-maxorphantx=<n>", strprintf(_("Keep at most <n> unconnectable transactions in memory (default: %u)"), DEFAULT_MAX_ORPHAN_TRANSACTIONS));
-    strUsage += HelpMessageOpt("-maxmempool=<n>", strprintf(_("Keep the transaction memory pool below <n> megabytes (default: %u)"), DEFAULT_MAX_MEMPOOL_SIZE));
-    strUsage += HelpMessageOpt("-mempoolexpiry=<n>", strprintf(_("Do not keep transactions in the mempool longer than <n> hours (default: %u)"), DEFAULT_MEMPOOL_EXPIRY));
-    if (showDebug) {
-        strUsage += HelpMessageOpt("-minimumchainwork=<hex>", strprintf("Minimum work assumed to exist on a valid chain in hex (default (testnet): %s)", testnetChainParams->GetConsensus().nMinimumChainWork.GetHex()));
-    }
-    strUsage += HelpMessageOpt("-persistmempool", strprintf(_("Whether to save the mempool on shutdown and load on restart (default: %u)"), DEFAULT_PERSIST_MEMPOOL));
-    strUsage += HelpMessageOpt("-blockreconstructionextratxn=<n>", strprintf(_("Extra transactions to keep in memory for compact block reconstructions (default: %u)"), DEFAULT_BLOCK_RECONSTRUCTION_EXTRA_TXN));
-    strUsage += HelpMessageOpt("-par=<n>", strprintf(_("Set the number of script verification threads (%u to %d, 0 = auto, <0 = leave that many cores free, default: %d)"),
-        -GetNumCores(), MAX_SCRIPTCHECK_THREADS, DEFAULT_SCRIPTCHECK_THREADS));
-#ifndef WIN32
-    strUsage += HelpMessageOpt("-pid=<file>", strprintf(_("Specify pid file (default: %s)"), UNITE_PID_FILENAME));
->>>>>>> 07428419
 #endif
     gArgs.AddArg("-prune=<n>", strprintf("Reduce storage requirements by enabling pruning (deleting) of old blocks. This allows the pruneblockchain RPC to be called to delete specific blocks, and enables automatic pruning of old blocks if a target size in MiB is provided. This mode is incompatible with -txindex and -rescan. "
             "Warning: Reverting this setting requires re-downloading the entire blockchain. "
-<<<<<<< HEAD
             "(default: 0 = disable pruning blocks, 1 = allow manual pruning via RPC, >=%u = automatically prune block files to stay under the specified target size in MiB)", MIN_DISK_SPACE_FOR_BLOCK_FILES / 1024 / 1024), false, OptionsCategory::OPTIONS);
+    gArgs.AddArg("-isd", "Enable Initial Snapshot Download. Can be enabled only if -prune is set.", false, OptionsCategory::OPTIONS);
+    gArgs.AddArg("-createsnapshot", "Creates snapshot of UTXOs per 150 epochs (default: 1); -createsnapshot=0 disables snapshot creation", false, OptionsCategory::OPTIONS);
+    gArgs.AddArg("-snapshotchunktimeout=<timeout>", "Set the snapshot chunk timeout, in seconds (default: 5)", true, OptionsCategory::OPTIONS);
+    gArgs.AddArg("-snapshotdiscoverytimeout=<timeout>", "Set the snapshot discovery timeout, in seconds (default: 5)", true, OptionsCategory::OPTIONS);
     gArgs.AddArg("-reindex", "Rebuild chain state and block index from the blk*.dat files on disk", false, OptionsCategory::OPTIONS);
     gArgs.AddArg("-reindex-chainstate", "Rebuild chain state from the currently indexed blocks", false, OptionsCategory::OPTIONS);
-=======
-            "(default: 0 = disable pruning blocks, 1 = allow manual pruning via RPC, >=%u = automatically prune block files to stay under the specified target size in MiB)"), MIN_DISK_SPACE_FOR_BLOCK_FILES / 1024 / 1024));
-    strUsage += HelpMessageOpt("-isd", _("Enable Initial Snapshot Download. Can be enabled only if -prune is set."));
-    strUsage += HelpMessageOpt("-createsnapshot", _("Creates snapshot of UTXOs per 150 epochs (default: 1); -createsnapshot=0 disables snapshot creation"));
-    strUsage += HelpMessageOpt("-reindex-chainstate", _("Rebuild chain state from the currently indexed blocks"));
-    strUsage += HelpMessageOpt("-reindex", _("Rebuild chain state and block index from the blk*.dat files on disk"));
->>>>>>> 07428419
 #ifndef WIN32
     gArgs.AddArg("-sysperms", "Create new files with system default permissions, instead of umask 077 (only effective with disabled wallet functionality)", false, OptionsCategory::OPTIONS);
 #else
     hidden_args.emplace_back("-sysperms");
 #endif
-<<<<<<< HEAD
     gArgs.AddArg("-txindex", strprintf("Maintain a full transaction index, used by the getrawtransaction rpc call (default: %u)", DEFAULT_TXINDEX), false, OptionsCategory::OPTIONS);
 
     gArgs.AddArg("-addnode=<ip>", "Add a node to connect to and attempt to keep the connection open (see the `addnode` RPC command help for more info). This option can be specified multiple times to add multiple nodes.", false, OptionsCategory::CONNECTION);
@@ -564,6 +433,9 @@
     gArgs.AddArg("-discover", "Discover own IP addresses (default: 1 when listening and no -externalip or -proxy)", false, OptionsCategory::CONNECTION);
     gArgs.AddArg("-dns", strprintf("Allow DNS lookups for -addnode, -seednode and -connect (default: %u)", DEFAULT_NAME_LOOKUP), false, OptionsCategory::CONNECTION);
     gArgs.AddArg("-dnsseed", "Query for peer addresses via DNS lookup, if low on addresses (default: 1 unless -connect used)", false, OptionsCategory::CONNECTION);
+    gArgs.AddArg("-embargoavgadd=<seconds>", strprintf("Average additive embargo time (default: %u)", defaultEmbargoManParams.embargo_avg_add.count()), false, OptionsCategory::CONNECTION);
+    gArgs.AddArg("-embargomin=<seconds>", strprintf("Minimum embargo time (default: %u)", defaultEmbargoManParams.embargo_min.count()), false, OptionsCategory::CONNECTION);
+    gArgs.AddArg("-embargotxs=<enable>", strprintf("Whether to use embargoing mechanism(aka Dandelion-Lite) (default: %s)", defaultEmbargoManParams.enabled), false, OptionsCategory::CONNECTION);
     gArgs.AddArg("-enablebip61", strprintf("Send reject messages per BIP61 (default: %u)", DEFAULT_ENABLE_BIP61), false, OptionsCategory::CONNECTION);
     gArgs.AddArg("-externalip=<ip>", "Specify your own public address", false, OptionsCategory::CONNECTION);
     gArgs.AddArg("-forcednsseed", strprintf("Always query for peer addresses via DNS lookup (default: %u)", DEFAULT_FORCEDNSSEED), false, OptionsCategory::CONNECTION);
@@ -585,49 +457,10 @@
     gArgs.AddArg("-timeout=<n>", strprintf("Specify connection timeout in milliseconds (minimum: 1, default: %d)", DEFAULT_CONNECT_TIMEOUT), false, OptionsCategory::CONNECTION);
     gArgs.AddArg("-torcontrol=<ip>:<port>", strprintf("Tor control port to use if onion listening enabled (default: %s)", DEFAULT_TOR_CONTROL), false, OptionsCategory::CONNECTION);
     gArgs.AddArg("-torpassword=<pass>", "Tor control port password (default: empty)", false, OptionsCategory::CONNECTION);
-=======
-    strUsage += HelpMessageOpt("-txindex", strprintf(_("Maintain a full transaction index, used by the getrawtransaction rpc call (default: %u)"), DEFAULT_TXINDEX));
-
-    strUsage += HelpMessageGroup(_("Connection options:"));
-    strUsage += HelpMessageOpt("-addnode=<ip>", _("Add a node to connect to and attempt to keep the connection open (see the `addnode` RPC command help for more info)"));
-    strUsage += HelpMessageOpt("-banscore=<n>", strprintf(_("Threshold for disconnecting misbehaving peers (default: %u)"), DEFAULT_BANSCORE_THRESHOLD));
-    strUsage += HelpMessageOpt("-bantime=<n>", strprintf(_("Number of seconds to keep misbehaving peers from reconnecting (default: %u)"), DEFAULT_MISBEHAVING_BANTIME));
-    strUsage += HelpMessageOpt("-bind=<addr>", _("Bind to given address and always listen on it. Use [host]:port notation for IPv6"));
-    strUsage += HelpMessageOpt("-connect=<ip>", _("Connect only to the specified node(s); -connect=0 disables automatic connections (the rules for this peer are the same as for -addnode)"));
-    strUsage += HelpMessageOpt("-discover", _("Discover own IP addresses (default: 1 when listening and no -externalip or -proxy)"));
-    strUsage += HelpMessageOpt("-dns", _("Allow DNS lookups for -addnode, -seednode and -connect") + " " + strprintf(_("(default: %u)"), DEFAULT_NAME_LOOKUP));
-    strUsage += HelpMessageOpt("-dnsseed", _("Query for peer addresses via DNS lookup, if low on addresses (default: 1 unless -connect used)"));
-    strUsage += HelpMessageOpt("-embargoavgadd=<seconds>", strprintf("Average additive embargo time (default: %u)", defaultEmbargoManParams.embargo_avg_add.count()));
-    strUsage += HelpMessageOpt("-embargomin=<seconds>", strprintf("Minimum embargo time (default: %u)", defaultEmbargoManParams.embargo_min.count()));
-    strUsage += HelpMessageOpt("-embargotxs=<enable>", strprintf("Whether to use embargoing mechanism(aka Dandelion-Lite) (default: %s)", defaultEmbargoManParams.enabled));
-    strUsage += HelpMessageOpt("-externalip=<ip>", _("Specify your own public address"));
-    strUsage += HelpMessageOpt("-forcednsseed", strprintf(_("Always query for peer addresses via DNS lookup (default: %u)"), DEFAULT_FORCEDNSSEED));
-    strUsage += HelpMessageOpt("-listen", _("Accept connections from outside (default: 1 if no -proxy or -connect)"));
-    strUsage += HelpMessageOpt("-listenonion", strprintf(_("Automatically create Tor hidden service (default: %d)"), DEFAULT_LISTEN_ONION));
-    strUsage += HelpMessageOpt("-maxconnections=<n>", strprintf(_("Maintain at most <n> connections to peers (default: %u)"), DEFAULT_MAX_PEER_CONNECTIONS));
-    strUsage += HelpMessageOpt("-maxreceivebuffer=<n>", strprintf(_("Maximum per-connection receive buffer, <n>*1000 bytes (default: %u)"), DEFAULT_MAXRECEIVEBUFFER));
-    strUsage += HelpMessageOpt("-maxsendbuffer=<n>", strprintf(_("Maximum per-connection send buffer, <n>*1000 bytes (default: %u)"), DEFAULT_MAXSENDBUFFER));
-    strUsage += HelpMessageOpt("-maxtimeadjustment", strprintf(_("Maximum allowed median peer time offset adjustment. Local perspective of time may be influenced by peers forward or backward by this amount. (default: %u seconds)"), DEFAULT_MAX_TIME_ADJUSTMENT));
-    strUsage += HelpMessageOpt("-onion=<ip:port>", strprintf(_("Use separate SOCKS5 proxy to reach peers via Tor hidden services (default: %s)"), "-proxy"));
-    strUsage += HelpMessageOpt("-onlynet=<net>", _("Only connect to nodes in network <net> (ipv4, ipv6 or onion)"));
-    strUsage += HelpMessageOpt("-permitbaremultisig", strprintf(_("Relay non-P2SH multisig (default: %u)"), DEFAULT_PERMIT_BAREMULTISIG));
-    strUsage += HelpMessageOpt("-peerbloomfilters", strprintf(_("Support filtering of blocks and transaction with bloom filters (default: %u)"), DEFAULT_PEERBLOOMFILTERS));
-    strUsage += HelpMessageOpt("-port=<port>", strprintf(_("Listen for connections on <port> (default (testnet): %u)"), testnetChainParams->GetDefaultPort()));
-    strUsage += HelpMessageOpt("-proxy=<ip:port>", _("Connect through SOCKS5 proxy"));
-    strUsage += HelpMessageOpt("-proxyrandomize", strprintf(_("Randomize credentials for every proxy connection. This enables Tor stream isolation (default: %u)"), DEFAULT_PROXYRANDOMIZE));
-    strUsage += HelpMessageOpt("-seednode=<ip>", _("Connect to a node to retrieve peer addresses, and disconnect"));
-    strUsage += HelpMessageOpt("-timeout=<n>", strprintf(_("Specify connection timeout in milliseconds (minimum: 1, default: %d)"), DEFAULT_CONNECT_TIMEOUT));
-    strUsage += HelpMessageOpt("-torcontrol=<ip>:<port>", strprintf(_("Tor control port to use if onion listening enabled (default: %s)"), DEFAULT_TOR_CONTROL));
-    strUsage += HelpMessageOpt("-torpassword=<pass>", _("Tor control port password (default: empty)"));
-    if (showDebug) {
-        strUsage += HelpMessageOpt("-esperanzaconfig=<config>",
-                                   _("Pass a configuration for the esperanza protocol in JSON format (default: empty)"));
-        strUsage += HelpMessageOpt("-customchainparams=<config>",
-                                   _("Pass custom chain parameters in JSON format. This put the node in regtest mode. (default: empty)"));
-        strUsage += HelpMessageOpt("-customchainparamsfile=<filepath>",
-                                   _("Load custom chain parameters from a JSON file. This put the node in regtest mode. (default: empty)"));
-    }
->>>>>>> 07428419
+
+    gArgs.AddArg("-esperanzaconfig=<config>", "Pass a configuration for the esperanza protocol in JSON format (default: empty)", true, OptionsCategory::OPTIONS);
+    gArgs.AddArg("-customchainparams=<config>", "Pass custom chain parameters in JSON format. This put the node in regtest mode. (default: empty)", true, OptionsCategory::OPTIONS);
+    gArgs.AddArg("-customchainparamsfile=<filepath>", "Load custom chain parameters from a JSON file. This put the node in regtest mode. (default: empty)", true, OptionsCategory::OPTIONS);
 #ifdef USE_UPNP
 #if USE_UPNP
     gArgs.AddArg("-upnp", "Use UPnP to map the listening port (default: 1 when listening and no -proxy)", false, OptionsCategory::CONNECTION);
@@ -641,14 +474,11 @@
     gArgs.AddArg("-whitelist=<IP address or network>", "Whitelist peers connecting from the given IP address (e.g. 1.2.3.4) or CIDR notated network (e.g. 1.2.3.0/24). Can be specified multiple times."
         " Whitelisted peers cannot be DoS banned and their transactions are always relayed, even if they are already in the mempool, useful e.g. for a gateway", false, OptionsCategory::CONNECTION);
 
-<<<<<<< HEAD
+#ifdef ENABLE_WALLET
+    esperanza::AddOptions(gArgs);
+#endif
+
     g_wallet_init_interface.AddWalletOptions();
-=======
-#ifdef ENABLE_WALLET
-    strUsage += GetWalletHelpString(showDebug);
-    strUsage += esperanza::GetHelpString(showDebug);
-#endif
->>>>>>> 07428419
 
 #if ENABLE_ZMQ
     gArgs.AddArg("-zmqpubhashblock=<address>", "Enable publish hash block in <address>", false, OptionsCategory::ZMQ);
@@ -662,12 +492,10 @@
     hidden_args.emplace_back("-zmqpubrawtx=<address>");
 #endif
 
-<<<<<<< HEAD
     gArgs.AddArg("-checkblocks=<n>", strprintf("How many blocks to check at startup (default: %u, 0 = all)", DEFAULT_CHECKBLOCKS), true, OptionsCategory::DEBUG_TEST);
     gArgs.AddArg("-checklevel=<n>", strprintf("How thorough the block verification of -checkblocks is (0-4, default: %u)", DEFAULT_CHECKLEVEL), true, OptionsCategory::DEBUG_TEST);
     gArgs.AddArg("-checkblockindex", strprintf("Do a full consistency check for mapBlockIndex, setBlockIndexCandidates, chainActive and mapBlocksUnlinked occasionally. (default: %u)", defaultChainParams->DefaultConsistencyChecks()), true, OptionsCategory::DEBUG_TEST);
     gArgs.AddArg("-checkmempool=<n>", strprintf("Run checks every <n> transactions (default: %u)", defaultChainParams->DefaultConsistencyChecks()), true, OptionsCategory::DEBUG_TEST);
-    gArgs.AddArg("-checkpoints", strprintf("Disable expensive verification for known chain history (default: %u)", DEFAULT_CHECKPOINTS_ENABLED), true, OptionsCategory::DEBUG_TEST);
     gArgs.AddArg("-deprecatedrpc=<method>", "Allows deprecated RPC method(s) to be used", true, OptionsCategory::DEBUG_TEST);
     gArgs.AddArg("-dropmessagestest=<n>", "Randomly drop 1 of every <n> network messages", true, OptionsCategory::DEBUG_TEST);
     gArgs.AddArg("-stopafterblockimport", strprintf("Stop running after importing blocks from disk (default: %u)", DEFAULT_STOPAFTERBLOCKIMPORT), true, OptionsCategory::DEBUG_TEST);
@@ -684,6 +512,8 @@
     gArgs.AddArg("-help-debug", "Show all debugging options (usage: --help -help-debug)", false, OptionsCategory::DEBUG_TEST);
     gArgs.AddArg("-logips", strprintf("Include IP addresses in debug output (default: %u)", DEFAULT_LOGIPS), false, OptionsCategory::DEBUG_TEST);
     gArgs.AddArg("-logtimestamps", strprintf("Prepend debug output with timestamp (default: %u)", DEFAULT_LOGTIMESTAMPS), false, OptionsCategory::DEBUG_TEST);
+    gArgs.AddArg("-logthreadnames", strprintf("Include thread name in debug output (default: %u)", DEFAULT_LOGTHREADNAMES), false, OptionsCategory::DEBUG_TEST);
+    gArgs.AddArg("-logcategories", strprintf("Add categories to each debug log output (default: %u)", DEFAULT_LOGCATEGORIES), true, OptionsCategory::DEBUG_TEST);
     gArgs.AddArg("-logtimemicros", strprintf("Add microsecond precision to debug timestamps (default: %u)", DEFAULT_LOGTIMEMICROS), true, OptionsCategory::DEBUG_TEST);
     gArgs.AddArg("-mocktime=<n>", "Replace actual time with <n> seconds since epoch (default: 0)", true, OptionsCategory::DEBUG_TEST);
     gArgs.AddArg("-maxsigcachesize=<n>", strprintf("Limit sum of signature cache and script execution cache sizes to <n> MiB (default: %u)", DEFAULT_MAX_SIG_CACHE_SIZE), true, OptionsCategory::DEBUG_TEST);
@@ -736,102 +566,12 @@
 
     // Add the hidden options
     gArgs.AddHiddenArgs(hidden_args);
-=======
-    strUsage += HelpMessageGroup(_("Debugging/Testing options:"));
-    strUsage += HelpMessageOpt("-uacomment=<cmt>", _("Append comment to the user agent string"));
-    if (showDebug) {
-        strUsage += HelpMessageOpt("-checkblocks=<n>", strprintf(_("How many blocks to check at startup (default: %u, 0 = all)"), DEFAULT_CHECKBLOCKS));
-        strUsage += HelpMessageOpt("-checklevel=<n>", strprintf(_("How thorough the block verification of -checkblocks is (0-4, default: %u)"), DEFAULT_CHECKLEVEL));
-        strUsage += HelpMessageOpt("-checkblockindex", strprintf("Do a full consistency check for mapBlockIndex, setBlockIndexCandidates, chainActive and mapBlocksUnlinked occasionally. Also sets -checkmempool (default (testnet): %u)", testnetChainParams->DefaultConsistencyChecks()));
-        strUsage += HelpMessageOpt("-checkmempool=<n>", strprintf("Run checks every <n> transactions (default (testnet): %u)", testnetChainParams->DefaultConsistencyChecks()));
-        strUsage += HelpMessageOpt("-disablesafemode", strprintf("Disable safemode, override a real safe mode event (default: %u)", DEFAULT_DISABLE_SAFEMODE));
-        strUsage += HelpMessageOpt("-deprecatedrpc=<method>", "Allows deprecated RPC method(s) to be used");
-        strUsage += HelpMessageOpt("-testsafemode", strprintf("Force safe mode (default: %u)", DEFAULT_TESTSAFEMODE));
-        strUsage += HelpMessageOpt("-dropmessagestest=<n>", "Randomly drop 1 of every <n> network messages");
-        strUsage += HelpMessageOpt("-fuzzmessagestest=<n>", "Randomly fuzz 1 of every <n> network messages");
-        strUsage += HelpMessageOpt("-stopafterblockimport", strprintf("Stop running after importing blocks from disk (default: %u)", DEFAULT_STOPAFTERBLOCKIMPORT));
-        strUsage += HelpMessageOpt("-stopatheight", strprintf("Stop running after reaching the given height in the main chain (default: %u)", DEFAULT_STOPATHEIGHT));
-
-        strUsage += HelpMessageOpt("-limitancestorcount=<n>", strprintf("Do not accept transactions if number of in-mempool ancestors is <n> or more (default: %u)", DEFAULT_ANCESTOR_LIMIT));
-        strUsage += HelpMessageOpt("-limitancestorsize=<n>", strprintf("Do not accept transactions whose size with all in-mempool ancestors exceeds <n> kilobytes (default: %u)", DEFAULT_ANCESTOR_SIZE_LIMIT));
-        strUsage += HelpMessageOpt("-limitdescendantcount=<n>", strprintf("Do not accept transactions if any ancestor would have <n> or more in-mempool descendants (default: %u)", DEFAULT_DESCENDANT_LIMIT));
-        strUsage += HelpMessageOpt("-limitdescendantsize=<n>", strprintf("Do not accept transactions if any ancestor would have more than <n> kilobytes of in-mempool descendants (default: %u).", DEFAULT_DESCENDANT_SIZE_LIMIT));
-        strUsage += HelpMessageOpt("-vbparams=deployment:start:end", "Use given start/end times for specified version bits deployment (regtest-only)");
-    }
-    strUsage += HelpMessageOpt("-debug=<category>", strprintf(_("Output debugging information (default: %u, supplying <category> is optional)"), 0) + ". " +
-        _("If <category> is not supplied or if <category> = 1, output all debugging information.") + " " + _("<category> can be:") + " " + ListLogCategories() + ".");
-    strUsage += HelpMessageOpt("-debugexclude=<category>", strprintf(_("Exclude debugging information for a category. Can be used in conjunction with -debug=1 to output debug logs for all categories except one or more specified categories.")));
-    strUsage += HelpMessageOpt("-help-debug", _("Show all debugging options (usage: --help -help-debug)"));
-    strUsage += HelpMessageOpt("-logips", strprintf(_("Include IP addresses in debug output (default: %u)"), DEFAULT_LOGIPS));
-    strUsage += HelpMessageOpt("-logtimestamps", strprintf(_("Prepend debug output with timestamp (default: %u)"), DEFAULT_LOGTIMESTAMPS));
-    strUsage += HelpMessageOpt("-logthreadnames", strprintf(_("Include thread name in debug output (default: %u)"), DEFAULT_LOGTHREADNAMES));
-    if (showDebug) {
-        strUsage += HelpMessageOpt("-logcategories", strprintf("Add categories to each debug log output (default: %u)", DEFAULT_LOGCATEGORIES));
-        strUsage += HelpMessageOpt("-logtimemicros", strprintf("Add microsecond precision to debug timestamps (default: %u)", DEFAULT_LOGTIMEMICROS));
-        strUsage += HelpMessageOpt("-mocktime=<n>", "Replace actual time with <n> seconds since epoch (default: 0)");
-        strUsage += HelpMessageOpt("-maxsigcachesize=<n>", strprintf("Limit sum of signature cache and script execution cache sizes to <n> MiB (default: %u)", DEFAULT_MAX_SIG_CACHE_SIZE));
-        strUsage += HelpMessageOpt("-maxtipage=<n>", strprintf("Maximum tip age in seconds to consider node in initial block download (default: %u)", DEFAULT_MAX_TIP_AGE));
-    }
-    strUsage += HelpMessageOpt("-maxtxfee=<amt>", strprintf(_("Maximum total fees (in %s) to use in a single wallet transaction or raw transaction; setting this too low may abort large transactions (default: %s)"),
-        CURRENCY_UNIT, FormatMoney(DEFAULT_TRANSACTION_MAXFEE)));
-    strUsage += HelpMessageOpt("-printtoconsole", _("Send trace/debug info to console instead of debug.log file"));
-    if (showDebug) {
-        strUsage += HelpMessageOpt("-printpriority", strprintf("Log transaction fee per kB when mining blocks (default: %u)", DEFAULT_PRINTPRIORITY));
-    }
-    strUsage += HelpMessageOpt("-shrinkdebugfile", _("Shrink debug.log file on client startup (default: 1 when no -debug)"));
-
-    AppendParamsHelpMessages(strUsage, showDebug);
-
-    strUsage += HelpMessageGroup(_("Node relay options:"));
-    if (showDebug) {
-        strUsage += HelpMessageOpt("-acceptnonstdtxn", strprintf("Relay and mine \"non-standard\" transactions (%sdefault: %u)", "testnet/regtest only; ", !defaultChainParams->RequireStandard()));
-        strUsage += HelpMessageOpt("-incrementalrelayfee=<amt>", strprintf("Fee rate (in %s/kB) used to define cost of relay, used for mempool limiting and BIP 125 replacement. (default: %s)", CURRENCY_UNIT, FormatMoney(DEFAULT_INCREMENTAL_RELAY_FEE)));
-        strUsage += HelpMessageOpt("-dustrelayfee=<amt>", strprintf("Fee rate (in %s/kB) used to defined dust, the value of an output such that it will cost more than its value in fees at this fee rate to spend it. (default: %s)", CURRENCY_UNIT, FormatMoney(DUST_RELAY_TX_FEE)));
-    }
-    strUsage += HelpMessageOpt("-bytespersigop", strprintf(_("Equivalent bytes per sigop in transactions for relay and mining (default: %u)"), DEFAULT_BYTES_PER_SIGOP));
-    strUsage += HelpMessageOpt("-datacarrier", strprintf(_("Relay and mine data carrier transactions (default: %u)"), DEFAULT_ACCEPT_DATACARRIER));
-    strUsage += HelpMessageOpt("-datacarriersize", strprintf(_("Maximum size of data in data carrier transactions we relay and mine (default: %u)"), MAX_OP_RETURN_RELAY));
-    strUsage += HelpMessageOpt("-mempoolreplacement", strprintf(_("Enable transaction replacement in the memory pool (default: %u)"), DEFAULT_ENABLE_REPLACEMENT));
-    strUsage += HelpMessageOpt("-minrelaytxfee=<amt>", strprintf(_("Fees (in %s/kB) smaller than this are considered zero fee for relaying, mining and transaction creation (default: %s)"),
-        CURRENCY_UNIT, FormatMoney(DEFAULT_MIN_RELAY_TX_FEE)));
-    strUsage += HelpMessageOpt("-whitelistrelay", strprintf(_("Accept relayed transactions received from whitelisted peers even when not relaying transactions (default: %d)"), DEFAULT_WHITELISTRELAY));
-    strUsage += HelpMessageOpt("-whitelistforcerelay", strprintf(_("Force relay of transactions from whitelisted peers even if they violate local relay policy (default: %d)"), DEFAULT_WHITELISTFORCERELAY));
-
-    strUsage += HelpMessageGroup(_("Block creation options:"));
-    strUsage += HelpMessageOpt("-blockmaxweight=<n>", strprintf(_("Set maximum BIP141 block weight (default: %d)"), DEFAULT_BLOCK_MAX_WEIGHT));
-    strUsage += HelpMessageOpt("-blockmintxfee=<amt>", strprintf(_("Set lowest fee rate (in %s/kB) for transactions to be included in block creation. (default: %s)"), CURRENCY_UNIT, FormatMoney(DEFAULT_BLOCK_MIN_TX_FEE)));
-    if (showDebug) {
-        strUsage += HelpMessageOpt("-blockversion=<n>", "Override block version to test forking scenarios");
-    }
-    strUsage += HelpMessageGroup(_("RPC server options:"));
-    strUsage += HelpMessageOpt("-server", _("Accept command line and JSON-RPC commands"));
-    strUsage += HelpMessageOpt("-rest", strprintf(_("Accept public REST requests (default: %u)"), DEFAULT_REST_ENABLE));
-    strUsage += HelpMessageOpt("-rpcbind=<addr>[:port]", _("Bind to given address to listen for JSON-RPC connections. This option is ignored unless -rpcallowip is also passed. Port is optional and overrides -rpcport. Use [host]:port notation for IPv6. This option can be specified multiple times (default: 127.0.0.1 and ::1 i.e., localhost, or if -rpcallowip has been specified, 0.0.0.0 and :: i.e., all addresses)"));
-    strUsage += HelpMessageOpt("-rpccookiefile=<loc>", _("Location of the auth cookie (default: data dir)"));
-    strUsage += HelpMessageOpt("-rpcuser=<user>", _("Username for JSON-RPC connections"));
-    strUsage += HelpMessageOpt("-rpcpassword=<pw>", _("Password for JSON-RPC connections"));
-    strUsage += HelpMessageOpt("-rpcauth=<userpw>", _("Username and hashed password for JSON-RPC connections. The field <userpw> comes in the format: <USERNAME>:<SALT>$<HASH>. A canonical python script is included in share/rpcuser. The client then connects normally using the rpcuser=<USERNAME>/rpcpassword=<PASSWORD> pair of arguments. This option can be specified multiple times"));
-    strUsage += HelpMessageOpt("-rpcport=<port>", strprintf(_("Listen for JSON-RPC connections on <port> (default (testnet): %u)"), defaultBaseParams->RPCPort()));
-    strUsage += HelpMessageOpt("-rpcallowip=<ip>", _("Allow JSON-RPC connections from specified source. Valid for <ip> are a single IP (e.g. 1.2.3.4), a network/netmask (e.g. 1.2.3.4/255.255.255.0) or a network/CIDR (e.g. 1.2.3.4/24). This option can be specified multiple times"));
-    strUsage += HelpMessageOpt("-rpcthreads=<n>", strprintf(_("Set the number of threads to service RPC calls (default: %d)"), DEFAULT_HTTP_THREADS));
-    if (showDebug) {
-        strUsage += HelpMessageOpt("-rpcworkqueue=<n>", strprintf("Set the depth of the work queue to service RPC calls (default: %d)", DEFAULT_HTTP_WORKQUEUE));
-        strUsage += HelpMessageOpt("-rpcservertimeout=<n>", strprintf("Timeout during HTTP requests (default: %d)", DEFAULT_HTTP_SERVER_TIMEOUT));
-    }
-
-    return strUsage;
->>>>>>> 07428419
 }
 
 std::string LicenseInfo()
 {
-<<<<<<< HEAD
-    const std::string URL_SOURCE_CODE = "<https://github.com/unite/unite>";
-    const std::string URL_WEBSITE = "<https://bitcoincore.org>";
-=======
     const std::string URL_SOURCE_CODE = "<https://github.com/dtr-org/unit-e>";
     const std::string URL_WEBSITE = "<https://unit-e.io>";
->>>>>>> 07428419
 
     return CopyrightHolders(strprintf(_("Copyright (C) %i-%i"), 2018, COPYRIGHT_YEAR) + " ") + "\n" +
            "\n" +
@@ -935,10 +675,7 @@
 {
     const CChainParams& chainparams = Params();
     RenameThread("unite-loadblk");
-<<<<<<< HEAD
     ScheduleBatchPriority();
-=======
->>>>>>> 07428419
 
     {
     CImportingNow imp;
@@ -992,11 +729,7 @@
     // scan for better chains in the block chain database, that are not yet connected in the active best chain
     CValidationState state;
     if (!ActivateBestChain(state, chainparams)) {
-<<<<<<< HEAD
         LogPrintf("Failed to connect best block (%s)\n", FormatStateMessage(state));
-=======
-        LogPrintf("Failed to connect best block\n");
->>>>>>> 07428419
         StartShutdown();
         return;
     }
@@ -1034,38 +767,21 @@
     return true;
 }
 
-<<<<<<< HEAD
 static bool AppInitServers()
-=======
-bool AppInitServers()
->>>>>>> 07428419
 {
     RPCServer::OnStarted(&OnRPCStarted);
     RPCServer::OnStopped(&OnRPCStopped);
     if (!InitHTTPServer()) {
         return false;
-<<<<<<< HEAD
+    }
     StartRPC();
-    if (!StartHTTPRPC())
-=======
-    }
-    if (!StartRPC()) {
-        return false;
-    }
     if (!StartHTTPRPC()) {
->>>>>>> 07428419
         return false;
     }
     if (gArgs.GetBoolArg("-rest", DEFAULT_REST_ENABLE) && !StartREST()) {
         return false;
-<<<<<<< HEAD
+    }
     StartHTTPServer();
-=======
-    }
-    if (!StartHTTPServer()) {
-        return false;
-    }
->>>>>>> 07428419
     return true;
 }
 
@@ -1140,17 +856,13 @@
     if (gArgs.GetBoolArg("-whitelistforcerelay", DEFAULT_WHITELISTFORCERELAY)) {
         if (gArgs.SoftSetBoolArg("-whitelistrelay", true)) {
             LogPrintf("%s: parameter interaction: -whitelistforcerelay=1 -> setting -whitelistrelay=1\n", __func__);
-<<<<<<< HEAD
+        }
     }
 
     // Warn if network-specific options (-addnode, -connect, etc) are
     // specified in default section of config file, but not overridden
     // on the command line or in this network's section of the config file.
     gArgs.WarnForSectionOnlyArgs();
-=======
-        }
-    }
->>>>>>> 07428419
 }
 
 static std::string ResolveErrMsg(const char * const optname, const std::string& strBind)
@@ -1166,7 +878,6 @@
  */
 void InitLogging()
 {
-<<<<<<< HEAD
     g_logger->m_print_to_file = !gArgs.IsArgNegated("-debuglogfile");
     g_logger->m_file_path = AbsPathForConfigVal(gArgs.GetArg("-debuglogfile", DEFAULT_DEBUGLOGFILE));
 
@@ -1177,19 +888,13 @@
 
     g_logger->m_print_to_console = gArgs.GetBoolArg("-printtoconsole", !gArgs.GetBoolArg("-daemon", false));
     g_logger->m_log_timestamps = gArgs.GetBoolArg("-logtimestamps", DEFAULT_LOGTIMESTAMPS);
+    g_logger->m_log_thread_names = gArgs.GetBoolArg("-logthreadnames", DEFAULT_LOGTHREADNAMES);
     g_logger->m_log_time_micros = gArgs.GetBoolArg("-logtimemicros", DEFAULT_LOGTIMEMICROS);
+    g_logger->m_log_categories = gArgs.GetBoolArg("-logcategories", DEFAULT_LOGCATEGORIES);
 
     fLogIPs = gArgs.GetBoolArg("-logips", DEFAULT_LOGIPS);
 
-=======
-    fPrintToConsole = gArgs.GetBoolArg("-printtoconsole", false);
-    fLogTimestamps = gArgs.GetBoolArg("-logtimestamps", DEFAULT_LOGTIMESTAMPS);
-    fLogThreadNames = gArgs.GetBoolArg("-logthreadnames", DEFAULT_LOGTHREADNAMES);
-    fLogTimeMicros = gArgs.GetBoolArg("-logtimemicros", DEFAULT_LOGTIMEMICROS);
-    fLogCategories = gArgs.GetBoolArg("-logcategories", DEFAULT_LOGCATEGORIES);
-    fLogIPs = gArgs.GetBoolArg("-logips", DEFAULT_LOGIPS);
-
-    if (fLogThreadNames) {
+    if (g_logger->m_log_thread_names) {
         SetThreadDebugName("united");
     }
 
@@ -1209,7 +914,6 @@
               R"(| |_  | __|| | | || __|| _ \| |    (_)_\(_)| \| | |   \  ((/ __|| |   |_ _|| __|| \| ||_   _|  )" "\n"
               R"(| __| | _| | |_| || _| |   /| |__   / _ \  | .` | | |) |  | (__ | |__  | | | _| | .` |  | |    )" "\n"
               R"(|_|   |___| \___/ |___||_|_\|____| /_/ \_\ |_|\_| |___/    \___||____||___||___||_|\_|  |_|    )" "\n");
->>>>>>> 07428419
     std::string version_string = FormatFullVersion();
 #ifdef DEBUG
     version_string += " (debug build)";
@@ -1489,11 +1193,7 @@
     // implementations may inadvertently create non-standard transactions
     if (gArgs.IsArgSet("-dustrelayfee")) {
         CAmount n = 0;
-<<<<<<< HEAD
-        if (!ParseMoney(gArgs.GetArg("-dustrelayfee", ""), n))
-=======
-        if (!ParseMoney(gArgs.GetArg("-dustrelayfee", ""), n) || 0 == n) {
->>>>>>> 07428419
+        if (!ParseMoney(gArgs.GetArg("-dustrelayfee", ""), n)) {
             return InitError(AmountErrMsg("dustrelayfee", gArgs.GetArg("-dustrelayfee", "")));
         }
         dustRelayFee = CFeeRate(n);
@@ -1505,15 +1205,7 @@
     }
     nBytesPerSigOp = gArgs.GetArg("-bytespersigop", nBytesPerSigOp);
 
-<<<<<<< HEAD
     if (!g_wallet_init_interface.ParameterInteraction()) return false;
-=======
-#ifdef ENABLE_WALLET
-    if (!WalletParameterInteraction()) {
-        return false;
-    }
-#endif
->>>>>>> 07428419
 
     fIsBareMultisigStd = gArgs.GetBoolArg("-permitbaremultisig", DEFAULT_PERMIT_BAREMULTISIG);
     fAcceptDatacarrier = gArgs.GetBoolArg("-datacarrier", DEFAULT_ACCEPT_DATACARRIER);
@@ -1576,12 +1268,9 @@
 {
     // Make sure only a single Unit-e process is using the data directory.
     fs::path datadir = GetDataDir();
-<<<<<<< HEAD
     if (!DirIsWritable(datadir)) {
         return InitError(strprintf(_("Cannot write to data directory '%s'; check permissions."), datadir.string()));
     }
-=======
->>>>>>> 07428419
     if (!LockDirectory(datadir, ".lock", probeOnly)) {
         return InitError(strprintf(_("Cannot obtain a lock on data directory %s. %s is probably already running."), datadir.string(), _(PACKAGE_NAME)));
     }
@@ -1664,19 +1353,8 @@
         }
     }
 
-<<<<<<< HEAD
     if (!g_logger->m_log_timestamps)
         LogPrintf("Startup time: %s\n", FormatISO8601DateTime(GetTime()));
-=======
-    if (fPrintToDebugLog) {
-        if (!OpenDebugLog()) {
-            return InitError(strprintf("Could not open debug log file %s", GetDebugLogPath().string()));
-        }
-    }
-
-    if (!fLogTimestamps)
-        LogPrintf("Startup time: %s\n", DateTimeStrFormat("%Y-%m-%d %H:%M:%S", GetTime()));
->>>>>>> 07428419
     LogPrintf("Default data directory %s\n", GetDefaultDataDir().string());
     LogPrintf("Using data directory %s\n", GetDataDir().string());
     LogPrintf("Using config file %s\n", GetConfigFile(gArgs.GetArg("-conf", UNITE_CONF_FILENAME)).string());
@@ -1684,11 +1362,7 @@
 
     // Warn about relative -datadir path.
     if (gArgs.IsArgSet("-datadir") && !fs::path(gArgs.GetArg("-datadir", "")).is_absolute()) {
-<<<<<<< HEAD
         LogPrintf("Warning: relative datadir option '%s' specified, which will be interpreted relative to the " /* Continued */
-=======
-        LogPrintf("Warning: relative datadir option '%s' specified, which will be interpreted relative to the "
->>>>>>> 07428419
                   "current working directory '%s'. This is fragile, because if unite is started in the future "
                   "from a different location, it will be unable to locate the current data files. There could "
                   "also be data loss if unite is started while in a temporary directory.\n",
@@ -1716,17 +1390,15 @@
      * available in unite-cli even if external calls are disabled.
      */
     RegisterAllCoreRPCCommands(tableRPC);
-<<<<<<< HEAD
+    RegisterFinalizationRPCCommands(tableRPC);
+    snapshot::RegisterRPCCommands(tableRPC);
+#ifdef ENABLE_WALLET
+    RegisterMnemonicRPCCommands(tableRPC);
+    RegisterProposerRPCCommands(tableRPC);
+#endif
     g_wallet_init_interface.RegisterRPC(tableRPC);
 #if ENABLE_ZMQ
     RegisterZMQRPCCommands(tableRPC);
-=======
-    RegisterFinalizationRPCCommands(tableRPC);
-    snapshot::RegisterRPCCommands(tableRPC);
-#ifdef ENABLE_WALLET
-    RegisterProposerRPCCommands(tableRPC);
-    RegisterWalletRPC(tableRPC);
->>>>>>> 07428419
 #endif
 #ifdef ENABLE_USBDEVICE
     RegisterUSBDeviceRPC(tableRPC);
@@ -1740,11 +1412,7 @@
     if (gArgs.GetBoolArg("-server", false))
     {
         uiInterface.InitMessage.connect(SetRPCWarmupStatus);
-<<<<<<< HEAD
-        if (!AppInitServers())
-=======
         if (!AppInitServers()) {
->>>>>>> 07428419
             return InitError(_("Unable to start HTTP server. See debug log for details."));
         }
     }
@@ -1836,14 +1504,9 @@
             proxyType addrOnion = proxyType(onionProxy, proxyRandomize);
             if (!addrOnion.IsValid()) {
                 return InitError(strprintf(_("Invalid -onion address or hostname: '%s'"), onionArg));
-<<<<<<< HEAD
+            }
             SetProxy(NET_ONION, addrOnion);
             SetLimited(NET_ONION, false);
-=======
-            }
-            SetProxy(NET_TOR, addrOnion);
-            SetLimited(NET_TOR, false);
->>>>>>> 07428419
         }
     }
 
@@ -1930,13 +1593,7 @@
                     }
                 }
 
-<<<<<<< HEAD
                 if (ShutdownRequested()) break;
-=======
-                if (fRequestShutdown) {
-                    break;
-                }
->>>>>>> 07428419
 
                 // LoadBlockIndex will load fHavePruned if we've ever removed a
                 // block file from disk.
@@ -1949,19 +1606,8 @@
 
                 // If the loaded chain has a wrong genesis, bail out immediately
                 // (we're likely using a testnet datadir, or the other way around).
-<<<<<<< HEAD
                 if (!mapBlockIndex.empty() && !LookupBlockIndex(chainparams.GetConsensus().hashGenesisBlock)) {
                     return InitError(_("Incorrect or no genesis block found. Wrong datadir for network?"));
-=======
-                if (!mapBlockIndex.empty() && mapBlockIndex.count(chainparams.GetConsensus().hashGenesisBlock) == 0) {
-                    return InitError(_("Incorrect or no genesis block found. Wrong datadir for network?"));
-                }
-
-                // Check for changed -txindex state
-                if (fTxIndex != gArgs.GetBoolArg("-txindex", DEFAULT_TXINDEX)) {
-                    strLoadError = _("You need to rebuild the database using -reindex to change -txindex");
-                    break;
->>>>>>> 07428419
                 }
 
                 // Check for changed -prune state.  What we are concerned about is a user who has pruned blocks
@@ -2086,21 +1732,11 @@
     // As LoadBlockIndex can take several minutes, it's possible the user
     // requested to kill the process during the last operation. If so, exit.
     // As the program has not fully started yet, Shutdown() is possibly overkill.
-<<<<<<< HEAD
     if (ShutdownRequested()) {
         LogPrintf("Shutdown requested. Exiting.\n");
         return false;
     }
 
-=======
-    if (fRequestShutdown) {
-        LogPrintf("Shutdown requested. Exiting.\n");
-        return false;
-    }
-    if (fLoaded) {
-        LogPrintf(" block index %15dms\n", GetTimeMillis() - nStart);
-    }
->>>>>>> 07428419
     fs::path est_path = GetDataDir() / FEE_ESTIMATES_FILENAME;
     CAutoFile est_filein(fsbridge::fopen(est_path, "rb"), SER_DISK, CLIENT_VERSION);
     // Allowed to fail as this file IS missing on first startup.
@@ -2109,7 +1745,6 @@
     }
     fFeeEstimatesInitialized = true;
 
-<<<<<<< HEAD
     // ********************************************************* Step 8: start indexers
     if (gArgs.GetBoolArg("-txindex", DEFAULT_TXINDEX)) {
         g_txindex = MakeUnique<TxIndex>(nTxIndexCache, false, fReindex);
@@ -2117,18 +1752,13 @@
     }
 
     // ********************************************************* Step 9: load wallet
-    if (!g_wallet_init_interface.Open()) return false;
-=======
-    // ********************************************************* Step 8: load wallet
 #ifdef ENABLE_WALLET
     esperanza::WalletExtensionDeps deps(GetInjector());
-    if (!OpenWallets(deps)) {
-        return false;
-    }
+    if (!g_wallet_init_interface.Open(deps)) return false;
 #else
     LogPrintf("No wallet support compiled in!\n");
 #endif
->>>>>>> 07428419
+
 
     // ********************************************************* Step 10: data directory maintenance
 
@@ -2147,11 +1777,7 @@
 
     // ********************************************************* Step 11: import blocks
 
-<<<<<<< HEAD
-    if (!CheckDiskSpace() && !CheckDiskSpace(0, true))
-=======
-    if (!CheckDiskSpace()) {
->>>>>>> 07428419
+    if (!CheckDiskSpace() && !CheckDiskSpace(0, true)) {
         return false;
     }
     // Either install a handler to notify us when genesis activates, or set fHaveGenesis directly.
@@ -2188,11 +1814,7 @@
         return false;
     }
 
-<<<<<<< HEAD
     // ********************************************************* Step 12: start node
-=======
-    // ********************************************************* Step 11: start node
->>>>>>> 07428419
 
     int chain_active_height;
 
@@ -2204,14 +1826,9 @@
     }
     LogPrintf("nBestHeight = %d\n", chain_active_height);
 
-<<<<<<< HEAD
-    if (gArgs.GetBoolArg("-listenonion", DEFAULT_LISTEN_ONION))
+    if (gArgs.GetBoolArg("-listenonion", DEFAULT_LISTEN_ONION)) {
         StartTorControl();
-=======
-    if (gArgs.GetBoolArg("-listenonion", DEFAULT_LISTEN_ONION)) {
-        StartTorControl(threadGroup, scheduler);
-    }
->>>>>>> 07428419
+    }
 
     Discover();
 
@@ -2292,8 +1909,6 @@
 
     g_wallet_init_interface.Start(scheduler);
 
-<<<<<<< HEAD
-=======
     // ********************************************************* Step 13: start proposer
 
 #ifdef ENABLE_WALLET
@@ -2303,6 +1918,5 @@
 
     LogPrintf("Started up.\n");
 
->>>>>>> 07428419
     return true;
 }