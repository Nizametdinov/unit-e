// Copyright (c) 2009-2010 Satoshi Nakamoto
// Copyright (c) 2009-2018 The Bitcoin Core developers
// Distributed under the MIT software license, see the accompanying
// file COPYING or http://www.opensource.org/licenses/mit-license.php.

#include <util.h>

#include <chainparamsbase.h>
#include <random.h>
#include <serialize.h>
#include <utilstrencodings.h>

#include <stdarg.h>

#if (defined(__FreeBSD__) || defined(__OpenBSD__) || defined(__DragonFly__))
#include <pthread.h>
#include <pthread_np.h>
#endif

#ifndef WIN32
// for posix_fallocate
#ifdef __linux__

#ifdef _POSIX_C_SOURCE
#undef _POSIX_C_SOURCE
#endif

#define _POSIX_C_SOURCE 200112L

#endif // __linux__

#include <algorithm>
#include <fcntl.h>
#include <sched.h>
#include <sys/resource.h>
#include <sys/stat.h>

#else

#ifdef _MSC_VER
#pragma warning(disable:4786)
#pragma warning(disable:4804)
#pragma warning(disable:4805)
#pragma warning(disable:4717)
#endif

#ifdef _WIN32_WINNT
#undef _WIN32_WINNT
#endif
#define _WIN32_WINNT 0x0501

#ifdef _WIN32_IE
#undef _WIN32_IE
#endif
#define _WIN32_IE 0x0501

#define WIN32_LEAN_AND_MEAN 1
#ifndef NOMINMAX
#define NOMINMAX
#endif

#include <io.h> /* for _commit */
#include <shlobj.h>
#endif

#ifdef HAVE_SYS_PRCTL_H
#include <sys/prctl.h>
#endif

#ifdef HAVE_MALLOPT_ARENA_MAX
#include <malloc.h>
#endif

#include <boost/interprocess/sync/file_lock.hpp>
#include <boost/thread.hpp>
#include <openssl/crypto.h>
#include <openssl/rand.h>
#include <openssl/conf.h>

#include <array>
#include <thread>

// Application startup time (used for uptime calculation)
const int64_t nStartupTime = GetTime();

<<<<<<< HEAD
const char * const UNITE_CONF_FILENAME = "unite.conf";
const char * const UNITE_PID_FILENAME = "united.pid";
=======
const char * const UNITE_CONF_FILENAME = "unit-e.conf";
const char * const UNITE_PID_FILENAME = "unit-e.pid";
const char * const DEFAULT_DEBUGLOGFILE = "debug.log";
>>>>>>> 7e67c75d

ArgsManager gArgs;

CTranslationInterface translationInterface;

// Cannot use std::string here as mingw doesn't support thread_local variables with destructors
// see also: https://gcc.gnu.org/bugzilla/show_bug.cgi?id=83562
thread_local char g_thread_name[16];

/** Init OpenSSL library multithreading support */
static std::unique_ptr<CCriticalSection[]> ppmutexOpenSSL;
void locking_callback(int mode, int i, const char* file, int line) NO_THREAD_SAFETY_ANALYSIS
{
    if (mode & CRYPTO_LOCK) {
        ENTER_CRITICAL_SECTION(ppmutexOpenSSL[i]);
    } else {
        LEAVE_CRITICAL_SECTION(ppmutexOpenSSL[i]);
    }
}

// Singleton for wrapping OpenSSL setup/teardown.
class CInit
{
public:
    CInit()
    {
        // Init OpenSSL library multithreading support
        ppmutexOpenSSL.reset(new CCriticalSection[CRYPTO_num_locks()]);
        CRYPTO_set_locking_callback(locking_callback);

        // OpenSSL can optionally load a config file which lists optional loadable modules and engines.
        // We don't use them so we don't require the config. However some of our libs may call functions
        // which attempt to load the config file, possibly resulting in an exit() or crash if it is missing
        // or corrupt. Explicitly tell OpenSSL not to try to load the file. The result for our libs will be
        // that the config appears to have been loaded and there are no modules/engines available.
        OPENSSL_no_config();

#ifdef WIN32
        // Seed OpenSSL PRNG with current contents of the screen
        RAND_screen();
#endif

        // Seed OpenSSL PRNG with performance counter
        RandAddSeed();
    }
    ~CInit()
    {
        // Securely erase the memory used by the PRNG
        RAND_cleanup();
        // Shutdown OpenSSL library multithreading support
        CRYPTO_set_locking_callback(nullptr);
        // Clear the set of locks now to maintain symmetry with the constructor.
        ppmutexOpenSSL.reset();
    }
}
instance_of_cinit;

/** A map that contains all the currently held directory locks. After
 * successful locking, these will be held here until the global destructor
 * cleans them up and thus automatically unlocks them, or ReleaseDirectoryLocks
 * is called.
 */
static std::map<std::string, std::unique_ptr<boost::interprocess::file_lock>> dir_locks;
/** Mutex to protect dir_locks. */
static std::mutex cs_dir_locks;

bool LockDirectory(const fs::path& directory, const std::string lockfile_name, bool probe_only)
{
    std::lock_guard<std::mutex> ulock(cs_dir_locks);
    fs::path pathLockFile = directory / lockfile_name;

    // If a lock for this directory already exists in the map, don't try to re-lock it
    if (dir_locks.count(pathLockFile.string())) {
        return true;
    }

    // Create empty lock file if it doesn't exist.
    FILE* file = fsbridge::fopen(pathLockFile, "a");
    if (file) fclose(file);

    try {
        auto lock = MakeUnique<boost::interprocess::file_lock>(pathLockFile.string().c_str());
        if (!lock->try_lock()) {
            return false;
        }
        if (!probe_only) {
            // Lock successful and we're not just probing, put it into the map
            dir_locks.emplace(pathLockFile.string(), std::move(lock));
        }
    } catch (const boost::interprocess::interprocess_exception& e) {
        return error("Error while attempting to lock directory %s: %s", directory.string(), e.what());
    }
    return true;
}

void ReleaseDirectoryLocks()
{
    std::lock_guard<std::mutex> ulock(cs_dir_locks);
    dir_locks.clear();
}

bool DirIsWritable(const fs::path& directory)
{
    fs::path tmpFile = directory / fs::unique_path();

    FILE* file = fsbridge::fopen(tmpFile, "a");
    if (!file) return false;

    fclose(file);
    remove(tmpFile);

    return true;
}

/**
 * Interpret a string argument as a boolean.
 *
 * The definition of atoi() requires that non-numeric string values like "foo",
 * return 0. This means that if a user unintentionally supplies a non-integer
 * argument here, the return value is always false. This means that -foo=false
 * does what the user probably expects, but -foo=true is well defined but does
 * not do what they probably expected.
 *
 * The return value of atoi() is undefined when given input not representable as
 * an int. On most systems this means string value between "-2147483648" and
 * "2147483647" are well defined (this method will return true). Setting
 * -txindex=2147483648 on most systems, however, is probably undefined.
 *
 * For a more extensive discussion of this topic (and a wide range of opinions
 * on the Right Way to change this code), see PR12713.
 */
static bool InterpretBool(const std::string& strValue)
{
    if (strValue.empty())
        return true;
    return (atoi(strValue) != 0);
}

/** Internal helper functions for ArgsManager */
class ArgsManagerHelper {
public:
    typedef std::map<std::string, std::vector<std::string>> MapArgs;

    /** Determine whether to use config settings in the default section,
     *  See also comments around ArgsManager::ArgsManager() below. */
    static inline bool UseDefaultSection(const ArgsManager& am, const std::string& arg)
    {
        return (am.m_network == CBaseChainParams::TESTNET || am.m_network_only_args.count(arg) == 0);
    }

    /** Convert regular argument into the network-specific setting */
    static inline std::string NetworkArg(const ArgsManager& am, const std::string& arg)
    {
        assert(arg.length() > 1 && arg[0] == '-');
        return "-" + am.m_network + "." + arg.substr(1);
    }

    /** Find arguments in a map and add them to a vector */
    static inline void AddArgs(std::vector<std::string>& res, const MapArgs& map_args, const std::string& arg)
    {
        auto it = map_args.find(arg);
        if (it != map_args.end()) {
            res.insert(res.end(), it->second.begin(), it->second.end());
        }
    }

    /** Return true/false if an argument is set in a map, and also
     *  return the first (or last) of the possibly multiple values it has
     */
    static inline std::pair<bool,std::string> GetArgHelper(const MapArgs& map_args, const std::string& arg, bool getLast = false)
    {
        auto it = map_args.find(arg);

        if (it == map_args.end() || it->second.empty()) {
            return std::make_pair(false, std::string());
        }

        if (getLast) {
            return std::make_pair(true, it->second.back());
        } else {
            return std::make_pair(true, it->second.front());
        }
    }

    /* Get the string value of an argument, returning a pair of a boolean
     * indicating the argument was found, and the value for the argument
     * if it was found (or the empty string if not found).
     */
    static inline std::pair<bool,std::string> GetArg(const ArgsManager &am, const std::string& arg)
    {
        LOCK(am.cs_args);
        std::pair<bool,std::string> found_result(false, std::string());

        // We pass "true" to GetArgHelper in order to return the last
        // argument value seen from the command line (so "united -foo=bar
        // -foo=baz" gives GetArg(am,"foo")=={true,"baz"}
        found_result = GetArgHelper(am.m_override_args, arg, true);
        if (found_result.first) {
            return found_result;
        }

        // But in contrast we return the first argument seen in a config file,
        // so "foo=bar \n foo=baz" in the config file gives
        // GetArg(am,"foo")={true,"bar"}
        if (!am.m_network.empty()) {
            found_result = GetArgHelper(am.m_config_args, NetworkArg(am, arg));
            if (found_result.first) {
                return found_result;
            }
        }

        if (UseDefaultSection(am, arg)) {
            found_result = GetArgHelper(am.m_config_args, arg);
            if (found_result.first) {
                return found_result;
            }
        }

        return found_result;
    }

    /* Special test for -testnet and -regtest args, because we
     * don't want to be confused by craziness like "[regtest] testnet=1"
     */
    static inline bool GetNetBoolArg(const ArgsManager &am, const std::string& net_arg)
    {
        std::pair<bool,std::string> found_result(false,std::string());
        found_result = GetArgHelper(am.m_override_args, net_arg, true);
        if (!found_result.first) {
            found_result = GetArgHelper(am.m_config_args, net_arg, true);
            if (!found_result.first) {
                return false; // not set
            }
        }
        return InterpretBool(found_result.second); // is set, so evaluate
    }
};

/**
 * Interpret -nofoo as if the user supplied -foo=0.
 *
 * This method also tracks when the -no form was supplied, and if so,
 * checks whether there was a double-negative (-nofoo=0 -> -foo=1).
 *
 * If there was not a double negative, it removes the "no" from the key,
 * and returns true, indicating the caller should clear the args vector
 * to indicate a negated option.
 *
 * If there was a double negative, it removes "no" from the key, sets the
 * value to "1" and returns false.
 *
 * If there was no "no", it leaves key and value untouched and returns
 * false.
 *
 * Where an option was negated can be later checked using the
 * IsArgNegated() method. One use case for this is to have a way to disable
 * options that are not normally boolean (e.g. using -nodebuglogfile to request
 * that debug log output is not sent to any file at all).
 */
static bool InterpretNegatedOption(std::string& key, std::string& val)
{
    assert(key[0] == '-');

    size_t option_index = key.find('.');
    if (option_index == std::string::npos) {
        option_index = 1;
    } else {
        ++option_index;
    }
    if (key.substr(option_index, 2) == "no") {
        bool bool_val = InterpretBool(val);
        key.erase(option_index, 2);
        if (!bool_val ) {
            // Double negatives like -nofoo=0 are supported (but discouraged)
            LogPrintf("Warning: parsed potentially confusing double-negative %s=%s\n", key, val);
            val = "1";
        } else {
            return true;
        }
    }
    return false;
}

ArgsManager::ArgsManager() :
    /* These options would cause cross-contamination if values for
     * mainnet were used while running on regtest/testnet (or vice-versa).
     * Setting them as section_only_args ensures that sharing a config file
     * between mainnet and regtest/testnet won't cause problems due to these
     * parameters by accident. */
    m_network_only_args{
      "-addnode", "-connect",
      "-port", "-bind",
      "-rpcport", "-rpcbind",
      "-wallet",
    }
{
    // nothing to do
}

void ArgsManager::WarnForSectionOnlyArgs()
{
    // if there's no section selected, don't worry
    if (m_network.empty()) return;

    // if it's okay to use the default section for this network, don't worry
    if (m_network == CBaseChainParams::TESTNET) return;

    for (const auto& arg : m_network_only_args) {
        std::pair<bool, std::string> found_result;

        // if this option is overridden it's fine
        found_result = ArgsManagerHelper::GetArgHelper(m_override_args, arg);
        if (found_result.first) continue;

        // if there's a network-specific value for this option, it's fine
        found_result = ArgsManagerHelper::GetArgHelper(m_config_args, ArgsManagerHelper::NetworkArg(*this, arg));
        if (found_result.first) continue;

        // if there isn't a default value for this option, it's fine
        found_result = ArgsManagerHelper::GetArgHelper(m_config_args, arg);
        if (!found_result.first) continue;

        // otherwise, issue a warning
        LogPrintf("Warning: Config setting for %s only applied on %s network when in [%s] section.\n", arg, m_network, m_network);
    }
}

void ArgsManager::SelectConfigNetwork(const std::string& network)
{
    m_network = network;
}

bool ArgsManager::ParseParameters(int argc, const char* const argv[], std::string& error)
{
    LOCK(cs_args);
    m_override_args.clear();

    for (int i = 1; i < argc; i++) {
        std::string key(argv[i]);
        std::string val;
        size_t is_index = key.find('=');
        if (is_index != std::string::npos) {
            val = key.substr(is_index + 1);
            key.erase(is_index);
        }
#ifdef WIN32
        std::transform(key.begin(), key.end(), key.begin(), ::tolower);
        if (key[0] == '/')
            key[0] = '-';
#endif

        if (key[0] != '-')
            break;

        // Transform --foo to -foo
        if (key.length() > 1 && key[1] == '-')
            key.erase(0, 1);

        // Check for -nofoo
        if (InterpretNegatedOption(key, val)) {
            m_override_args[key].clear();
        } else {
            m_override_args[key].push_back(val);
        }

        // Check that the arg is known
        if (!(IsSwitchChar(key[0]) && key.size() == 1)) {
            if (!IsArgKnown(key)) {
                error = strprintf("Invalid parameter %s", key.c_str());
                return false;
            }
        }
    }

    // we do not allow -includeconf from command line, so we clear it here
    auto it = m_override_args.find("-includeconf");
    if (it != m_override_args.end()) {
        if (it->second.size() > 0) {
            for (const auto& ic : it->second) {
                error += "-includeconf cannot be used from commandline; -includeconf=" + ic + "\n";
            }
            return false;
        }
    }
    return true;
}

bool ArgsManager::IsArgKnown(const std::string& key) const
{
    size_t option_index = key.find('.');
    std::string arg_no_net;
    if (option_index == std::string::npos) {
        arg_no_net = key;
    } else {
        arg_no_net = std::string("-") + key.substr(option_index + 1, std::string::npos);
    }

    for (const auto& arg_map : m_available_args) {
        if (arg_map.second.count(arg_no_net)) return true;
    }
    return false;
}

std::vector<std::string> ArgsManager::GetArgs(const std::string& strArg) const
{
    std::vector<std::string> result = {};
    if (IsArgNegated(strArg)) return result; // special case

    LOCK(cs_args);

    ArgsManagerHelper::AddArgs(result, m_override_args, strArg);
    if (!m_network.empty()) {
        ArgsManagerHelper::AddArgs(result, m_config_args, ArgsManagerHelper::NetworkArg(*this, strArg));
    }

    if (ArgsManagerHelper::UseDefaultSection(*this, strArg)) {
        ArgsManagerHelper::AddArgs(result, m_config_args, strArg);
    }

    return result;
}

bool ArgsManager::IsArgSet(const std::string& strArg) const
{
    if (IsArgNegated(strArg)) return true; // special case
    return ArgsManagerHelper::GetArg(*this, strArg).first;
}

bool ArgsManager::IsArgNegated(const std::string& strArg) const
{
    LOCK(cs_args);

    const auto& ov = m_override_args.find(strArg);
    if (ov != m_override_args.end()) return ov->second.empty();

    if (!m_network.empty()) {
        const auto& cfs = m_config_args.find(ArgsManagerHelper::NetworkArg(*this, strArg));
        if (cfs != m_config_args.end()) return cfs->second.empty();
    }

    const auto& cf = m_config_args.find(strArg);
    if (cf != m_config_args.end()) return cf->second.empty();

    return false;
}

std::string ArgsManager::GetArg(const std::string& strArg, const std::string& strDefault) const
{
    if (IsArgNegated(strArg)) return "0";
    std::pair<bool,std::string> found_res = ArgsManagerHelper::GetArg(*this, strArg);
    if (found_res.first) return found_res.second;
    return strDefault;
}

int64_t ArgsManager::GetArg(const std::string& strArg, int64_t nDefault) const
{
    if (IsArgNegated(strArg)) return 0;
    std::pair<bool,std::string> found_res = ArgsManagerHelper::GetArg(*this, strArg);
    if (found_res.first) return atoi64(found_res.second);
    return nDefault;
}

bool ArgsManager::GetBoolArg(const std::string& strArg, bool fDefault) const
{
    if (IsArgNegated(strArg)) return false;
    std::pair<bool,std::string> found_res = ArgsManagerHelper::GetArg(*this, strArg);
    if (found_res.first) return InterpretBool(found_res.second);
    return fDefault;
}

bool ArgsManager::SoftSetArg(const std::string& strArg, const std::string& strValue)
{
    LOCK(cs_args);
    if (IsArgSet(strArg)) return false;
    ForceSetArg(strArg, strValue);
    return true;
}

bool ArgsManager::SoftSetBoolArg(const std::string& strArg, bool fValue)
{
    if (fValue)
        return SoftSetArg(strArg, std::string("1"));
    else
        return SoftSetArg(strArg, std::string("0"));
}

void ArgsManager::ForceSetArg(const std::string& strArg, const std::string& strValue)
{
    LOCK(cs_args);
    m_override_args[strArg] = {strValue};
}

void ArgsManager::AddArg(const std::string& name, const std::string& help, const bool debug_only, const OptionsCategory& cat)
{
    // Split arg name from its help param
    size_t eq_index = name.find('=');
    if (eq_index == std::string::npos) {
        eq_index = name.size();
    }

    std::map<std::string, Arg>& arg_map = m_available_args[cat];
    auto ret = arg_map.emplace(name.substr(0, eq_index), Arg(name.substr(eq_index, name.size() - eq_index), help, debug_only));
    assert(ret.second); // Make sure an insertion actually happened
}

void ArgsManager::AddHiddenArgs(const std::vector<std::string>& names)
{
    for (const std::string& name : names) {
        AddArg(name, "", false, OptionsCategory::HIDDEN);
    }
}

std::string ArgsManager::GetHelpMessage() const
{
    const bool show_debug = gArgs.GetBoolArg("-help-debug", false);

    std::string usage = "";
    for (const auto& arg_map : m_available_args) {
        switch(arg_map.first) {
            case OptionsCategory::OPTIONS:
                usage += HelpMessageGroup("Options:");
                break;
            case OptionsCategory::CONNECTION:
                usage += HelpMessageGroup("Connection options:");
                break;
            case OptionsCategory::ZMQ:
                usage += HelpMessageGroup("ZeroMQ notification options:");
                break;
            case OptionsCategory::DEBUG_TEST:
                usage += HelpMessageGroup("Debugging/Testing options:");
                break;
            case OptionsCategory::NODE_RELAY:
                usage += HelpMessageGroup("Node relay options:");
                break;
            case OptionsCategory::BLOCK_CREATION:
                usage += HelpMessageGroup("Block creation options:");
                break;
            case OptionsCategory::RPC:
                usage += HelpMessageGroup("RPC server options:");
                break;
            case OptionsCategory::WALLET:
                usage += HelpMessageGroup("Wallet options:");
                break;
            case OptionsCategory::WALLET_DEBUG_TEST:
                if (show_debug) usage += HelpMessageGroup("Wallet debugging/testing options:");
                break;
            case OptionsCategory::CHAINPARAMS:
                usage += HelpMessageGroup("Chain selection options:");
                break;
            case OptionsCategory::GUI:
                usage += HelpMessageGroup("UI Options:");
                break;
            case OptionsCategory::COMMANDS:
                usage += HelpMessageGroup("Commands:");
                break;
            case OptionsCategory::REGISTER_COMMANDS:
                usage += HelpMessageGroup("Register Commands:");
                break;
            case OptionsCategory::STAKING:
                usage += HelpMessageGroup("Staking options:");
                break;
            default:
                break;
        }

        // When we get to the hidden options, stop
        if (arg_map.first == OptionsCategory::HIDDEN) break;

        for (const auto& arg : arg_map.second) {
            if (show_debug || !arg.second.m_debug_only) {
                std::string name;
                if (arg.second.m_help_param.empty()) {
                    name = arg.first;
                } else {
                    name = arg.first + arg.second.m_help_param;
                }
                usage += HelpMessageOpt(name, arg.second.m_help_text);
            }
        }
    }
    return usage;
}

bool HelpRequested(const ArgsManager& args)
{
    return args.IsArgSet("-?") || args.IsArgSet("-h") || args.IsArgSet("-help");
}

static const int screenWidth = 79;
static const int optIndent = 2;
static const int msgIndent = 7;

std::string HelpMessageGroup(const std::string &message) {
    return std::string(message) + std::string("\n\n");
}

std::string HelpMessageOpt(const std::string &option, const std::string &message) {
    return std::string(optIndent,' ') + std::string(option) +
           std::string("\n") + std::string(msgIndent,' ') +
           FormatParagraph(message, screenWidth - msgIndent, msgIndent) +
           std::string("\n\n");
}

static std::string FormatException(const std::exception* pex, const char* pszThread)
{
#ifdef WIN32
    char pszModule[MAX_PATH] = "";
    GetModuleFileNameA(nullptr, pszModule, sizeof(pszModule));
#else
    const char* pszModule = "unite";
#endif
    if (pex)
        return strprintf(
            "EXCEPTION: %s       \n%s       \n%s in %s       \n", typeid(*pex).name(), pex->what(), pszModule, pszThread);
    else
        return strprintf(
            "UNKNOWN EXCEPTION       \n%s in %s       \n", pszModule, pszThread);
}

void PrintExceptionContinue(const std::exception* pex, const char* pszThread)
{
    std::string message = FormatException(pex, pszThread);
    LogPrintf("\n\n************************\n%s\n", message);
    fprintf(stderr, "\n\n************************\n%s\n", message.c_str());
}

fs::path GetDefaultDataDir()
{
    // Windows < Vista: C:\Documents and Settings\Username\Application Data\Unit-e
    // Windows >= Vista: C:\Users\Username\AppData\Roaming\Unit-e
    // Mac: ~/Library/Application Support/Unit-e
    // Unix: ~/.unite
#ifdef WIN32
    // Windows
    return GetSpecialFolderPath(CSIDL_APPDATA) / "Unit-e";
#else
    fs::path pathRet;
    char* pszHome = getenv("HOME");
    if (pszHome == nullptr || strlen(pszHome) == 0)
        pathRet = fs::path("/");
    else
        pathRet = fs::path(pszHome);
#ifdef MAC_OSX
    // Mac
    return pathRet / "Library/Application Support/Unit-e";
#else
    // Unix
    return pathRet / ".unite";
#endif
#endif
}

static fs::path g_blocks_path_cached;
static fs::path g_blocks_path_cache_net_specific;
static fs::path pathCached;
static fs::path pathCachedNetSpecific;
static CCriticalSection csPathCached;

const fs::path &GetBlocksDir(bool fNetSpecific)
{

    LOCK(csPathCached);

    fs::path &path = fNetSpecific ? g_blocks_path_cache_net_specific : g_blocks_path_cached;

    // This can be called during exceptions by LogPrintf(), so we cache the
    // value so we don't have to do memory allocations after that.
    if (!path.empty())
        return path;

    if (gArgs.IsArgSet("-blocksdir")) {
        path = fs::system_complete(gArgs.GetArg("-blocksdir", ""));
        if (!fs::is_directory(path)) {
            path = "";
            return path;
        }
    } else {
        path = GetDataDir(false);
    }
    if (fNetSpecific)
        path /= BaseParams().DataDir();

    path /= "blocks";
    fs::create_directories(path);
    return path;
}

const fs::path &GetDataDir(bool fNetSpecific)
{

    LOCK(csPathCached);

    fs::path &path = fNetSpecific ? pathCachedNetSpecific : pathCached;

    // This can be called during exceptions by LogPrintf(), so we cache the
    // value so we don't have to do memory allocations after that.
    if (!path.empty())
        return path;

    if (gArgs.IsArgSet("-datadir")) {
        path = fs::system_complete(gArgs.GetArg("-datadir", ""));
        if (!fs::is_directory(path)) {
            path = "";
            return path;
        }
    } else {
        path = GetDefaultDataDir();
    }
    if (fNetSpecific)
        path /= BaseParams().DataDir();

    if (fs::create_directories(path)) {
        // This is the first run, create wallets subdirectory too
        fs::create_directories(path / "wallets");
    }

    return path;
}

void ClearDatadirCache()
{
    LOCK(csPathCached);

    pathCached = fs::path();
    pathCachedNetSpecific = fs::path();
    g_blocks_path_cached = fs::path();
    g_blocks_path_cache_net_specific = fs::path();
}

fs::path GetConfigFile(const std::string& confPath)
{
    return AbsPathForConfigVal(fs::path(confPath), false);
}

static std::string TrimString(const std::string& str, const std::string& pattern)
{
    std::string::size_type front = str.find_first_not_of(pattern);
    if (front == std::string::npos) {
        return std::string();
    }
    std::string::size_type end = str.find_last_not_of(pattern);
    return str.substr(front, end - front + 1);
}

static bool GetConfigOptions(std::istream& stream, std::string& error, std::vector<std::pair<std::string, std::string>> &options)
{
    std::string str, prefix;
    std::string::size_type pos;
    int linenr = 1;
    while (std::getline(stream, str)) {
        if ((pos = str.find('#')) != std::string::npos) {
            str = str.substr(0, pos);
        }
        const static std::string pattern = " \t\r\n";
        str = TrimString(str, pattern);
        if (!str.empty()) {
            if (*str.begin() == '[' && *str.rbegin() == ']') {
                prefix = str.substr(1, str.size() - 2) + '.';
            } else if (*str.begin() == '-') {
                error = strprintf("parse error on line %i: %s, options in configuration file must be specified without leading -", linenr, str);
                return false;
            } else if ((pos = str.find('=')) != std::string::npos) {
                std::string name = prefix + TrimString(str.substr(0, pos), pattern);
                std::string value = TrimString(str.substr(pos + 1), pattern);
                options.emplace_back(name, value);
            } else {
                error = strprintf("parse error on line %i: %s", linenr, str);
                if (str.size() >= 2 && str.substr(0, 2) == "no") {
                    error += strprintf(", if you intended to specify a negated option, use %s=1 instead", str);
                }
                return false;
            }
        }
        ++linenr;
    }
    return true;
}

bool ArgsManager::ReadConfigStream(std::istream& stream, std::string& error, bool ignore_invalid_keys)
{
<<<<<<< HEAD
    LOCK(cs_args);
    std::vector<std::pair<std::string, std::string>> options;
    if (!GetConfigOptions(stream, error, options)) {
        return false;
    }
    for (const std::pair<std::string, std::string>& option : options) {
        std::string strKey = std::string("-") + option.first;
        std::string strValue = option.second;

        if (InterpretNegatedOption(strKey, strValue)) {
            m_config_args[strKey].clear();
        } else {
            m_config_args[strKey].push_back(strValue);
        }

        // Check that the arg is known
        if (!IsArgKnown(strKey)) {
            if (!ignore_invalid_keys) {
                error = strprintf("Invalid configuration value %s", option.first.c_str());
                return false;
            } else {
                LogPrintf("Ignoring unknown configuration value %s\n", option.first);
            }
        }
    }
    return true;
}
=======
    fs::ifstream streamConfig(GetConfigFile(confPath));
    if (!streamConfig.good())
        return; // No unit-e.conf file is OK
>>>>>>> 7e67c75d

bool ArgsManager::ReadConfigFiles(std::string& error, bool ignore_invalid_keys)
{
    {
        LOCK(cs_args);
<<<<<<< HEAD
        m_config_args.clear();
    }

    const std::string confPath = GetArg("-conf", UNITE_CONF_FILENAME);
    fs::ifstream stream(GetConfigFile(confPath));

    // ok to not have a config file
    if (stream.good()) {
        if (!ReadConfigStream(stream, error, ignore_invalid_keys)) {
            return false;
        }
        // if there is an -includeconf in the override args, but it is empty, that means the user
        // passed '-noincludeconf' on the command line, in which case we should not include anything
        if (m_override_args.count("-includeconf") == 0) {
            std::string chain_id = GetChainName();
            std::vector<std::string> includeconf(GetArgs("-includeconf"));
            {
                // We haven't set m_network yet (that happens in SelectParams()), so manually check
                // for network.includeconf args.
                std::vector<std::string> includeconf_net(GetArgs(std::string("-") + chain_id + ".includeconf"));
                includeconf.insert(includeconf.end(), includeconf_net.begin(), includeconf_net.end());
            }

            // Remove -includeconf from configuration, so we can warn about recursion
            // later
            {
                LOCK(cs_args);
                m_config_args.erase("-includeconf");
                m_config_args.erase(std::string("-") + chain_id + ".includeconf");
            }

            for (const std::string& to_include : includeconf) {
                fs::ifstream include_config(GetConfigFile(to_include));
                if (include_config.good()) {
                    if (!ReadConfigStream(include_config, error, ignore_invalid_keys)) {
                        return false;
                    }
                    LogPrintf("Included configuration file %s\n", to_include.c_str());
                } else {
                    error = "Failed to include configuration file " + to_include;
                    return false;
                }
            }

            // Warn about recursive -includeconf
            includeconf = GetArgs("-includeconf");
            {
                std::vector<std::string> includeconf_net(GetArgs(std::string("-") + chain_id + ".includeconf"));
                includeconf.insert(includeconf.end(), includeconf_net.begin(), includeconf_net.end());
                std::string chain_id_final = GetChainName();
                if (chain_id_final != chain_id) {
                    // Also warn about recursive includeconf for the chain that was specified in one of the includeconfs
                    includeconf_net = GetArgs(std::string("-") + chain_id_final + ".includeconf");
                    includeconf.insert(includeconf.end(), includeconf_net.begin(), includeconf_net.end());
                }
            }
            for (const std::string& to_include : includeconf) {
                fprintf(stderr, "warning: -includeconf cannot be used from included files; ignoring -includeconf=%s\n", to_include.c_str());
            }
=======
        std::set<std::string> setOptions;
        setOptions.insert("*");

        for (boost::program_options::detail::config_file_iterator it(streamConfig, setOptions), end; it != end; ++it)
        {
            // Don't overwrite existing settings so command line settings override unit-e.conf
            std::string strKey = std::string("-") + it->string_key;
            std::string strValue = it->value[0];
            InterpretNegativeSetting(strKey, strValue);
            if (mapArgs.count(strKey) == 0)
                mapArgs[strKey] = strValue;
            mapMultiArgs[strKey].push_back(strValue);
>>>>>>> 7e67c75d
        }
    }

    // If datadir is changed in .conf file:
    ClearDatadirCache();
    if (!fs::is_directory(GetDataDir(false))) {
        error = strprintf("specified data directory \"%s\" does not exist.", gArgs.GetArg("-datadir", "").c_str());
        return false;
    }
    return true;
}

std::string ArgsManager::GetChainName() const
{
    bool fRegTest = ArgsManagerHelper::GetNetBoolArg(*this, "-regtest");
    bool fTestNet = ArgsManagerHelper::GetNetBoolArg(*this, "-testnet");

    if (fTestNet && fRegTest)
        throw std::runtime_error("Invalid combination of -regtest and -testnet.");
    if (fRegTest)
        return CBaseChainParams::REGTEST;
    return CBaseChainParams::TESTNET;
}

#ifndef WIN32
fs::path GetPidFile()
{
    return AbsPathForConfigVal(fs::path(gArgs.GetArg("-pid", UNITE_PID_FILENAME)));
}

void CreatePidFile(const fs::path &path, pid_t pid)
{
    FILE* file = fsbridge::fopen(path, "w");
    if (file)
    {
        fprintf(file, "%d\n", pid);
        fclose(file);
    }
}
#endif

bool RenameOver(fs::path src, fs::path dest)
{
#ifdef WIN32
    return MoveFileExA(src.string().c_str(), dest.string().c_str(),
                       MOVEFILE_REPLACE_EXISTING) != 0;
#else
    int rc = std::rename(src.string().c_str(), dest.string().c_str());
    return (rc == 0);
#endif /* WIN32 */
}

/**
 * Ignores exceptions thrown by Boost's create_directories if the requested directory exists.
 * Specifically handles case where path p exists, but it wasn't possible for the user to
 * write to the parent directory.
 */
bool TryCreateDirectories(const fs::path& p)
{
    try
    {
        return fs::create_directories(p);
    } catch (const fs::filesystem_error&) {
        if (!fs::exists(p) || !fs::is_directory(p))
            throw;
    }

    // create_directories didn't create the directory, it had to have existed already
    return false;
}

bool FileCommit(FILE *file)
{
    if (fflush(file) != 0) { // harmless if redundantly called
        LogPrintf("%s: fflush failed: %d\n", __func__, errno);
        return false;
    }
#ifdef WIN32
    HANDLE hFile = (HANDLE)_get_osfhandle(_fileno(file));
    if (FlushFileBuffers(hFile) == 0) {
        LogPrintf("%s: FlushFileBuffers failed: %d\n", __func__, GetLastError());
        return false;
    }
#else
    #if defined(__linux__) || defined(__NetBSD__)
    if (fdatasync(fileno(file)) != 0 && errno != EINVAL) { // Ignore EINVAL for filesystems that don't support sync
        LogPrintf("%s: fdatasync failed: %d\n", __func__, errno);
        return false;
    }
    #elif defined(MAC_OSX) && defined(F_FULLFSYNC)
    if (fcntl(fileno(file), F_FULLFSYNC, 0) == -1) { // Manpage says "value other than -1" is returned on success
        LogPrintf("%s: fcntl F_FULLFSYNC failed: %d\n", __func__, errno);
        return false;
    }
    #else
    if (fsync(fileno(file)) != 0 && errno != EINVAL) {
        LogPrintf("%s: fsync failed: %d\n", __func__, errno);
        return false;
    }
    #endif
#endif
    return true;
}

bool TruncateFile(FILE *file, unsigned int length) {
#if defined(WIN32)
    return _chsize(_fileno(file), length) == 0;
#else
    return ftruncate(fileno(file), length) == 0;
#endif
}

/**
 * this function tries to raise the file descriptor limit to the requested number.
 * It returns the actual file descriptor limit (which may be more or less than nMinFD)
 */
int RaiseFileDescriptorLimit(int nMinFD) {
#if defined(WIN32)
    return 2048;
#else
    struct rlimit limitFD;
    if (getrlimit(RLIMIT_NOFILE, &limitFD) != -1) {
        if (limitFD.rlim_cur < (rlim_t)nMinFD) {
            limitFD.rlim_cur = nMinFD;
            if (limitFD.rlim_cur > limitFD.rlim_max)
                limitFD.rlim_cur = limitFD.rlim_max;
            setrlimit(RLIMIT_NOFILE, &limitFD);
            getrlimit(RLIMIT_NOFILE, &limitFD);
        }
        return limitFD.rlim_cur;
    }
    return nMinFD; // getrlimit failed, assume it's fine
#endif
}

/**
 * this function tries to make a particular range of a file allocated (corresponding to disk space)
 * it is advisory, and the range specified in the arguments will never contain live data
 */
void AllocateFileRange(FILE *file, unsigned int offset, unsigned int length) {
#if defined(WIN32)
    // Windows-specific version
    HANDLE hFile = (HANDLE)_get_osfhandle(_fileno(file));
    LARGE_INTEGER nFileSize;
    int64_t nEndPos = (int64_t)offset + length;
    nFileSize.u.LowPart = nEndPos & 0xFFFFFFFF;
    nFileSize.u.HighPart = nEndPos >> 32;
    SetFilePointerEx(hFile, nFileSize, 0, FILE_BEGIN);
    SetEndOfFile(hFile);
#elif defined(MAC_OSX)
    // OSX specific version
    fstore_t fst;
    fst.fst_flags = F_ALLOCATECONTIG;
    fst.fst_posmode = F_PEOFPOSMODE;
    fst.fst_offset = 0;
    fst.fst_length = (off_t)offset + length;
    fst.fst_bytesalloc = 0;
    if (fcntl(fileno(file), F_PREALLOCATE, &fst) == -1) {
        fst.fst_flags = F_ALLOCATEALL;
        fcntl(fileno(file), F_PREALLOCATE, &fst);
    }
    ftruncate(fileno(file), fst.fst_length);
#elif defined(__linux__)
    // Version using posix_fallocate
    off_t nEndPos = (off_t)offset + length;
    posix_fallocate(fileno(file), 0, nEndPos);
#else
    // Fallback version
    // TODO: just write one byte per block
    static const char buf[65536] = {};
    if (fseek(file, offset, SEEK_SET)) {
        return;
    }
    while (length > 0) {
        unsigned int now = 65536;
        if (length < now)
            now = length;
        fwrite(buf, 1, now, file); // allowed to fail; this function is advisory anyway
        length -= now;
    }
#endif
}

#ifdef WIN32
fs::path GetSpecialFolderPath(int nFolder, bool fCreate)
{
    char pszPath[MAX_PATH] = "";

    if(SHGetSpecialFolderPathA(nullptr, pszPath, nFolder, fCreate))
    {
        return fs::path(pszPath);
    }

    LogPrintf("SHGetSpecialFolderPathA() failed, could not obtain requested path.\n");
    return fs::path("");
}
#endif

void runCommand(const std::string& strCommand)
{
    if (strCommand.empty()) return;
    int nErr = ::system(strCommand.c_str());
    if (nErr)
        LogPrintf("runCommand error: system(%s) returned %d\n", strCommand, nErr);
}

void SetThreadDebugName(const char* name) {
    auto name_len = std::strlen(name);
    std::strncpy(g_thread_name, name, std::min(name_len, sizeof(g_thread_name)-1)); // -1 is for the '\0'
}

void RenameThread(const char* name)
{
    SetThreadDebugName(name);
#if defined(PR_SET_NAME)
    // Only the first 15 characters are used (16 - NUL terminator)
    ::prctl(PR_SET_NAME, name, 0, 0, 0);
#elif (defined(__FreeBSD__) || defined(__OpenBSD__) || defined(__DragonFly__))
    pthread_set_name_np(pthread_self(), name);

#elif defined(MAC_OSX)
    pthread_setname_np(name);
#endif
}

void SetupEnvironment()
{
#ifdef HAVE_MALLOPT_ARENA_MAX
    // glibc-specific: On 32-bit systems set the number of arenas to 1.
    // By default, since glibc 2.10, the C library will create up to two heap
    // arenas per core. This is known to cause excessive virtual address space
    // usage in our usage. Work around it by setting the maximum number of
    // arenas to 1.
    if (sizeof(void*) == 4) {
        mallopt(M_ARENA_MAX, 1);
    }
#endif
    // On most POSIX systems (e.g. Linux, but not BSD) the environment's locale
    // may be invalid, in which case the "C" locale is used as fallback.
#if !defined(WIN32) && !defined(MAC_OSX) && !defined(__FreeBSD__) && !defined(__OpenBSD__)
    try {
        std::locale(""); // Raises a runtime error if current locale is invalid
    } catch (const std::runtime_error&) {
        setenv("LC_ALL", "C", 1);
    }
#endif
    // The path locale is lazy initialized and to avoid deinitialization errors
    // in multithreading environments, it is set explicitly by the main thread.
    // A dummy locale is used to extract the internal default locale, used by
    // fs::path, which is then used to explicitly imbue the path.
    std::locale loc = fs::path::imbue(std::locale::classic());
    fs::path::imbue(loc);
}

bool SetupNetworking()
{
#ifdef WIN32
    // Initialize Windows Sockets
    WSADATA wsadata;
    int ret = WSAStartup(MAKEWORD(2,2), &wsadata);
    if (ret != NO_ERROR || LOBYTE(wsadata.wVersion ) != 2 || HIBYTE(wsadata.wVersion) != 2)
        return false;
#endif
    return true;
}

int GetNumCores()
{
    return std::thread::hardware_concurrency();
}

std::string CopyrightHolders(const std::string& strPrefix)
{
    std::string strCopyrightHolders = strPrefix + strprintf(_(COPYRIGHT_HOLDERS), _(COPYRIGHT_HOLDERS_SUBSTITUTION));

    // Check for untranslated substitution to make sure unit-e copyright is not removed by accident
    if (strprintf(COPYRIGHT_HOLDERS, COPYRIGHT_HOLDERS_SUBSTITUTION).find("Unit-e") == std::string::npos) {
        strCopyrightHolders += "\n" + strPrefix + "The Unit-e developers";
    }
    return strCopyrightHolders;
}

// Obtain the application startup time (used for uptime calculation)
int64_t GetStartupTime()
{
    return nStartupTime;
}

fs::path AbsPathForConfigVal(const fs::path& path, bool net_specific)
{
    return fs::absolute(path, GetDataDir(net_specific));
}

int ScheduleBatchPriority(void)
{
#ifdef SCHED_BATCH
    const static sched_param param{0};
    if (int ret = pthread_setschedparam(pthread_self(), SCHED_BATCH, &param)) {
        LogPrintf("Failed to pthread_setschedparam: %s\n", strerror(errno));
        return ret;
    }
    return 0;
#else
    return 1;
#endif
}

static int DaysInMonth(int year, int month) {
  return month == 2
             ? (year % 4 ? 28 : (year % 100 ? 29 : (year % 400 ? 28 : 29)))
             : ((month - 1) % 7 % 2 ? 30 : 31);
}

int64_t StrToEpoch(const std::string &input, bool fillMax) {
  int year, month, day, hours, minutes, seconds;
  int n = sscanf(input.c_str(), "%d-%d-%dT%d:%d:%d",
                 &year, &month, &day, &hours, &minutes, &seconds);

  struct tm tm = {};

  if (n > 0 && year >= 1970 && year <= 9999) {
    tm.tm_year = year - 1900;
  }
  if (n > 1 && month > 0 && month < 13) {
    tm.tm_mon = month - 1;
  } else if (fillMax) {
    tm.tm_mon = 11;
    month = 12;
  }
  if (n > 2 && day > 0 && day < 32) {
    tm.tm_mday = day;
  } else {
    tm.tm_mday = fillMax ? DaysInMonth(year, month) : 1;
  }
  if (n > 3 && hours >= 0 && hours < 24) {
    tm.tm_hour = hours;
  } else if (fillMax) {
    tm.tm_hour = 23;
  }
  if (n > 4 && minutes >= 0 && minutes < 60) {
    tm.tm_min = minutes;
  } else if (fillMax) {
    tm.tm_min = 59;
  }
  if (n > 5 && seconds >= 0 && seconds < 60) {
    tm.tm_sec = seconds;
  } else if (fillMax) {
    tm.tm_sec = 59;
  }

  return (int64_t)mktime(&tm);
}<|MERGE_RESOLUTION|>--- conflicted
+++ resolved
@@ -83,14 +83,8 @@
 // Application startup time (used for uptime calculation)
 const int64_t nStartupTime = GetTime();
 
-<<<<<<< HEAD
-const char * const UNITE_CONF_FILENAME = "unite.conf";
-const char * const UNITE_PID_FILENAME = "united.pid";
-=======
 const char * const UNITE_CONF_FILENAME = "unit-e.conf";
 const char * const UNITE_PID_FILENAME = "unit-e.pid";
-const char * const DEFAULT_DEBUGLOGFILE = "debug.log";
->>>>>>> 7e67c75d
 
 ArgsManager gArgs;
 
@@ -871,7 +865,6 @@
 
 bool ArgsManager::ReadConfigStream(std::istream& stream, std::string& error, bool ignore_invalid_keys)
 {
-<<<<<<< HEAD
     LOCK(cs_args);
     std::vector<std::pair<std::string, std::string>> options;
     if (!GetConfigOptions(stream, error, options)) {
@@ -899,17 +892,11 @@
     }
     return true;
 }
-=======
-    fs::ifstream streamConfig(GetConfigFile(confPath));
-    if (!streamConfig.good())
-        return; // No unit-e.conf file is OK
->>>>>>> 7e67c75d
 
 bool ArgsManager::ReadConfigFiles(std::string& error, bool ignore_invalid_keys)
 {
     {
         LOCK(cs_args);
-<<<<<<< HEAD
         m_config_args.clear();
     }
 
@@ -969,20 +956,6 @@
             for (const std::string& to_include : includeconf) {
                 fprintf(stderr, "warning: -includeconf cannot be used from included files; ignoring -includeconf=%s\n", to_include.c_str());
             }
-=======
-        std::set<std::string> setOptions;
-        setOptions.insert("*");
-
-        for (boost::program_options::detail::config_file_iterator it(streamConfig, setOptions), end; it != end; ++it)
-        {
-            // Don't overwrite existing settings so command line settings override unit-e.conf
-            std::string strKey = std::string("-") + it->string_key;
-            std::string strValue = it->value[0];
-            InterpretNegativeSetting(strKey, strValue);
-            if (mapArgs.count(strKey) == 0)
-                mapArgs[strKey] = strValue;
-            mapMultiArgs[strKey].push_back(strValue);
->>>>>>> 7e67c75d
         }
     }
 
