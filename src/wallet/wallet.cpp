// Copyright (c) 2009-2010 Satoshi Nakamoto
// Copyright (c) 2009-2018 The Bitcoin Core developers
// Copyright (c) 2018-2019 The Unit-e developers
// Distributed under the MIT software license, see the accompanying
// file COPYING or http://www.opensource.org/licenses/mit-license.php.

#include <wallet/wallet.h>

#include <chain.h>
#include <chainparams.h>
#include <consensus/consensus.h>
#include <consensus/validation.h>
#include <esperanza/finalizationstate.h>
#include <esperanza/checks.h>
#include <extkey.h>
#include <fs.h>
#include <key.h>
#include <key/mnemonic/mnemonic.h>
#include <key_io.h>
#include <keystore.h>
#include <net.h>
#include <p2p/embargoman.h>
#include <policy/fees.h>
#include <policy/policy.h>
#include <policy/rbf.h>
#include <primitives/block.h>
#include <primitives/transaction.h>
#include <script/script.h>
#include <shutdown.h>
#include <timedata.h>
#include <txmempool.h>
#include <usbdevice/usbdevice.h>
#include <utilmoneystr.h>
#include <validation.h>
#include <wallet/coincontrol.h>
#include <wallet/fees.h>
#include <wallet/walletutil.h>

#include <algorithm>
#include <assert.h>
#include <future>

#include <boost/algorithm/string/replace.hpp>

static const size_t OUTPUT_GROUP_MAX_ENTRIES = 10;

static CCriticalSection cs_wallets;
static std::vector<std::shared_ptr<CWallet>> vpwallets GUARDED_BY(cs_wallets);

const char * DEFAULT_WALLET_DAT = "wallet.dat";

bool AddWallet(const std::shared_ptr<CWallet>& wallet)
{
    LOCK(cs_wallets);
    assert(wallet);
    std::vector<std::shared_ptr<CWallet>>::const_iterator i = std::find(vpwallets.begin(), vpwallets.end(), wallet);
    if (i != vpwallets.end()) return false;
    vpwallets.push_back(wallet);
    return true;
}

bool RemoveWallet(const std::shared_ptr<CWallet>& wallet)
{
    LOCK(cs_wallets);
    assert(wallet);
    std::vector<std::shared_ptr<CWallet>>::iterator i = std::find(vpwallets.begin(), vpwallets.end(), wallet);
    if (i == vpwallets.end()) return false;
    vpwallets.erase(i);
    return true;
}

bool HasWallets()
{
    LOCK(cs_wallets);
    return !vpwallets.empty();
}

std::vector<std::shared_ptr<CWallet>> GetWallets()
{
    LOCK(cs_wallets);
    return vpwallets;
}

std::shared_ptr<CWallet> GetWallet(const std::string& name)
{
    LOCK(cs_wallets);
    for (const std::shared_ptr<CWallet>& wallet : vpwallets) {
        if (wallet->GetName() == name) return wallet;
    }
    return nullptr;
}

static std::mutex g_wallet_release_mutex;
static std::condition_variable g_wallet_release_cv;
static std::set<CWallet*> g_unloading_wallet_set;

// Custom deleter for shared_ptr<CWallet>.
static void ReleaseWallet(CWallet* wallet)
{
    // Unregister and delete the wallet right after BlockUntilSyncedToCurrentChain
    // so that it's in sync with the current chainstate.
    wallet->WalletLogPrintf("Releasing wallet\n");
    wallet->BlockUntilSyncedToCurrentChain();
    wallet->Flush();
    UnregisterValidationInterface(wallet);
    delete wallet;
    // Wallet is now released, notify UnloadWallet, if any.
    {
        std::lock_guard<std::mutex> lock(g_wallet_release_mutex);
        if (g_unloading_wallet_set.erase(wallet) == 0) {
            // UnloadWallet was not called for this wallet, all done.
            return;
        }
    }
    g_wallet_release_cv.notify_all();
}

void UnloadWallet(std::shared_ptr<CWallet>&& wallet)
{
    // Mark wallet for unloading.
    CWallet* pwallet = wallet.get();
    {
        std::lock_guard<std::mutex> lock(g_wallet_release_mutex);
        auto it = g_unloading_wallet_set.insert(pwallet);
        assert(it.second);
    }
    // The wallet can be in use so it's not possible to explicitly unload here.
    // Notify the unload intent so that all remaining shared pointers are
    // released.
    pwallet->NotifyUnload();
    // Time to ditch our shared_ptr and wait for ReleaseWallet call.
    wallet.reset();
    {
        std::unique_lock<std::mutex> lock(g_wallet_release_mutex);
        while (g_unloading_wallet_set.count(pwallet) == 1) {
            g_wallet_release_cv.wait(lock);
        }
    }
}

const uint256 CMerkleTx::ABANDON_HASH(uint256S("0000000000000000000000000000000000000000000000000000000000000001"));

/** @defgroup mapWallet
 *
 * @{
 */

std::string COutput::ToString() const
{
    return strprintf("COutput(%s, %d, %d) [%s]", tx->GetHash().ToString(), i, nDepth, FormatMoney(tx->tx->vout[i].nValue));
}

/** A class to identify which pubkeys a script and a keystore have in common. */
class CAffectedKeysVisitor : public boost::static_visitor<void> {
private:
    const CKeyStore &keystore;
    std::vector<CKeyID> &vKeys;

public:
    /**
     * @param[in] keystoreIn The CKeyStore that is queried for the presence of a pubkey.
     * @param[out] vKeysIn A vector to which a script's pubkey identifiers are appended if they are in the keystore.
     */
    CAffectedKeysVisitor(const CKeyStore &keystoreIn, std::vector<CKeyID> &vKeysIn) : keystore(keystoreIn), vKeys(vKeysIn) {}

    /**
     * Apply the visitor to each destination in a script, recursively to the redeemscript
     * in the case of p2sh destinations.
     * @param[in] script The CScript from which destinations are extracted.
     * @post Any CKeyIDs that script and keystore have in common are appended to the visitor's vKeys.
     */
    void Process(const CScript &script) {
        txnouttype type;
        std::vector<CTxDestination> vDest;
        int nRequired;
        if (ExtractDestinations(script, type, vDest, nRequired)) {
            for (const CTxDestination &dest : vDest)
                boost::apply_visitor(*this, dest);
        }
    }

    void operator()(const CKeyID &keyId) {
        if (keystore.HaveKey(keyId)) {
            vKeys.push_back(keyId);
        }
    }

    void operator()(const CScriptID &scriptId) {
        CScript script;
        if (keystore.GetCScript(scriptId, script)) {
            Process(script);
        }
    }

    void operator()(const WitnessV0ScriptHash& scriptID)
    {
        CScriptID id;
        CRIPEMD160().Write(scriptID.begin(), 32).Finalize(id.begin());
        CScript script;
        if (keystore.GetCScript(id, script)) {
            Process(script);
        }
    }

    void operator()(const WitnessV0KeyHash& keyid)
    {
        CKeyID id(keyid);
        if (keystore.HaveKey(id)) {
            vKeys.push_back(id);
        }
    }

    template<typename X>
    void operator()(const X &none) {}
};

const CWalletTx* CWallet::GetWalletTx(const uint256& hash) const
{
    LOCK(cs_wallet);
    std::map<uint256, CWalletTx>::const_iterator it = mapWallet.find(hash);
    if (it == mapWallet.end()) {
        return nullptr;
    }
    return &(it->second);
}

CPubKey CWallet::GenerateNewKey(WalletBatch &batch, bool internal)
{
    assert(!IsWalletFlagSet(WALLET_FLAG_DISABLE_PRIVATE_KEYS));
    AssertLockHeld(cs_wallet); // mapKeyMetadata
    bool fCompressed = CanSupportFeature(FEATURE_COMPRPUBKEY); // default to compressed public keys if we want 0.6.0 wallets

    CKey secret;

    // Create new metadata
    int64_t nCreationTime = GetTime();
    CKeyMetadata metadata(nCreationTime);

    // use HD key derivation if HD was enabled during wallet creation
    if (IsHDEnabled()) {
        DeriveNewChildKey(batch, metadata, secret, (CanSupportFeature(FEATURE_HD_SPLIT) ? internal : false));
    } else {
        secret.MakeNewKey(fCompressed);
    }

    // Compressed public keys were introduced in version 0.6.0
    if (fCompressed) {
        SetMinVersion(FEATURE_COMPRPUBKEY);
    }

    CPubKey pubkey = secret.GetPubKey();
    assert(secret.VerifyPubKey(pubkey));

    mapKeyMetadata[pubkey.GetID()] = metadata;
    UpdateTimeFirstKey(nCreationTime);

    if (!AddKeyPubKeyWithDB(batch, secret, pubkey)) {
        throw std::runtime_error(std::string(__func__) + ": AddKey failed");
    }
    return pubkey;
}

CPubKey CWallet::DeriveNewPubKey(WalletBatch &batch, bool internal)
{
    AssertLockHeld(cs_wallet); // mapKeyMetadata
    assert(!hdChain.account_pubkeys.empty());

    // Create new metadata
    int64_t nCreationTime = GetTime();
    CKeyMetadata metadata(nCreationTime);
    metadata.hd_seed_id = hdChain.seed_id;
    metadata.master_key_id = hdChain.master_key_id;

    CExtPubKey &accountPubKey = hdChain.account_pubkeys[0];
    CKeyMetadata accKeyMetadata = mapKeyMetadata[accountPubKey.pubkey.GetID()];
    const std::string &accountPath = accKeyMetadata.hdKeypath;

    // derive m/<account_path>/0 (external chain) OR m/<account_path>/1 (internal chain)
    internal = CanSupportFeature(FEATURE_HD_SPLIT) ? internal : false;

    // key at m/<account_path>/0 (external) or /1 (internal)
    CExtPubKey chainChildPubKey;
    accountPubKey.Derive(chainChildPubKey, (internal ? 1 : 0));

    // key at m/<account_path>/<internal>/<n>
    CExtPubKey childPubKey;

    // derive child key at next index, skip keys already known to the wallet
    do {
        if (internal) {
            chainChildPubKey.Derive(childPubKey, hdChain.nInternalChainCounter);
            metadata.hdKeypath = accountPath + "/1/" + std::to_string(hdChain.nInternalChainCounter);
            hdChain.nInternalChainCounter++;
        } else {
            chainChildPubKey.Derive(childPubKey, hdChain.nExternalChainCounter);
            metadata.hdKeypath = accountPath + "/0/" + std::to_string(hdChain.nExternalChainCounter);
            hdChain.nExternalChainCounter++;
        }
    } while (HaveHardwareKey(childPubKey.pubkey.GetID()));

    // update the chain model in the database
    if (!batch.WriteHDChain(hdChain)) {
        throw std::runtime_error(std::string(__func__) + ": Writing HD chain model failed");
    }

    CPubKey pubkey = childPubKey.pubkey;
    mapKeyMetadata[pubkey.GetID()] = metadata;
    UpdateTimeFirstKey(nCreationTime);

    {
        LOCK(cs_KeyStore);
        mapWatchKeys[pubkey.GetID()] = pubkey;
    }

    // check if we need to remove from watch-only
    CScript script;
    script = GetScriptForDestination(pubkey.GetID());
    if (HaveWatchOnly(script)) {
        RemoveWatchOnly(script);
    }
    script = GetScriptForRawPubKey(pubkey);
    if (HaveWatchOnly(script)) {
        RemoveWatchOnly(script);
    }

    if (!batch.WriteKeyMetadata(pubkey, metadata)) {
        throw std::runtime_error(std::string(__func__) + ": Writing key metadata failed");
    }

    return pubkey;
}

void CWallet::DeriveNewChildKey(WalletBatch &batch, CKeyMetadata& metadata, CKey& secret, bool internal)
{
    // for now we use a fixed keypath scheme of m/0'/0'/k
    CKey seed;                     //seed (256bit)
    CExtKey masterKey;             //hd master key
    CExtKey accountKey;            //key at m/0'
    CExtKey chainChildKey;         //key at m/0'/0' (external) or m/0'/1' (internal)
    CExtKey childKey;              //key at m/0'/0'/<n>'

    // try to get the seed
    if (!GetKey(hdChain.seed_id, seed)) {
        throw std::runtime_error(std::string(__func__) + ": seed not found");
    }

    masterKey.SetSeed(seed.begin(), seed.size());

    // derive m/0'
    // use hardened derivation (child keys >= 0x80000000 are hardened after bip32)
    masterKey.Derive(accountKey, BIP32_HARDENED_KEY_LIMIT);

    // derive m/0'/0' (external chain) OR m/0'/1' (internal chain)
    assert(internal ? CanSupportFeature(FEATURE_HD_SPLIT) : true);
    accountKey.Derive(chainChildKey, BIP32_HARDENED_KEY_LIMIT+(internal ? 1 : 0));

    // derive child key at next index, skip keys already known to the wallet
    do {
        // always derive hardened keys
        // childIndex | BIP32_HARDENED_KEY_LIMIT = derive childIndex in hardened child-index-range
        // example: 1 | BIP32_HARDENED_KEY_LIMIT == 0x80000001 == 2147483649
        if (internal) {
            chainChildKey.Derive(childKey, hdChain.nInternalChainCounter | BIP32_HARDENED_KEY_LIMIT);
            metadata.hdKeypath = "m/0'/1'/" + std::to_string(hdChain.nInternalChainCounter) + "'";
            hdChain.nInternalChainCounter++;
        } else {
            chainChildKey.Derive(childKey, hdChain.nExternalChainCounter | BIP32_HARDENED_KEY_LIMIT);
            metadata.hdKeypath = "m/0'/0'/" + std::to_string(hdChain.nExternalChainCounter) + "'";
            hdChain.nExternalChainCounter++;
        }
    } while (HaveKey(childKey.key.GetPubKey().GetID()));
    secret = childKey.key;
    metadata.hd_seed_id = hdChain.seed_id;
    // update the chain model in the database
    if (!batch.WriteHDChain(hdChain))
        throw std::runtime_error(std::string(__func__) + ": Writing HD chain model failed");
}

bool CWallet::AddKeyPubKeyWithDB(WalletBatch &batch, const CKey& secret, const CPubKey &pubkey)
{
    AssertLockHeld(cs_wallet); // mapKeyMetadata

    // CCryptoKeyStore has no concept of wallet databases, but calls AddCryptedKey
    // which is overridden below.  To avoid flushes, the database handle is
    // tunneled through to it.
    bool needsDB = !encrypted_batch;
    if (needsDB) {
        encrypted_batch = &batch;
    }
    if (!CCryptoKeyStore::AddKeyPubKey(secret, pubkey)) {
        if (needsDB) encrypted_batch = nullptr;
        return false;
    }
    if (needsDB) {
        encrypted_batch = nullptr;
    }

    // check if we need to remove from watch-only
    CScript script;
    script = GetScriptForDestination(pubkey.GetID());
    if (HaveWatchOnly(script)) {
        RemoveWatchOnly(script);
    }
    script = GetScriptForRawPubKey(pubkey);
    if (HaveWatchOnly(script)) {
        RemoveWatchOnly(script);
    }
    if (!IsCrypted()) {
        return batch.WriteKey(pubkey, secret.GetPrivKey(), mapKeyMetadata[pubkey.GetID()]);
    }
    return true;
}

bool CWallet::AddKeyPubKey(const CKey& secret, const CPubKey &pubkey)
{
    WalletBatch batch(*database);
    return CWallet::AddKeyPubKeyWithDB(batch, secret, pubkey);
}

bool CWallet::AddCryptedKey(const CPubKey &vchPubKey,
                            const std::vector<unsigned char> &vchCryptedSecret)
{
    if (!CCryptoKeyStore::AddCryptedKey(vchPubKey, vchCryptedSecret))
        return false;
    {
        LOCK(cs_wallet);
        if (encrypted_batch) {
            return encrypted_batch->WriteCryptedKey(vchPubKey,
                                                        vchCryptedSecret,
                                                        mapKeyMetadata[vchPubKey.GetID()]);
        } else {
            return WalletBatch(*database).WriteCryptedKey(vchPubKey,
                                                            vchCryptedSecret,
                                                            mapKeyMetadata[vchPubKey.GetID()]);
        }
    }
}

bool CWallet::HaveHardwareKey(const CKeyID &address) const
{
    // We assume that the key is stored in a hardware wallet if it stores the
    // HD master pubkey hash. Other HD keys only store the seed ID, and the
    // master key is generated on the fly when needed (see `DeriveNewChildKey`).
    LOCK(cs_wallet);
    const auto it = mapKeyMetadata.find(address);
    if (it != mapKeyMetadata.end() && !it->second.master_key_id.IsNull()) {
        return true;
    }
    return false;
}

void CWallet::LoadKeyMetadata(const CPubKey& pubkey, const CKeyMetadata &meta)
{
    AssertLockHeld(cs_wallet); // mapKeyMetadata
    CKeyID keyID = pubkey.GetID();
    if (!meta.master_key_id.IsNull()) {
        LOCK(cs_KeyStore);
        mapWatchKeys[pubkey.GetID()] = pubkey;
    }
    LoadKeyMetadata(keyID, meta);
}

void CWallet::LoadKeyMetadata(const CKeyID& keyID, const CKeyMetadata &meta)
{
    AssertLockHeld(cs_wallet); // mapKeyMetadata
    UpdateTimeFirstKey(meta.nCreateTime);
    mapKeyMetadata[keyID] = meta;
}

void CWallet::LoadScriptMetadata(const CScriptID& script_id, const CKeyMetadata &meta)
{
    AssertLockHeld(cs_wallet); // m_script_metadata
    UpdateTimeFirstKey(meta.nCreateTime);
    m_script_metadata[script_id] = meta;
}

bool CWallet::LoadCryptedKey(const CPubKey &vchPubKey, const std::vector<unsigned char> &vchCryptedSecret)
{
    return CCryptoKeyStore::AddCryptedKey(vchPubKey, vchCryptedSecret);
}

/**
 * Update wallet first key creation time. This should be called whenever keys
 * are added to the wallet, with the oldest key creation time.
 */
void CWallet::UpdateTimeFirstKey(int64_t nCreateTime)
{
    AssertLockHeld(cs_wallet);
    if (nCreateTime <= 1) {
        // Cannot determine birthday information, so set the wallet birthday to
        // the beginning of time.
        nTimeFirstKey = 1;
    } else if (!nTimeFirstKey || nCreateTime < nTimeFirstKey) {
        nTimeFirstKey = nCreateTime;
    }
}

bool CWallet::AddCScript(const CScript& redeemScript)
{
    if (!CCryptoKeyStore::AddCScript(redeemScript)) {
        return false;
    }
    return WalletBatch(*database).WriteCScript(Hash160(redeemScript), redeemScript);
}

bool CWallet::LoadCScript(const CScript& redeemScript)
{
    /* A sanity check was added in pull #3843 to avoid adding redeemScripts
     * that never can be redeemed. However, old wallets may still contain
     * these. Do not add them to the wallet and warn. */
    if (redeemScript.size() > MAX_SCRIPT_ELEMENT_SIZE) {
        std::string strAddr = EncodeDestination(CScriptID(redeemScript));
        WalletLogPrintf("%s: Warning: This wallet contains a redeemScript of size %i which exceeds maximum size %i thus can never be redeemed. Do not use address %s.\n", __func__, redeemScript.size(), MAX_SCRIPT_ELEMENT_SIZE, strAddr);
        return true;
    }

    return CCryptoKeyStore::AddCScript(redeemScript);
}

bool CWallet::AddWatchOnly(const CScript& dest)
{
    if (!CCryptoKeyStore::AddWatchOnly(dest)) {
        return false;
    }
    const CKeyMetadata& meta = m_script_metadata[CScriptID(dest)];
    UpdateTimeFirstKey(meta.nCreateTime);
    NotifyWatchonlyChanged(true);
    return WalletBatch(*database).WriteWatchOnly(dest, meta);
}

bool CWallet::AddWatchOnly(const CScript& dest, int64_t nCreateTime)
{
    m_script_metadata[CScriptID(dest)].nCreateTime = nCreateTime;
    return AddWatchOnly(dest);
}

bool CWallet::RemoveWatchOnly(const CScript &dest)
{
    AssertLockHeld(cs_wallet);
    if (!CCryptoKeyStore::RemoveWatchOnly(dest)) {
        return false;
    }
    if (!HaveWatchOnly()) {
        NotifyWatchonlyChanged(false);
    }
    if (!WalletBatch(*database).EraseWatchOnly(dest)) {
        return false;
    }
    return true;
}

bool CWallet::LoadWatchOnly(const CScript &dest)
{
    return CCryptoKeyStore::AddWatchOnly(dest);
}

bool CWallet::Unlock(const SecureString& strWalletPassphrase)
{
    CCrypter crypter;
    CKeyingMaterial _vMasterKey;

    {
        LOCK(cs_wallet);
        for (const MasterKeyMap::value_type& pMasterKey : mapMasterKeys)
        {
            if (!crypter.SetKeyFromPassphrase(strWalletPassphrase, pMasterKey.second.vchSalt, pMasterKey.second.nDeriveIterations, pMasterKey.second.nDerivationMethod)) {
                return false;
            }
            if (!crypter.Decrypt(pMasterKey.second.vchCryptedKey, _vMasterKey)) {
                continue; // try another master key
            }
            if (CCryptoKeyStore::Unlock(_vMasterKey)) {
                return true;
            }
        }
    }
    return false;
}

bool CWallet::ChangeWalletPassphrase(const SecureString& strOldWalletPassphrase, const SecureString& strNewWalletPassphrase)
{
    bool fWasLocked = IsLocked();

    {
        LOCK(cs_wallet);
        Lock();

        CCrypter crypter;
        CKeyingMaterial _vMasterKey;
        for (MasterKeyMap::value_type& pMasterKey : mapMasterKeys)
        {
            if (!crypter.SetKeyFromPassphrase(strOldWalletPassphrase, pMasterKey.second.vchSalt, pMasterKey.second.nDeriveIterations, pMasterKey.second.nDerivationMethod)) {
                return false;
            }
            if (!crypter.Decrypt(pMasterKey.second.vchCryptedKey, _vMasterKey)) {
                return false;
            }
            if (CCryptoKeyStore::Unlock(_vMasterKey)) {
                int64_t nStartTime = GetTimeMillis();
                crypter.SetKeyFromPassphrase(strNewWalletPassphrase, pMasterKey.second.vchSalt, pMasterKey.second.nDeriveIterations, pMasterKey.second.nDerivationMethod);
                pMasterKey.second.nDeriveIterations = static_cast<unsigned int>(pMasterKey.second.nDeriveIterations * (100 / ((double)(GetTimeMillis() - nStartTime))));

                nStartTime = GetTimeMillis();
                crypter.SetKeyFromPassphrase(strNewWalletPassphrase, pMasterKey.second.vchSalt, pMasterKey.second.nDeriveIterations, pMasterKey.second.nDerivationMethod);
                pMasterKey.second.nDeriveIterations = (pMasterKey.second.nDeriveIterations + static_cast<unsigned int>(pMasterKey.second.nDeriveIterations * 100 / ((double)(GetTimeMillis() - nStartTime)))) / 2;

                if (pMasterKey.second.nDeriveIterations < 25000)
                    pMasterKey.second.nDeriveIterations = 25000;

                WalletLogPrintf("Wallet passphrase changed to an nDeriveIterations of %i\n", pMasterKey.second.nDeriveIterations);

                if (!crypter.SetKeyFromPassphrase(strNewWalletPassphrase, pMasterKey.second.vchSalt, pMasterKey.second.nDeriveIterations, pMasterKey.second.nDerivationMethod))
                    return false;
                if (!crypter.Encrypt(_vMasterKey, pMasterKey.second.vchCryptedKey))
                    return false;
                WalletBatch(*database).WriteMasterKey(pMasterKey.first, pMasterKey.second);
                if (fWasLocked)
                    Lock();
                return true;
            }
        }
    }

    return false;
}

void CWallet::ChainStateFlushed(const CBlockLocator& loc)
{
    WalletBatch batch(*database);
    batch.WriteBestBlock(loc);
}

void CWallet::SetMinVersion(enum WalletFeature nVersion, WalletBatch* batch_in, bool fExplicit)
{
    LOCK(cs_wallet); // nWalletVersion
    if (nWalletVersion >= nVersion) {
        return;
    }
    // when doing an explicit upgrade, if we pass the max version permitted, upgrade all the way
    if (fExplicit && nVersion > nWalletMaxVersion) {
            nVersion = FEATURE_LATEST;
    }
    nWalletVersion = nVersion;

    if (nVersion > nWalletMaxVersion) {
        nWalletMaxVersion = nVersion;
    }

    {
        WalletBatch* batch = batch_in ? batch_in : new WalletBatch(*database);
        if (nWalletVersion > 40000)
            batch->WriteMinVersion(nWalletVersion);
        if (!batch_in)
            delete batch;
    }
}

bool CWallet::SetMaxVersion(int nVersion)
{
    LOCK(cs_wallet); // nWalletVersion, nWalletMaxVersion
    // cannot downgrade below current version
    if (nWalletVersion > nVersion) {
        return false;
    }
    nWalletMaxVersion = nVersion;

    return true;
}

std::set<uint256> CWallet::GetConflicts(const uint256& txid) const
{
    std::set<uint256> result;
    AssertLockHeld(cs_wallet);

    std::map<uint256, CWalletTx>::const_iterator it = mapWallet.find(txid);
    if (it == mapWallet.end()) {
        return result;
    }
    const CWalletTx& wtx = it->second;

    std::pair<TxSpends::const_iterator, TxSpends::const_iterator> range;

    for (const CTxIn& txin : wtx.tx->vin)
    {
        if (mapTxSpends.count(txin.prevout) <= 1)
            continue;  // No conflict if zero or one spends
        range = mapTxSpends.equal_range(txin.prevout);
        for (TxSpends::const_iterator _it = range.first; _it != range.second; ++_it)
            result.insert(_it->second);
    }
    return result;
}

bool CWallet::HasWalletSpend(const uint256& txid) const
{
    AssertLockHeld(cs_wallet);
    auto iter = mapTxSpends.lower_bound(COutPoint(txid, 0));
    return (iter != mapTxSpends.end() && iter->first.hash == txid);
}

void CWallet::Flush(bool shutdown)
{
    database->Flush(shutdown);
}

void CWallet::SyncMetaData(std::pair<TxSpends::iterator, TxSpends::iterator> range)
{
    // We want all the wallet transactions in range to have the same metadata as
    // the oldest (smallest nOrderPos).
    // So: find smallest nOrderPos:

    int nMinOrderPos = std::numeric_limits<int>::max();
    const CWalletTx* copyFrom = nullptr;
    for (TxSpends::iterator it = range.first; it != range.second; ++it) {
        const CWalletTx* wtx = &mapWallet.at(it->second);
        if (wtx->nOrderPos < nMinOrderPos) {
            nMinOrderPos = wtx->nOrderPos;
            copyFrom = wtx;
        }
    }

    if (!copyFrom) {
        return;
    }

    // Now copy data from copyFrom to rest:
    for (TxSpends::iterator it = range.first; it != range.second; ++it) {
        const uint256& hash = it->second;
        CWalletTx* copyTo = &mapWallet.at(hash);
        if (copyFrom == copyTo) continue;
        assert(copyFrom && "Oldest wallet transaction in range assumed to have been found.");
        if (!copyFrom->IsEquivalentTo(*copyTo)) continue;
        copyTo->mapValue = copyFrom->mapValue;
        copyTo->vOrderForm = copyFrom->vOrderForm;
        // fTimeReceivedIsTxTime not copied on purpose
        // nTimeReceived not copied on purpose
        copyTo->nTimeSmart = copyFrom->nTimeSmart;
        copyTo->fFromMe = copyFrom->fFromMe;
        copyTo->strFromAccount = copyFrom->strFromAccount;
        // nOrderPos not copied on purpose
        // cached members not copied on purpose
    }
}

/**
 * Outpoint is spent if any non-conflicted transaction
 * spends it:
 */
bool CWallet::IsSpent(const uint256& hash, unsigned int n) const
{
    const COutPoint outpoint(hash, n);
    std::pair<TxSpends::const_iterator, TxSpends::const_iterator> range;
    range = mapTxSpends.equal_range(outpoint);

    for (TxSpends::const_iterator it = range.first; it != range.second; ++it) {
        const uint256& wtxid = it->second;
        std::map<uint256, CWalletTx>::const_iterator mit = mapWallet.find(wtxid);
        if (mit != mapWallet.end()) {
            int depth = mit->second.GetDepthInMainChain();
            if (depth > 0  || (depth == 0 && !mit->second.isAbandoned() && !mit->second.IsCoinBase())) {
                return true; // Spent
            }
        }
    }
    return false;
}

void CWallet::AddToSpends(const COutPoint& outpoint, const uint256& wtxid)
{
    mapTxSpends.insert(std::make_pair(outpoint, wtxid));

    setLockedCoins.erase(outpoint);

    std::pair<TxSpends::iterator, TxSpends::iterator> range;
    range = mapTxSpends.equal_range(outpoint);
    SyncMetaData(range);
}


void CWallet::AddToSpends(const uint256& wtxid)
{
    auto it = mapWallet.find(wtxid);
    assert(it != mapWallet.end());
    CWalletTx& thisTx = it->second;

    // Skip meta input
    for (std::size_t i = thisTx.IsCoinBase() ? 1 : 0; i < thisTx.tx->vin.size(); ++i) {
        const CTxIn& txin = thisTx.tx->vin[i];
        AddToSpends(txin.prevout, wtxid);
    }
}

bool CWallet::EncryptWallet(const SecureString& strWalletPassphrase)
{
    if (IsCrypted()) {
        return false;
    }
    CKeyingMaterial _vMasterKey;

    _vMasterKey.resize(WALLET_CRYPTO_KEY_SIZE);
    GetStrongRandBytes(&_vMasterKey[0], WALLET_CRYPTO_KEY_SIZE);

    CMasterKey kMasterKey;

    kMasterKey.vchSalt.resize(WALLET_CRYPTO_SALT_SIZE);
    GetStrongRandBytes(&kMasterKey.vchSalt[0], WALLET_CRYPTO_SALT_SIZE);

    CCrypter crypter;
    int64_t nStartTime = GetTimeMillis();
    crypter.SetKeyFromPassphrase(strWalletPassphrase, kMasterKey.vchSalt, 25000, kMasterKey.nDerivationMethod);
    kMasterKey.nDeriveIterations = static_cast<unsigned int>(2500000 / ((double)(GetTimeMillis() - nStartTime)));

    nStartTime = GetTimeMillis();
    crypter.SetKeyFromPassphrase(strWalletPassphrase, kMasterKey.vchSalt, kMasterKey.nDeriveIterations, kMasterKey.nDerivationMethod);
    kMasterKey.nDeriveIterations = (kMasterKey.nDeriveIterations + static_cast<unsigned int>(kMasterKey.nDeriveIterations * 100 / ((double)(GetTimeMillis() - nStartTime)))) / 2;

    if (kMasterKey.nDeriveIterations < 25000) {
        kMasterKey.nDeriveIterations = 25000;
    }

    WalletLogPrintf("Encrypting Wallet with an nDeriveIterations of %i\n", kMasterKey.nDeriveIterations);

    if (!crypter.SetKeyFromPassphrase(strWalletPassphrase, kMasterKey.vchSalt, kMasterKey.nDeriveIterations, kMasterKey.nDerivationMethod)) {
        return false;
    }
    if (!crypter.Encrypt(_vMasterKey, kMasterKey.vchCryptedKey)) {
        return false;
    }

    {
        LOCK(cs_wallet);
        mapMasterKeys[++nMasterKeyMaxID] = kMasterKey;
        assert(!encrypted_batch);
        encrypted_batch = new WalletBatch(*database);
        if (!encrypted_batch->TxnBegin()) {
            delete encrypted_batch;
            encrypted_batch = nullptr;
            return false;
        }
        encrypted_batch->WriteMasterKey(nMasterKeyMaxID, kMasterKey);

        if (!EncryptKeys(_vMasterKey))
        {
            encrypted_batch->TxnAbort();
            delete encrypted_batch;
            // We now probably have half of our keys encrypted in memory, and half not...
            // die and let the user reload the unencrypted wallet.
            assert(false);
        }

        // Encryption was introduced in version 0.4.0
        SetMinVersion(FEATURE_WALLETCRYPT, encrypted_batch, true);

        if (!encrypted_batch->TxnCommit()) {
            delete encrypted_batch;
            // We now have keys encrypted in memory, but not on disk...
            // die to avoid confusion and let the user reload the unencrypted wallet.
            assert(false);
        }

        delete encrypted_batch;
        encrypted_batch = nullptr;

        Lock();
        Unlock(strWalletPassphrase);

        // if we are using HD, replace the HD seed with a new one
        if (IsHDEnabled()) {
            SetHDSeed(GenerateNewSeed());
        }

        NewKeyPool();
        Lock();

        // Need to completely rewrite the wallet file; if we don't, bdb might keep
        // bits of the unencrypted private key in slack space in the database file.
        database->Rewrite();

    }
    NotifyStatusChanged(this);

    return true;
}

DBErrors CWallet::ReorderTransactions()
{
    LOCK(cs_wallet);
    WalletBatch batch(*database);

    // Old wallets didn't have any defined order for transactions
    // Probably a bad idea to change the output of this

    // First: get all CWalletTx and CAccountingEntry into a sorted-by-time multimap.
    typedef std::pair<CWalletTx*, CAccountingEntry*> TxPair;
    typedef std::multimap<int64_t, TxPair > TxItems;
    TxItems txByTime;

    for (auto& entry : mapWallet) {
        CWalletTx* wtx = &entry.second;
        txByTime.insert(std::make_pair(wtx->nTimeReceived, TxPair(wtx, nullptr)));
    }
    std::list<CAccountingEntry> acentries;
    batch.ListAccountCreditDebit("", acentries);
    for (CAccountingEntry& entry : acentries) {
        txByTime.insert(std::make_pair(entry.nTime, TxPair(nullptr, &entry)));
    }

    nOrderPosNext = 0;
    std::vector<int64_t> nOrderPosOffsets;
    for (TxItems::iterator it = txByTime.begin(); it != txByTime.end(); ++it) {
        CWalletTx *const pwtx = (*it).second.first;
        CAccountingEntry *const pacentry = (*it).second.second;
        int64_t& nOrderPos = (pwtx != nullptr) ? pwtx->nOrderPos : pacentry->nOrderPos;

        if (nOrderPos == -1) {
            nOrderPos = nOrderPosNext++;
            nOrderPosOffsets.push_back(nOrderPos);

            if (pwtx)
            {
                if (!batch.WriteTx(*pwtx))
                    return DBErrors::LOAD_FAIL;
            }
            else
                if (!batch.WriteAccountingEntry(pacentry->nEntryNo, *pacentry))
                    return DBErrors::LOAD_FAIL;
        }
        else
        {
            int64_t nOrderPosOff = 0;
            for (const int64_t& nOffsetStart : nOrderPosOffsets)
            {
                if (nOrderPos >= nOffsetStart) {
                    ++nOrderPosOff;
                }
            }
            nOrderPos += nOrderPosOff;
            nOrderPosNext = std::max(nOrderPosNext, nOrderPos + 1);

            if (!nOrderPosOff) {
                continue;
            }
            // Since we're changing the order, write it back
            if (pwtx)
            {
                if (!batch.WriteTx(*pwtx))
                    return DBErrors::LOAD_FAIL;
            }
            else
                if (!batch.WriteAccountingEntry(pacentry->nEntryNo, *pacentry))
                    return DBErrors::LOAD_FAIL;
        }
    }
    batch.WriteOrderPosNext(nOrderPosNext);

    return DBErrors::LOAD_OK;
}

int64_t CWallet::IncOrderPosNext(WalletBatch *batch)
{
    AssertLockHeld(cs_wallet); // nOrderPosNext
    int64_t nRet = nOrderPosNext++;
    if (batch) {
        batch->WriteOrderPosNext(nOrderPosNext);
    } else {
        WalletBatch(*database).WriteOrderPosNext(nOrderPosNext);
    }
    return nRet;
}

bool CWallet::AccountMove(std::string strFrom, std::string strTo, CAmount nAmount, std::string strComment)
{
    WalletBatch batch(*database);
    if (!batch.TxnBegin()) {
        return false;
    }
    int64_t nNow = GetAdjustedTime();

    // Debit
    CAccountingEntry debit;
    debit.nOrderPos = IncOrderPosNext(&batch);
    debit.strAccount = strFrom;
    debit.nCreditDebit = -nAmount;
    debit.nTime = nNow;
    debit.strOtherAccount = strTo;
    debit.strComment = strComment;
    AddAccountingEntry(debit, &batch);

    // Credit
    CAccountingEntry credit;
    credit.nOrderPos = IncOrderPosNext(&batch);
    credit.strAccount = strTo;
    credit.nCreditDebit = nAmount;
    credit.nTime = nNow;
    credit.strOtherAccount = strFrom;
    credit.strComment = strComment;
    AddAccountingEntry(credit, &batch);

    if (!batch.TxnCommit()) {
        return false;
    }
    return true;
}

bool CWallet::GetLabelDestination(CTxDestination &dest, const std::string& label, bool bForceNew)
{
    WalletBatch batch(*database);

    CAccount account;
    batch.ReadAccount(label, account);

    if (!bForceNew) {
        if (!account.vchPubKey.IsValid()) {
            bForceNew = true;
        } else {
            // Check if the current key has been used (TODO: check other addresses with the same key)
            CScript scriptPubKey = GetScriptForDestination(GetDestinationForKey(account.vchPubKey, m_default_address_type));
            for (std::map<uint256, CWalletTx>::iterator it = mapWallet.begin();
                 it != mapWallet.end() && account.vchPubKey.IsValid();
                 ++it) {
                for (const CTxOut& txout : (*it).second.tx->vout)
                    if (txout.scriptPubKey == scriptPubKey) {
                        bForceNew = true;
                        break;
                    }
            }
        }
    }

    // Generate a new key
    if (bForceNew) {
        if (!GetKeyFromPool(account.vchPubKey, false)) {
            return false;
        }
        LearnRelatedScripts(account.vchPubKey, m_default_address_type);
        dest = GetDestinationForKey(account.vchPubKey, m_default_address_type);
        SetAddressBook(dest, label, "receive");
        batch.WriteAccount(label, account);
    } else {
        dest = GetDestinationForKey(account.vchPubKey, m_default_address_type);
    }

    return true;
}

void CWallet::MarkDirty()
{
    {
        LOCK(cs_wallet);
        for (std::pair<const uint256, CWalletTx>& item : mapWallet) {
            item.second.MarkDirty();
        }
    }
}

bool CWallet::MarkReplaced(const uint256& originalHash, const uint256& newHash)
{
    LOCK(cs_wallet);

    auto mi = mapWallet.find(originalHash);

    // There is a bug if MarkReplaced is not called on an existing wallet transaction.
    assert(mi != mapWallet.end());

    CWalletTx& wtx = (*mi).second;

    // Ensure for now that we're not overwriting data
    assert(wtx.mapValue.count("replaced_by_txid") == 0);

    wtx.mapValue["replaced_by_txid"] = newHash.ToString();

    WalletBatch batch(*database, "r+");

    bool success = true;
    if (!batch.WriteTx(wtx)) {
        WalletLogPrintf("%s: Updating batch tx %s failed\n", __func__, wtx.GetHash().ToString());
        success = false;
    }

    NotifyTransactionChanged(this, originalHash, CT_UPDATED);

    return success;
}

bool CWallet::AddToWallet(const CWalletTx& wtxIn, bool fFlushOnClose)
{
    LOCK(cs_wallet);

    WalletBatch batch(*database, "r+", fFlushOnClose);

    uint256 hash = wtxIn.GetHash();

    // Inserts only if not already there, returns tx inserted or tx found
    std::pair<std::map<uint256, CWalletTx>::iterator, bool> ret = mapWallet.insert(std::make_pair(hash, wtxIn));
    CWalletTx& wtx = (*ret.first).second;
    wtx.BindWallet(this);
    bool fInsertedNew = ret.second;
    if (fInsertedNew) {
        wtx.nTimeReceived = GetAdjustedTime();
        wtx.nOrderPos = IncOrderPosNext(&batch);
        wtx.m_it_wtxOrdered = wtxOrdered.insert(std::make_pair(wtx.nOrderPos, TxPair(&wtx, nullptr)));
        wtx.nTimeSmart = ComputeTimeSmart(wtx);
        AddToSpends(hash);
    }

    bool fUpdated = false;
    if (!fInsertedNew) {
        // Merge
        if (!wtxIn.hashUnset() && wtxIn.hashBlock != wtx.hashBlock) {
            wtx.hashBlock = wtxIn.hashBlock;
            fUpdated = true;
        }
        // If no longer abandoned, update
        if (wtxIn.hashBlock.IsNull() && wtx.isAbandoned()) {
            wtx.hashBlock = wtxIn.hashBlock;
            fUpdated = true;
        }
        if (wtxIn.nIndex != -1 && (wtxIn.nIndex != wtx.nIndex)) {
            wtx.nIndex = wtxIn.nIndex;
            fUpdated = true;
        }
        if (wtxIn.fFromMe && wtxIn.fFromMe != wtx.fFromMe) {
            wtx.fFromMe = wtxIn.fFromMe;
            fUpdated = true;
        }
        // If we have a witness-stripped version of this transaction, and we
        // see a new version with a witness, then we must be upgrading a pre-segwit
        // wallet.  Store the new version of the transaction with the witness,
        // as the stripped-version must be invalid.
        // TODO: Store all versions of the transaction, instead of just one.
        // UNIT-E TODO: this should never happen
        if (wtxIn.tx->HasWitness() && !wtx.tx->HasWitness()) {
            wtx.SetTx(wtxIn.tx);
            fUpdated = true;
        }
    }

    //// debug print
    WalletLogPrintf("AddToWallet %s  %s%s\n", wtxIn.GetHash().ToString(), (fInsertedNew ? "new" : ""), (fUpdated ? "update" : ""));

    // Write to disk
    if (fInsertedNew || fUpdated) {
        if (!batch.WriteTx(wtx)) {
            return false;
        }
    }

    // Break debit/credit balance caches:
    wtx.MarkDirty();

    // Notify UI of new or updated transaction
    NotifyTransactionChanged(this, hash, fInsertedNew ? CT_NEW : CT_UPDATED);

    // notify an external script when a wallet transaction comes in or is updated
    std::string strCmd = gArgs.GetArg("-walletnotify", "");

    if (!strCmd.empty()) {
        boost::replace_all(strCmd, "%s", wtxIn.GetHash().GetHex());
        std::thread t(runCommand, strCmd);
        t.detach(); // thread runs free
    }

    return true;
}

void CWallet::LoadToWallet(const CWalletTx& wtxIn)
{
    uint256 hash = wtxIn.GetHash();
    const auto& ins = mapWallet.emplace(hash, wtxIn);
    CWalletTx& wtx = ins.first->second;
    wtx.BindWallet(this);
    if (/* insertion took place */ ins.second) {
        wtx.m_it_wtxOrdered = wtxOrdered.insert(std::make_pair(wtx.nOrderPos, TxPair(&wtx, nullptr)));
    }
    AddToSpends(hash);
    for (const CTxIn& txin : wtx.tx->vin) {
        auto it = mapWallet.find(txin.prevout.hash);
        if (it != mapWallet.end()) {
            CWalletTx& prevtx = it->second;
            if (prevtx.nIndex == -1 && !prevtx.hashUnset()) {
                MarkConflicted(prevtx.hashBlock, wtx.GetHash());
            }
        }
    }
}

bool CWallet::AddToWalletIfInvolvingMe(const CTransactionRef& ptx, const CBlockIndex* pIndex, int posInBlock, bool fUpdate)
{
    const CTransaction& tx = *ptx;
    {
        AssertLockHeld(cs_wallet);

        if (pIndex != nullptr) {
            for (const CTxIn& txin : tx.vin) {
                std::pair<TxSpends::const_iterator, TxSpends::const_iterator> range = mapTxSpends.equal_range(txin.prevout);
                while (range.first != range.second) {
                    if (range.first->second != tx.GetHash()) {
<<<<<<< HEAD
                        WalletLogPrintf("Transaction %s (in block %s) conflicts with wallet transaction %s (both spend %s:%i)\n", tx.GetHash().ToString(), pIndex->GetBlockHash().ToString(), range.first->second.ToString(), range.first->first.hash.ToString(), range.first->first.n);
=======
                        if (tx.IsCoinBase() && mapWallet.find(range.first->second)->second.IsCoinBase()) {
                            // We show different messages depending on whether the transactions are coinbase because
                            // this case will be more common (& also less problematic, since we have maturity).
                            LogPrintf(
                                "After re-org, new coinbase tx %s (in block %s) uses same input (%s:%i) as the old & discarded coinbase tx %s.\n",
                                tx.GetHash().ToString(), pIndex->GetBlockHash().ToString(), range.first->first.hash.ToString(), range.first->first.n, range.first->second.ToString()
                            );
                            // TODO UNIT-E: In case we have transactions depending on the discarded coinbase tx, and we
                            //              are the emitters of all of them, we could copy them replacing the inputs to
                            //              decrease the re-org's impact.
                        } else {
                            LogPrintf(
                                "Transaction %s (in block %s) conflicts with wallet transaction %s (both spend %s:%i)\n",
                                tx.GetHash().ToString(), pIndex->GetBlockHash().ToString(), range.first->second.ToString(), range.first->first.hash.ToString(), range.first->first.n
                            );
                        }
>>>>>>> 3162a6f6
                        MarkConflicted(pIndex->GetBlockHash(), range.first->second);
                    }
                    range.first++;
                }
            }
        }

        bool fExisted = mapWallet.count(tx.GetHash()) != 0;
        if (fExisted && !fUpdate) {
            return false;
        }
        if (fExisted || IsMine(tx) || IsFromMe(tx)) {
            /* Check if any keys in the wallet keypool that were supposed to be unused
             * have appeared in a new transaction. If so, remove those keys from the keypool.
             * This can happen when restoring an old wallet backup that does not contain
             * the mostly recently created transactions from newer versions of the wallet.
             */

            // loop though all outputs
            for (const CTxOut& txout: tx.vout) {
                // extract addresses and check if they match with an unused keypool key
                std::vector<CKeyID> vAffected;
                CAffectedKeysVisitor(*this, vAffected).Process(txout.scriptPubKey);
                for (const CKeyID &keyid : vAffected) {
                    std::map<CKeyID, int64_t>::const_iterator mi = m_pool_key_to_index.find(keyid);
                    if (mi != m_pool_key_to_index.end()) {
                        WalletLogPrintf("%s: Detected a used keypool key, mark all keypool key up to this key as used\n", __func__);
                        MarkReserveKeysAsUsed(mi->second);

                        if (!TopUpKeyPool()) {
                            WalletLogPrintf("%s: Topping up keypool failed (locked wallet)\n", __func__);
                        }
                    }
                }
            }

            if (!m_wallet_extension.AddToWalletIfInvolvingMe(ptx, pIndex)) {
              return false;
            }

            CWalletTx wtx(this, ptx);

            // Get merkle branch if transaction was found in a block
            if (pIndex != nullptr) {
              wtx.SetMerkleBranch(pIndex, posInBlock);
            }
            return AddToWallet(wtx, false);
        }
    }
    return false;
}

bool CWallet::TransactionCanBeAbandoned(const uint256& hashTx) const
{
    LOCK2(cs_main, cs_wallet);
    const CWalletTx* wtx = GetWalletTx(hashTx);
    return wtx && !wtx->isAbandoned() && wtx->GetDepthInMainChain() == 0 && !wtx->InMempool();
}

void CWallet::MarkInputsDirty(const CTransactionRef& tx)
{
    for (const CTxIn& txin : tx->vin) {
        auto it = mapWallet.find(txin.prevout.hash);
        if (it != mapWallet.end()) {
            it->second.MarkDirty();
        }
    }
}

bool CWallet::AbandonTransaction(const uint256& hashTx)
{
    LOCK2(cs_main, cs_wallet);

    WalletBatch batch(*database, "r+");

    std::set<uint256> todo;
    std::set<uint256> done;

    // Can't mark abandoned if confirmed or in mempool
    auto it = mapWallet.find(hashTx);
    assert(it != mapWallet.end());
    CWalletTx& origtx = it->second;
    if (origtx.GetDepthInMainChain() != 0 || origtx.InMempool()) {
        return false;
    }

    todo.insert(hashTx);

    while (!todo.empty()) {
        uint256 now = *todo.begin();
        todo.erase(now);
        done.insert(now);
        auto it = mapWallet.find(now);
        assert(it != mapWallet.end());
        CWalletTx& wtx = it->second;
        int currentconfirm = wtx.GetDepthInMainChain();
        // If the orig tx was not in block, none of its spends can be
        assert(currentconfirm <= 0);
        // if (currentconfirm < 0) {Tx and spends are already conflicted, no need to abandon}
        if (currentconfirm == 0 && !wtx.isAbandoned()) {
            // If the orig tx was not in block/mempool, none of its spends can be in mempool
            assert(!wtx.InMempool());
            wtx.nIndex = -1;
            wtx.setAbandoned();
            wtx.MarkDirty();
            batch.WriteTx(wtx);
            NotifyTransactionChanged(this, wtx.GetHash(), CT_UPDATED);
            // Iterate over all its outputs, and mark transactions in the wallet that spend them abandoned too
            TxSpends::const_iterator iter = mapTxSpends.lower_bound(COutPoint(now, 0));
            while (iter != mapTxSpends.end() && iter->first.hash == now) {
                if (!done.count(iter->second)) {
                    todo.insert(iter->second);
                }
                iter++;
            }
            // If a transaction changes 'conflicted' state, that changes the balance
            // available of the outputs it spends. So force those to be recomputed
            MarkInputsDirty(wtx.tx);
        }
    }

    return true;
}

void CWallet::MarkConflicted(const uint256& hashBlock, const uint256& hashTx)
{
    LOCK2(cs_main, cs_wallet);

    int conflictconfirms = 0;
    CBlockIndex* pindex = LookupBlockIndex(hashBlock);
    if (pindex && chainActive.Contains(pindex)) {
        conflictconfirms = -(chainActive.Height() - pindex->nHeight + 1);
    }
    // If number of conflict confirms cannot be determined, this means
    // that the block is still unknown or not yet part of the main chain,
    // for example when loading the wallet during a reindex. Do nothing in that
    // case.
    if (conflictconfirms >= 0) {
        return;
    }
    // Do not flush the wallet here for performance reasons
    WalletBatch batch(*database, "r+", false);

    std::set<uint256> todo;
    std::set<uint256> done;

    todo.insert(hashTx);

    while (!todo.empty()) {
        uint256 now = *todo.begin();
        todo.erase(now);
        done.insert(now);
        auto it = mapWallet.find(now);
        assert(it != mapWallet.end());
        CWalletTx& wtx = it->second;
        int currentconfirm = wtx.GetDepthInMainChain();
        if (conflictconfirms < currentconfirm) {
            // Block is 'more conflicted' than current confirm; update.
            // Mark transaction as conflicted with this block.
            wtx.nIndex = -1;
            wtx.hashBlock = hashBlock;
            wtx.MarkDirty();
            batch.WriteTx(wtx);
            // Iterate over all its outputs, and mark transactions in the wallet that spend them conflicted too
            TxSpends::const_iterator iter = mapTxSpends.lower_bound(COutPoint(now, 0));
            while (iter != mapTxSpends.end() && iter->first.hash == now) {
                 if (!done.count(iter->second)) {
                     todo.insert(iter->second);
                 }
                 iter++;
            }
            // If a transaction changes 'conflicted' state, that changes the balance
            // available of the outputs it spends. So force those to be recomputed
            MarkInputsDirty(wtx.tx);
        }
    }
}

void CWallet::SyncTransaction(const CTransactionRef& ptx, const CBlockIndex *pindex, int posInBlock, bool update_tx) {
    if (!AddToWalletIfInvolvingMe(ptx, pindex, posInBlock, update_tx)) {
        return; // Not one of ours
    }
    // If a transaction changes 'conflicted' state, that changes the balance
    // available of the outputs it spends. So force those to be
    // recomputed, also:
    MarkInputsDirty(ptx);
}

void CWallet::TransactionAddedToMempool(const CTransactionRef& ptx) {
    LOCK2(cs_main, cs_wallet);
    SyncTransaction(ptx);

    auto it = mapWallet.find(ptx->GetHash());
    if (it != mapWallet.end()) {
        it->second.fInMempool = true;
    }
}

void CWallet::SlashingConditionDetected(const finalization::VoteRecord &vote1, const finalization::VoteRecord &vote2) {
      m_wallet_extension.SlashingConditionDetected(vote1, vote2);
}

void CWallet::TransactionRemovedFromMempool(const CTransactionRef &ptx) {
    LOCK(cs_wallet);
    auto it = mapWallet.find(ptx->GetHash());
    if (it != mapWallet.end()) {
        it->second.fInMempool = false;
    }
}

void CWallet::BlockConnected(const std::shared_ptr<const CBlock>& pblock, const CBlockIndex *pindex, const std::vector<CTransactionRef>& vtxConflicted) {
    LOCK2(cs_main, cs_wallet);
    // TODO: Temporarily ensure that mempool removals are notified before
    // connected transactions.  This shouldn't matter, but the abandoned
    // state of transactions in our wallet is currently cleared when we
    // receive another notification and there is a race condition where
    // notification of a connected conflict might cause an outside process
    // to abandon a transaction and then have it inadvertently cleared by
    // the notification that the conflicted transaction was evicted.

    for (const CTransactionRef& ptx : vtxConflicted) {
        SyncTransaction(ptx);
        TransactionRemovedFromMempool(ptx);
    }
    for (size_t i = 0; i < pblock->vtx.size(); i++) {
        SyncTransaction(pblock->vtx[i], pindex, i);
        TransactionRemovedFromMempool(pblock->vtx[i]);
    }

    m_last_block_processed = pindex;

    m_wallet_extension.BlockConnected(pblock, *pindex);
}

void CWallet::BlockDisconnected(const std::shared_ptr<const CBlock>& pblock) {
    LOCK2(cs_main, cs_wallet);

    for (const CTransactionRef& ptx : pblock->vtx) {
        SyncTransaction(ptx);
    }
}



void CWallet::BlockUntilSyncedToCurrentChain() {
    AssertLockNotHeld(cs_main);
    AssertLockNotHeld(cs_wallet);

    {
        // Skip the queue-draining stuff if we know we're caught up with
        // chainActive.Tip()...
        // We could also take cs_wallet here, and call m_last_block_processed
        // protected by cs_wallet instead of cs_main, but as long as we need
        // cs_main here anyway, it's easier to just call it cs_main-protected.
        LOCK(cs_main);
        const CBlockIndex* initialChainTip = chainActive.Tip();

        if (m_last_block_processed && m_last_block_processed->GetAncestor(initialChainTip->nHeight) == initialChainTip) {
            return;
        }
    }

    // ...otherwise put a callback in the validation interface queue and wait
    // for the queue to drain enough to execute it (indicating we are caught up
    // at least with the time we entered this function).
    SyncWithValidationInterfaceQueue();
}


isminetype CWallet::IsMine(const CTxIn &txin) const
{
    {
        LOCK(cs_wallet);
        std::map<uint256, CWalletTx>::const_iterator mi = mapWallet.find(txin.prevout.hash);
        if (mi != mapWallet.end())
        {
            const CWalletTx& prev = (*mi).second;
            if (txin.prevout.n < prev.tx->vout.size()) {
                return IsMine(prev.tx->vout[txin.prevout.n]);
            }
        }
    }
    return ISMINE_NO;
}

// Note that this function doesn't distinguish between a 0-valued input,
// and a not-"is mine" (according to the filter) input.
CAmount CWallet::GetDebit(const CTxIn &txin, const isminefilter& filter) const
{
    {
        LOCK(cs_wallet);
        std::map<uint256, CWalletTx>::const_iterator mi = mapWallet.find(txin.prevout.hash);
        if (mi != mapWallet.end()) {
            const CWalletTx& prev = (*mi).second;
            if (txin.prevout.n < prev.tx->vout.size()) {
                if (IsMine(prev.tx->vout[txin.prevout.n]) & filter) {
                    return prev.tx->vout[txin.prevout.n].nValue;
                }
            }
        }
    }
    return 0;
}

isminetype CWallet::IsMine(const CTxOut& txout) const
{
    return ::IsMine(*this, txout.scriptPubKey);
}

CAmount CWallet::GetCredit(const CTxOut& txout, const isminefilter& filter) const
{
    if (!MoneyRange(txout.nValue)) {
        throw std::runtime_error(std::string(__func__) + ": value out of range");
    }
    return ((IsMine(txout) & filter) ? txout.nValue : 0);
}

bool CWallet::IsChange(const CTxOut& txout) const
{
    // TODO: fix handling of 'change' outputs. The assumption is that any
    // payment to a script that is ours, but is not in the address book
    // is change. That assumption is likely to break when we implement multisignature
    // wallets that return change back into a multi-signature-protected address;
    // a better way of identifying which outputs are 'the send' and which are
    // 'the change' will need to be implemented (maybe extend CWalletTx to remember
    // which output, if any, was change).
    if (::IsMine(*this, txout.scriptPubKey)) {
        CTxDestination address;
        if (!ExtractDestination(txout.scriptPubKey, address)) {
            return true;
        }
        LOCK(cs_wallet);
        if (!mapAddressBook.count(address)) {
            return true;
        }
    }
    return false;
}

CAmount CWallet::GetChange(const CTxOut& txout) const
{
    if (!MoneyRange(txout.nValue)) {
        throw std::runtime_error(std::string(__func__) + ": value out of range");
    }
    return (IsChange(txout) ? txout.nValue : 0);
}

bool CWallet::IsMine(const CTransaction& tx) const
{
    for (const CTxOut& txout : tx.vout) {
        if (IsMine(txout) || ::IsStakeableByMe(*this, txout.scriptPubKey)) {
            return true;
        }
    }
    return false;
}

bool CWallet::IsFromMe(const CTransaction& tx) const
{
    return (GetDebit(tx, ISMINE_ALL) > 0);
}

CAmount CWallet::GetDebit(const CTransaction& tx, const isminefilter& filter) const
{
    CAmount nDebit = 0;
    for (const CTxIn& txin : tx.vin)
    {
        nDebit += GetDebit(txin, filter);
        if (!MoneyRange(nDebit)) {
            throw std::runtime_error(std::string(__func__) + ": value out of range");
        }
    }
    return nDebit;
}

bool CWallet::IsAllFromMe(const CTransaction& tx, const isminefilter& filter) const
{
    LOCK(cs_wallet);

    for (const CTxIn& txin : tx.vin)
    {
        auto mi = mapWallet.find(txin.prevout.hash);
        if (mi == mapWallet.end()) {
            return false; // any unknown inputs can't be from us
        }

        const CWalletTx& prev = (*mi).second;

        if (txin.prevout.n >= prev.tx->vout.size()) {
            return false; // invalid input!
        }
        if (!(IsMine(prev.tx->vout[txin.prevout.n]) & filter)) {
            return false;
        }
    }
    return true;
}

CAmount CWallet::GetCredit(const CWalletTx& wtx, const isminefilter& filter, const BalanceType& balance_filter) const
{
    CAmount nCredit = 0;
    for (std::size_t i = 0; i < wtx.tx->vout.size(); ++i) {
        const CTxOut& txout = wtx.tx->vout[i];

        const bool is_immature = wtx.IsCoinBase() && i == 0 &&wtx.GetBlocksToRewardMaturity() > 0;
        if (balance_filter == +BalanceType::MATURE && is_immature) {
            continue;
        } else if (balance_filter == +BalanceType::IMMATURE && !is_immature) {
            continue;
        }
        nCredit += GetCredit(txout, filter);
        if (!MoneyRange(nCredit)) {
            throw std::runtime_error(std::string(__func__) + ": value out of range");
        }
    }
    return nCredit;
}

CAmount CWallet::GetMatureCredit(const CWalletTx& wtx, const isminefilter& filter) const
{
    return GetCredit(wtx, filter, BalanceType::MATURE);
}

CAmount CWallet::GetImmatureCredit(const CWalletTx& wtx, const isminefilter& filter) const
{
    return GetCredit(wtx, filter, BalanceType::IMMATURE);
}

CAmount CWallet::GetChange(const CTransaction& tx) const
{
    CAmount nChange = 0;
    for (const CTxOut& txout : tx.vout) {
        nChange += GetChange(txout);
        if (!MoneyRange(nChange)) {
            throw std::runtime_error(std::string(__func__) + ": value out of range");
        }
    }
    return nChange;
}

CPubKey CWallet::GenerateNewSeed()
{
    assert(!IsWalletFlagSet(WALLET_FLAG_DISABLE_PRIVATE_KEYS));
    CKey key;
    key.MakeNewKey(true);
    return DeriveNewSeed(key);
}

CPubKey CWallet::DeriveNewSeed(const CKey& key)
{
    int64_t nCreationTime = GetTime();
    CKeyMetadata metadata(nCreationTime);

    // calculate the seed
    CPubKey seed = key.GetPubKey();
    assert(key.VerifyPubKey(seed));

    // set the hd keypath to "s" -> Seed, refers the seed to itself
    metadata.hdKeypath     = "s";
    metadata.hd_seed_id = seed.GetID();

    {
        LOCK(cs_wallet);

        // mem store the metadata
        mapKeyMetadata[seed.GetID()] = metadata;

        // write the key&metadata to the database
        if (!AddKeyPubKey(key, seed)) {
            throw std::runtime_error(std::string(__func__) + ": AddKeyPubKey failed");
        }
    }

    return seed;
}

void CWallet::SetHDSeed(const CPubKey& seed)
{
    LOCK(cs_wallet);
    // store the keyid (hash160) together with
    // the child index counter in the database
    // as a hdchain object
    CHDChain newHdChain;
    newHdChain.nVersion = CanSupportFeature(FEATURE_HD_SPLIT) ? CHDChain::VERSION_HD_CHAIN_SPLIT : CHDChain::VERSION_HD_BASE;
    newHdChain.seed_id = seed.GetID();
    SetHDChain(newHdChain, false);
}

bool CWallet::SetHDMasterKey(
    const CPubKey& masterKey, const std::vector<CExtPubKey> &acctKeys,
    const std::vector<CKeyMetadata> &acctKeyMetadata, bool isHardwareDevice
)
 {
    assert(!isHardwareDevice || !acctKeys.empty());
    assert(acctKeys.size() == acctKeyMetadata.size());

     LOCK(cs_wallet);

    CHDChain newHdChain;
    newHdChain.nVersion = CHDChain::VERSION_HD_HW_WALLET;
    newHdChain.master_key_id = masterKey.GetID();
    newHdChain.account_pubkeys.insert(newHdChain.account_pubkeys.end(), acctKeys.begin(), acctKeys.end());
    newHdChain.is_hardware_device = isHardwareDevice;

    // Associated metadata (HD key paths) must be persisted to the DB
    WalletBatch walletdb(*database);
    for (size_t i = 0; i < acctKeyMetadata.size(); i++) {
        mapKeyMetadata[acctKeys[i].pubkey.GetID()] = acctKeyMetadata[i];
        if (!walletdb.WriteKeyMetadata(acctKeys[i].pubkey, acctKeyMetadata[i])) {
            return false;
        }
    }

    SetHDChain(newHdChain, false);
    return true;
 }

void CWallet::SetHDChain(const CHDChain& chain, bool memonly)
{
    LOCK(cs_wallet);
    if (!memonly && !WalletBatch(*database).WriteHDChain(chain)) {
        throw std::runtime_error(std::string(__func__) + ": writing chain failed");
    }
    hdChain = chain;
}

bool CWallet::IsHDEnabled() const
{
    return !hdChain.seed_id.IsNull();
}

void CWallet::SetWalletFlag(uint64_t flags)
{
    LOCK(cs_wallet);
    m_wallet_flags |= flags;
    if (!WalletBatch(*database).WriteWalletFlags(m_wallet_flags))
        throw std::runtime_error(std::string(__func__) + ": writing wallet flags failed");
}

bool CWallet::IsWalletFlagSet(uint64_t flag)
{
    return (m_wallet_flags & flag);
}

bool CWallet::SetWalletFlags(uint64_t overwriteFlags, bool memonly)
{
    LOCK(cs_wallet);
    m_wallet_flags = overwriteFlags;
    if (((overwriteFlags & g_known_wallet_flags) >> 32) ^ (overwriteFlags >> 32)) {
        // contains unknown non-tolerable wallet flags
        return false;
    }
    if (!memonly && !WalletBatch(*database).WriteWalletFlags(m_wallet_flags)) {
        throw std::runtime_error(std::string(__func__) + ": writing wallet flags failed");
    }

    return true;
}

int64_t CWalletTx::GetTxTime() const
{
    int64_t n = nTimeSmart;
    return n ? n : nTimeReceived;
}

// Helper for producing a max-sized low-S low-R signature (eg 71 bytes)
// or a max-sized low-S signature (e.g. 72 bytes) if use_max_sig is true
bool CWallet::DummySignInput(CTxIn &tx_in, const CTxOut &txout, bool use_max_sig) const
{
    // Fill in dummy signatures for fee calculation.
    const CScript& scriptPubKey = txout.scriptPubKey;
    SignatureData sigdata;

    if (!ProduceSignature(*this, use_max_sig ? DUMMY_MAXIMUM_SIGNATURE_CREATOR : DUMMY_SIGNATURE_CREATOR, scriptPubKey, sigdata)) {
        return false;
    }
    UpdateInput(tx_in, sigdata);
    return true;
}

// Helper for producing a bunch of max-sized low-S low-R signatures (eg 71 bytes)
bool CWallet::DummySignTx(CMutableTransaction &txNew, const std::vector<CTxOut> &txouts, bool use_max_sig) const
{
    // Fill in dummy signatures for fee calculation.
    int nIn = 0;
    for (const auto& txout : txouts)
    {
        if (!DummySignInput(txNew.vin[nIn], txout, use_max_sig)) {
            return false;
        }

        nIn++;
    }
    return true;
}

int64_t CalculateMaximumSignedTxSize(const CTransaction &tx, const CWallet *wallet, bool use_max_sig)
{
    std::vector<CTxOut> txouts;
    // Look up the inputs.  We should have already checked that this transaction
    // IsAllFromMe(ISMINE_SPENDABLE), so every input should already be in our
    // wallet, with a valid index into the vout array, and the ability to sign.
    for (auto& input : tx.vin) {
        const auto mi = wallet->mapWallet.find(input.prevout.hash);
        if (mi == wallet->mapWallet.end()) {
            return -1;
        }
        assert(input.prevout.n < mi->second.tx->vout.size());
        txouts.emplace_back(mi->second.tx->vout[input.prevout.n]);
    }
    return CalculateMaximumSignedTxSize(tx, wallet, txouts, use_max_sig);
}

// txouts needs to be in the order of tx.vin
int64_t CalculateMaximumSignedTxSize(const CTransaction &tx, const CWallet *wallet, const std::vector<CTxOut>& txouts, bool use_max_sig)
{
    CMutableTransaction txNew(tx);
    if (!wallet->DummySignTx(txNew, txouts, use_max_sig)) {
        // This should never happen, because IsAllFromMe(ISMINE_SPENDABLE)
        // implies that we can sign for every input.
        return -1;
    }
    return GetVirtualTransactionSize(txNew);
}

int CalculateMaximumSignedInputSize(const CTxOut& txout, const CWallet* wallet, bool use_max_sig)
{
    CMutableTransaction txn;
    txn.vin.push_back(CTxIn(COutPoint()));
    if (!wallet->DummySignInput(txn.vin[0], txout, use_max_sig)) {
        return -1;
    }
    return GetVirtualTransactionInputSize(txn.vin[0]);
}

void CWalletTx::GetAmounts(std::list<COutputEntry>& listReceived,
                           std::list<COutputEntry>& listSent, CAmount& nFee, std::string& strSentAccount, const isminefilter& filter) const
{
    nFee = 0;
    listReceived.clear();
    listSent.clear();
    strSentAccount = strFromAccount;

    // Compute fee:
    CAmount nDebit = GetDebit(filter);
    if (nDebit > 0 && !IsCoinBase()) {
        // debit>0 means we signed/sent this transaction
        // Coinbase transactions cannot have fees
        CAmount nValueOut = tx->GetValueOut();
        nFee = nDebit - nValueOut;
    }

    // Sent/received.
    for (unsigned int i = 0; i < tx->vout.size(); ++i) {
        const CTxOut& txout = tx->vout[i];
        isminetype fIsMine = pwallet->IsMine(txout);
        // Only need to handle txouts if AT LEAST one of these is true:
        //   1) they debit from us (sent)
        //   2) the output is to us (received)
        if (nDebit > 0) {
            // Don't report 'change' txouts
            if (!IsCoinBase() && pwallet->IsChange(txout)) {
                continue;
            }
        } else if (!(fIsMine & filter)) {
            continue;
        }

        // In either case, we need to get the destination address
        CTxDestination address;

        if (!ExtractDestination(txout.scriptPubKey, address) && !txout.scriptPubKey.IsUnspendable())
        {
            pwallet->WalletLogPrintf("CWalletTx::GetAmounts: Unknown transaction type found, txid %s\n",
                                    this->GetHash().ToString());
            address = CNoDestination();
        }

        COutputEntry output = {address, txout.nValue, (int)i};

        if (IsCoinBase()) {
            // TODO UNIT-E: implement a better way to distinguish reward outputs
            // For example, current approach does not work in case of stake splitting
            if (i == tx->vout.size() - 1) {
                // We consider the last output (and only it) to be a non-reward output
                if (nDebit > 0 && !(fIsMine & filter)) {
                    listSent.push_back(output);
                }
            } else if (fIsMine & filter) {
                listReceived.push_back(output);
            }
            continue;
        }

        // If we are debited by the transaction, add the output as a "sent" entry
        if (nDebit > 0) {
            listSent.push_back(output);
        }

        // If we are receiving the output, add it as a "received" entry
        if (fIsMine & filter) {
            listReceived.push_back(output);
        }
    }

}

/**
 * Scan active chain for relevant transactions after importing keys. This should
 * be called whenever new keys are added to the wallet, with the oldest key
 * creation time.
 *
 * @return Earliest timestamp that could be successfully scanned from. Timestamp
 * returned will be higher than startTime if relevant blocks could not be read.
 */
int64_t CWallet::RescanFromTime(int64_t startTime, const WalletRescanReserver& reserver, bool update)
{
    // Find starting block. May be null if nCreateTime is greater than the
    // highest blockchain timestamp, in which case there is nothing that needs
    // to be scanned.
    CBlockIndex* startBlock = nullptr;
    {
        LOCK(cs_main);
        startBlock = chainActive.FindEarliestAtLeast(startTime - TIMESTAMP_WINDOW);
        WalletLogPrintf("%s: Rescanning last %i blocks\n", __func__, startBlock ? chainActive.Height() - startBlock->nHeight + 1 : 0);
    }

    if (startBlock) {
        const CBlockIndex* const failedBlock = ScanForWalletTransactions(startBlock, nullptr, reserver, update);
        if (failedBlock) {
            return failedBlock->GetBlockTimeMax() + TIMESTAMP_WINDOW + 1;
        }
    }
    return startTime;
}

/**
 * Scan the block chain (starting in pindexStart) for transactions
 * from or to us. If fUpdate is true, found transactions that already
 * exist in the wallet will be updated.
 *
 * Returns null if scan was successful. Otherwise, if a complete rescan was not
 * possible (due to pruning or corruption), returns pointer to the most recent
 * block that could not be scanned.
 *
 * If pindexStop is not a nullptr, the scan will stop at the block-index
 * defined by pindexStop
 *
 * Caller needs to make sure pindexStop (and the optional pindexStart) are on
 * the main chain after to the addition of any new keys you want to detect
 * transactions for.
 */
CBlockIndex* CWallet::ScanForWalletTransactions(CBlockIndex* pindexStart, CBlockIndex* pindexStop, const WalletRescanReserver &reserver, bool fUpdate)
{
    int64_t nNow = GetTime();
    const CChainParams& chainParams = Params();

    assert(reserver.isReserved());
    if (pindexStop) {
        assert(pindexStop->nHeight >= pindexStart->nHeight);
    }

    CBlockIndex* pindex = pindexStart;
    CBlockIndex* ret = nullptr;

    if (pindex) WalletLogPrintf("Rescan started from block %d...\n", pindex->nHeight);

    {
        fAbortRescan = false;
        ShowProgress(strprintf("%s " + _("Rescanning..."), GetDisplayName()), 0); // show rescan progress in GUI as dialog or on splashscreen, if -rescan on startup
        CBlockIndex* tip = nullptr;
        double progress_begin;
        double progress_end;
        {
            LOCK(cs_main);
            progress_begin = GuessVerificationProgress(chainParams.TxData(), pindex);
            if (pindexStop == nullptr) {
                tip = chainActive.Tip();
                progress_end = GuessVerificationProgress(chainParams.TxData(), tip);
            } else {
                progress_end = GuessVerificationProgress(chainParams.TxData(), pindexStop);
            }
        }
        double progress_current = progress_begin;
        while (pindex && !fAbortRescan && !ShutdownRequested())
        {
            if (pindex->nHeight % 100 == 0 && progress_end - progress_begin > 0.0) {
                ShowProgress(strprintf("%s " + _("Rescanning..."), GetDisplayName()), std::max(1, std::min(99, (int)((progress_current - progress_begin) / (progress_end - progress_begin) * 100))));
            }
            if (GetTime() >= nNow + 60) {
                nNow = GetTime();
                WalletLogPrintf("Still rescanning. At block %d. Progress=%f\n", pindex->nHeight, progress_current);
            }

            CBlock block;
            if (ReadBlockFromDisk(block, pindex, Params().GetConsensus())) {
                LOCK2(cs_main, cs_wallet);
                if (pindex && !chainActive.Contains(pindex)) {
                    // Abort scan if current block is no longer active, to prevent
                    // marking transactions as coming from the wrong block.
                    ret = pindex;
                    break;
                }
                for (size_t posInBlock = 0; posInBlock < block.vtx.size(); ++posInBlock) {
                    SyncTransaction(block.vtx[posInBlock], pindex, posInBlock, fUpdate);
                }
            } else {
                ret = pindex;
            }
            if (pindex == pindexStop) {
                break;
            }
            {
                LOCK(cs_main);
                pindex = chainActive.Next(pindex);
                progress_current = GuessVerificationProgress(chainParams.TxData(), pindex);
                if (pindexStop == nullptr && tip != chainActive.Tip()) {
                    tip = chainActive.Tip();
                    // in case the tip has changed, update progress max
                    progress_end = GuessVerificationProgress(chainParams.TxData(), tip);
                }
            }
        }
        if (pindex && fAbortRescan) {
            WalletLogPrintf("Rescan aborted at block %d. Progress=%f\n", pindex->nHeight, progress_current);
        } else if (pindex && ShutdownRequested()) {
            WalletLogPrintf("Rescan interrupted by shutdown request at block %d. Progress=%f\n", pindex->nHeight, progress_current);
        }
        ShowProgress(strprintf("%s " + _("Rescanning..."), GetDisplayName()), 100); // hide progress dialog in GUI
    }
    return ret;
}

void CWallet::ReacceptWalletTransactions()
{
    // If transactions aren't being broadcasted, don't let them into local mempool either
    if (!fBroadcastTransactions)
        return;
    LOCK2(cs_main, cs_wallet);
    std::map<int64_t, CWalletTx*> mapSorted;

    // Sort pending wallet transactions based on their initial wallet insertion order
    for (std::pair<const uint256, CWalletTx>& item : mapWallet)
    {
        const uint256& wtxid = item.first;
        CWalletTx& wtx = item.second;
        assert(wtx.GetHash() == wtxid);

        int nDepth = wtx.GetDepthInMainChain();

        if (!wtx.IsCoinBase() && (nDepth == 0 && !wtx.isAbandoned())) {
            mapSorted.insert(std::make_pair(wtx.nOrderPos, &wtx));
        }
    }

    // Try to add wallet transactions to memory pool
    for (std::pair<const int64_t, CWalletTx*>& item : mapSorted) {
        CWalletTx& wtx = *(item.second);
        CValidationState state;
        wtx.AcceptToMemoryPool(maxTxFee, state);
    }
}

bool CWalletTx::RelayWalletTransaction(CConnman* connman)
{
    assert(pwallet->GetBroadcastTransactions());
    if (!IsCoinBase() && !isAbandoned() && GetDepthInMainChain() == 0) {
        CValidationState state;
        /* GetDepthInMainChain already catches known conflicts. */
        if (InMempool() || AcceptToMemoryPool(maxTxFee, state)) {
            pwallet->WalletLogPrintf("Relaying wtx %s\n", GetHash().ToString());
            if (connman) {
                LogPrintf("Relaying wtx %s\n", GetHash().ToString());
                CInv inv(MSG_TX, GetHash());
                connman->ForEachNode([&](CNode* pnode)
                {
                    if (connman->embargoman &&
                        connman->embargoman->IsEmbargoedFor(GetHash(), pnode->GetId())) {
                        return;
                    }
                    LogPrintf("Relaying wtx %s to %d, %s\n", GetHash().ToString(), pnode->GetId(), pnode->fInbound ? "inbound" : "outbound");
                    pnode->PushInventory(inv);
                });
                return true;
            }
        }
    }
    return false;
}

std::set<uint256> CWalletTx::GetConflicts() const
{
    std::set<uint256> result;
    if (pwallet != nullptr) {
        uint256 myHash = GetHash();
        result = pwallet->GetConflicts(myHash);
        result.erase(myHash);
    }
    return result;
}

CAmount CWalletTx::GetDebit(const isminefilter& filter) const
{
    if (tx->vin.empty()) {
        return 0;
    }
    CAmount debit = 0;
    if(filter & ISMINE_SPENDABLE)
    {
        if (fDebitCached)
            debit += nDebitCached;
        else
        {
            nDebitCached = pwallet->GetDebit(*tx, ISMINE_SPENDABLE);
            fDebitCached = true;
            debit += nDebitCached;
        }
    }
    if (filter & ISMINE_WATCH_ONLY) {
        if (fWatchDebitCached) {
            debit += nWatchDebitCached;
        } else {
            nWatchDebitCached = pwallet->GetDebit(*tx, ISMINE_WATCH_ONLY);
            fWatchDebitCached = true;
            debit += nWatchDebitCached;
        }
    }
    return debit;
}

CAmount CWalletTx::GetCredit(const isminefilter& filter) const
{
    CAmount credit = 0;
    if (filter & ISMINE_SPENDABLE) {
        // GetBalance can assume transactions in mapWallet won't change
        if (fCreditCached) {
            credit += nCreditCached;
        } else if (GetBlocksToRewardMaturity() > 0) {
            credit += pwallet->GetMatureCredit(*this, ISMINE_SPENDABLE);
        } else {
            nCreditCached = pwallet->GetMatureCredit(*this, ISMINE_SPENDABLE);
            fCreditCached = true;
            credit += nCreditCached;
        }
    }
    if (filter & ISMINE_WATCH_ONLY) {
        if (fWatchCreditCached) {
            credit += nWatchCreditCached;
        } else if (GetBlocksToRewardMaturity() > 0) {
            credit += pwallet->GetMatureCredit(*this, ISMINE_WATCH_ONLY);
        } else {
            nWatchCreditCached = pwallet->GetMatureCredit(*this, ISMINE_WATCH_ONLY);
            fWatchCreditCached = true;
            credit += nWatchCreditCached;
        }
    }
    return credit;
}

CAmount CWalletTx::GetImmatureCredit() const
{
    if (IsCoinBase() && IsInMainChain()) {
        return pwallet->GetImmatureCredit(*this, ISMINE_SPENDABLE);
    }

    return 0;
}

CAmount CWalletTx::GetAvailableCredit(bool fUseCache, const isminefilter& filter) const
{
    if (pwallet == nullptr) {
        return 0;
    }

    CAmount* cache = nullptr;
    bool* cache_used = nullptr;

    if (filter == ISMINE_SPENDABLE) {
        cache = &nAvailableCreditCached;
        cache_used = &fAvailableCreditCached;
    } else if (filter == ISMINE_WATCH_ONLY) {
        cache = &nAvailableWatchCreditCached;
        cache_used = &fAvailableWatchCreditCached;
    }

    if (fUseCache && cache_used && *cache_used) {
        return *cache;
    }

    CAmount nCredit = 0;
    uint256 hashTx = GetHash();
    for (unsigned int i = 0; i < tx->vout.size(); i++) {
        if (!pwallet->IsSpent(hashTx, i)) {
            const CTxOut &txout = tx->vout[i];
            if (IsCoinBase() && i == 0 && GetBlocksToRewardMaturity() > 0) {
              continue;
            }
            nCredit += pwallet->GetCredit(txout, filter);
            if (!MoneyRange(nCredit)) {
                throw std::runtime_error(std::string(__func__) + " : value out of range");
            }
        }
    }

    if (cache && GetBlocksToRewardMaturity() == 0) {
        *cache = nCredit;
        assert(cache_used);
        *cache_used = true;
    }
    return nCredit;
}

CAmount CWalletTx::GetImmatureWatchOnlyCredit() const
{
    if (IsCoinBase() && IsInMainChain()) {
        return pwallet->GetImmatureCredit(*this, ISMINE_WATCH_ONLY);
    }

    return 0;
}

CAmount CWalletTx::GetChange() const
{
    if (fChangeCached) {
        return nChangeCached;
    }
    nChangeCached = pwallet->GetChange(*tx);
    fChangeCached = true;
    return nChangeCached;
}

bool CWalletTx::InMempool() const
{
    return fInMempool;
}

bool CWalletTx::IsTrusted() const
{
    // Quick answer in most cases
    if (!CheckFinalTx(*tx)) {
        return false;
    }
    int nDepth = GetDepthInMainChain();
    if (nDepth >= 1) {
        return true;
    }
    if (nDepth < 0) {
        return false;
    }
    if (!pwallet->m_spend_zero_conf_change || !IsFromMe(ISMINE_ALL)) { // using wtx's cached debit
        return false;
    }

    // Don't trust unconfirmed transactions from us unless they are in the mempool.
    if (!InMempool()) {
        return false;
    }
    // Trusted if all inputs are from us and are in the mempool:
    for (const CTxIn& txin : tx->vin) {
        // Transactions not sent by us: not trusted
        const CWalletTx* parent = pwallet->GetWalletTx(txin.prevout.hash);
        if (parent == nullptr) {
            return false;
        }
        const CTxOut& parentOut = parent->tx->vout[txin.prevout.n];
        if (!(pwallet->IsMine(parentOut) & ISMINE_SPENDABLE)) {
            return false;
        }
    }
    return true;
}

bool CWalletTx::IsEquivalentTo(const CWalletTx& _tx) const
{
        CMutableTransaction tx1 {*this->tx};
        CMutableTransaction tx2 {*_tx.tx};
        for (auto& txin : tx1.vin) {
            txin.scriptSig = CScript();
        }
        for (auto& txin : tx2.vin) {
            txin.scriptSig = CScript();
        }
        return CTransaction(tx1) == CTransaction(tx2);
}

std::vector<uint256> CWallet::ResendWalletTransactionsBefore(int64_t nTime, CConnman* connman)
{
    std::vector<uint256> result;

    LOCK(cs_wallet);

    // Sort them in chronological order
    std::multimap<unsigned int, CWalletTx*> mapSorted;
    for (std::pair<const uint256, CWalletTx>& item : mapWallet) {
        CWalletTx& wtx = item.second;
        // Don't rebroadcast if newer than nTime:
        if (wtx.nTimeReceived > nTime) {
            continue;
        }
        mapSorted.insert(std::make_pair(wtx.nTimeReceived, &wtx));
    }
    for (std::pair<const unsigned int, CWalletTx*>& item : mapSorted) {
        CWalletTx& wtx = *item.second;
        if (wtx.RelayWalletTransaction(connman)) {
            result.push_back(wtx.GetHash());
        }
    }
    return result;
}

void CWallet::ResendWalletTransactions(int64_t nBestBlockTime, CConnman* connman)
{
    // Do this infrequently and randomly to avoid giving away
    // that these are our transactions.
    if (GetTime() < nNextResend || !fBroadcastTransactions) {
        return;
    }
    bool fFirst = (nNextResend == 0);
    nNextResend = GetTime() + GetRand(30 * 60);
    if (fFirst) {
        return;
    }
    // Only do it if there's been a new block since last time
    if (nBestBlockTime < nLastResend) {
        return;
    }
    nLastResend = GetTime();

    // Rebroadcast unconfirmed txes older than 5 minutes before the last
    // block was found:
    std::vector<uint256> relayed = ResendWalletTransactionsBefore(nBestBlockTime-5*60, connman);
    if (!relayed.empty()) {
        WalletLogPrintf("%s: rebroadcast %u unconfirmed transactions\n", __func__, relayed.size());
    }
}

/** @} */ // end of mapWallet




/** @defgroup Actions
 *
 * @{
 */


CAmount CWallet::GetBalance(const isminefilter& filter, const int min_depth) const
{
    CAmount nTotal = 0;
    {
        LOCK2(cs_main, cs_wallet);
        for (const auto& entry : mapWallet) {
            const CWalletTx* pcoin = &entry.second;
            if (pcoin->IsTrusted() && pcoin->GetDepthInMainChain() >= min_depth) {
                nTotal += pcoin->GetAvailableCredit(true, filter);
            }
        }
    }

    return nTotal;
}

CAmount CWallet::GetUnconfirmedBalance() const
{
    CAmount nTotal = 0;
    {
        LOCK2(cs_main, cs_wallet);
        for (const auto& entry : mapWallet) {
            const CWalletTx* pcoin = &entry.second;
            if (!pcoin->IsTrusted() && pcoin->GetDepthInMainChain() == 0 && pcoin->InMempool()) {
                nTotal += pcoin->GetAvailableCredit();
            }
        }
    }
    return nTotal;
}

CAmount CWallet::GetImmatureBalance() const
{
    CAmount nTotal = 0;
    {
        LOCK2(cs_main, cs_wallet);
        for (const auto& entry : mapWallet) {
            const CWalletTx* pcoin = &entry.second;
            nTotal += pcoin->GetImmatureCredit();
        }
    }
    return nTotal;
}

CAmount CWallet::GetUnconfirmedWatchOnlyBalance() const
{
    CAmount nTotal = 0;
    {
        LOCK2(cs_main, cs_wallet);
        for (const auto& entry : mapWallet) {
            const CWalletTx* pcoin = &entry.second;
            if (!pcoin->IsTrusted() && pcoin->GetDepthInMainChain() == 0 && pcoin->InMempool()) {
                nTotal += pcoin->GetAvailableCredit(true, ISMINE_WATCH_ONLY);
            }
        }
    }
    return nTotal;
}

CAmount CWallet::GetImmatureWatchOnlyBalance() const
{
    CAmount nTotal = 0;
    {
        LOCK2(cs_main, cs_wallet);
        for (const auto& entry : mapWallet) {
            const CWalletTx* pcoin = &entry.second;
            nTotal += pcoin->GetImmatureWatchOnlyCredit();
        }
    }
    return nTotal;
}

// Calculate total balance in a different way from GetBalance. The biggest
// difference is that GetBalance sums up all unspent TxOuts paying to the
// wallet, while this sums up both spent and unspent TxOuts paying to the
// wallet, and then subtracts the values of TxIns spending from the wallet. This
// also has fewer restrictions on which unconfirmed transactions are considered
// trusted.
CAmount CWallet::GetLegacyBalance(const isminefilter& filter, int minDepth, const std::string* account) const
{
    LOCK2(cs_main, cs_wallet);

    CAmount balance = 0;
    for (const auto& entry : mapWallet) {
        const CWalletTx& wtx = entry.second;
        const int depth = wtx.GetDepthInMainChain();
        if (depth < 0 || !CheckFinalTx(*wtx.tx)) {
            continue;
        }

        // Loop through tx outputs and add incoming payments. For outgoing txs,
        // treat change outputs specially, as part of the amount debited.
        CAmount debit = wtx.GetDebit(filter);
        const bool outgoing = debit > 0;
        std::size_t start_index = 0;
        if (wtx.IsCoinBase() && wtx.GetBlocksToRewardMaturity() > 0) {
          start_index = 1;
        }
        for (std::size_t i = start_index; i < wtx.tx->vout.size(); ++i) {
            const CTxOut& out = wtx.tx->vout[i];
            if (outgoing && IsChange(out) && !wtx.tx->IsCoinBase()) {
                debit -= out.nValue;
            } else if (IsMine(out) & filter && depth >= minDepth && (!account || *account == GetLabelName(out.scriptPubKey))) {
                balance += out.nValue;
            }
        }

        // For outgoing txs, subtract amount debited.
        if (outgoing && (!account || *account == wtx.strFromAccount)) {
            balance -= debit;
        }
    }

    if (account) {
        balance += WalletBatch(*database).GetAccountCreditDebit(*account);
    }

    return balance;
}

CAmount CWallet::GetAvailableBalance(const CCoinControl* coinControl) const
{
    LOCK2(cs_main, cs_wallet);

    CAmount balance = 0;
    std::vector<COutput> vCoins;
    AvailableCoins(vCoins, true, coinControl);
    for (const COutput& out : vCoins) {
        if (out.fSpendable) {
            balance += out.tx->tx->vout[out.i].nValue;
        }
    }
    return balance;
}

void CWallet::AvailableCoins(std::vector<COutput> &vCoins, bool fOnlySafe, const CCoinControl *coinControl, const CAmount &nMinimumAmount, const CAmount &nMaximumAmount, const CAmount &nMinimumSumAmount, const uint64_t nMaximumCount, const int nMinDepth, const int nMaxDepth) const
{
    AssertLockHeld(cs_main);
    AssertLockHeld(cs_wallet);

    vCoins.clear();
    CAmount nTotal = 0;

    for (const auto& entry : mapWallet)
    {
        const uint256& wtxid = entry.first;
        const CWalletTx* pcoin = &entry.second;

        if (!CheckFinalTx(*pcoin->tx)) {
            continue;
        }

        int nDepth = pcoin->GetDepthInMainChain();
        if (nDepth < 0) {
            continue;
        }
        // We should not consider coins which aren't at least in our mempool
        // It's possible for these to be conflicted via ancestors which we may never be able to detect
        if (nDepth == 0 && !pcoin->InMempool()) {
            continue;
        }

        bool safeTx = pcoin->IsTrusted();

        // We should not consider coins from transactions that are replacing
        // other transactions.
        //
        // Example: There is a transaction A which is replaced by bumpfee
        // transaction B. In this case, we want to prevent creation of
        // a transaction B' which spends an output of B.
        //
        // Reason: If transaction A were initially confirmed, transactions B
        // and B' would no longer be valid, so the user would have to create
        // a new transaction C to replace B'. However, in the case of a
        // one-block reorg, transactions B' and C might BOTH be accepted,
        // when the user only wanted one of them. Specifically, there could
        // be a 1-block reorg away from the chain where transactions A and C
        // were accepted to another chain where B, B', and C were all
        // accepted.
        if (nDepth == 0 && pcoin->mapValue.count("replaces_txid")) {
            safeTx = false;
        }

        // Similarly, we should not consider coins from transactions that
        // have been replaced. In the example above, we would want to prevent
        // creation of a transaction A' spending an output of A, because if
        // transaction B were initially confirmed, conflicting with A and
        // A', we wouldn't want to the user to create a transaction D
        // intending to replace A', but potentially resulting in a scenario
        // where A, A', and D could all be accepted (instead of just B and
        // D, or just A and A' like the user would want).
        if (nDepth == 0 && pcoin->mapValue.count("replaced_by_txid")) {
            safeTx = false;
        }

        if (fOnlySafe && !safeTx) {
            continue;
        }

        if (nDepth < nMinDepth || nDepth > nMaxDepth) {
            continue;
        }

        const bool skip_reward = pcoin->IsCoinBase() && pcoin->GetBlocksToRewardMaturity() > 0;
        for (unsigned int i = skip_reward ? 1 :0; i < pcoin->tx->vout.size(); i++) {
            if (pcoin->tx->vout[i].nValue < nMinimumAmount || pcoin->tx->vout[i].nValue > nMaximumAmount) {
                continue;
            }

            if (coinControl && coinControl->HasSelected() && !coinControl->fAllowOtherInputs && !coinControl->IsSelected(COutPoint(entry.first, i))) {
                continue;
            }

            if (IsLockedCoin(entry.first, i)) {
                continue;
            }

            if (IsSpent(wtxid, i)){
                continue;
            }
            isminetype mine = IsMine(pcoin->tx->vout[i]);

            if (mine == ISMINE_NO) {
                continue;
            }

            const bool ignore_remote_staked = coinControl && coinControl->m_ignore_remote_staked;
            if (ignore_remote_staked && ::IsStakedRemotely(*this, pcoin->tx->vout[i].scriptPubKey)) {
                continue;
            }

            bool solvable = IsSolvable(*this, pcoin->tx->vout[i].scriptPubKey);
            bool spendable = ((mine & ISMINE_SPENDABLE) != ISMINE_NO) || (((mine & ISMINE_WATCH_ONLY) != ISMINE_NO) && (coinControl && coinControl->fAllowWatchOnly && solvable));

            vCoins.push_back(COutput(pcoin, i, nDepth, spendable, solvable, safeTx, (coinControl && coinControl->fAllowWatchOnly)));

            // Checks the sum amount of all UTXO's.
            if (nMinimumSumAmount != MAX_MONEY) {
                nTotal += pcoin->tx->vout[i].nValue;

                if (nTotal >= nMinimumSumAmount) {
                    return;
                }
            }

            // Checks the maximum number of UTXO's.
            if (nMaximumCount > 0 && vCoins.size() >= nMaximumCount) {
                return;
            }
        }
    }
}

std::map<CTxDestination, std::vector<COutput>> CWallet::ListCoins() const
{
    // TODO: Add AssertLockHeld(cs_wallet) here.
    //
    // Because the return value from this function contains pointers to
    // CWalletTx objects, callers to this function really should acquire the
    // cs_wallet lock before calling it. However, the current caller doesn't
    // acquire this lock yet. There was an attempt to add the missing lock in
    // https://github.com/bitcoin/bitcoin/pull/10340, but that change has been
    // postponed until after https://github.com/bitcoin/bitcoin/pull/10244 to
    // avoid adding some extra complexity to the Qt code.

    std::map<CTxDestination, std::vector<COutput>> result;
    std::vector<COutput> availableCoins;

    LOCK2(cs_main, cs_wallet);
    AvailableCoins(availableCoins);

    for (auto& coin : availableCoins) {
        CTxDestination address;
        if (coin.fSpendable &&
            ExtractDestination(FindNonChangeParentOutput(*coin.tx->tx, coin.i).scriptPubKey, address)) {
            result[address].emplace_back(std::move(coin));
        }
    }

    std::vector<COutPoint> lockedCoins;
    ListLockedCoins(lockedCoins);
    for (const auto& output : lockedCoins) {
        auto it = mapWallet.find(output.hash);
        if (it != mapWallet.end()) {
            int depth = it->second.GetDepthInMainChain();
            if (depth >= 0 && output.n < it->second.tx->vout.size() &&
                IsMine(it->second.tx->vout[output.n]) & ISMINE_SPENDABLE) {
                CTxDestination address;
                if (ExtractDestination(FindNonChangeParentOutput(*it->second.tx, output.n).scriptPubKey, address)) {
                    result[address].emplace_back(
                        &it->second, output.n, depth, true /* spendable */, true /* solvable */, false /* safe */);
                }
            }
        }
    }

    return result;
}

const CTxOut& CWallet::FindNonChangeParentOutput(const CTransaction& tx, int output) const
{
    const CTransaction* ptx = &tx;
    int n = output;
    while (IsChange(ptx->vout[n]) && ptx->vin.size() > 0) {
        const COutPoint& prevout = ptx->vin[0].prevout;
        auto it = mapWallet.find(prevout.hash);
        if (it == mapWallet.end() || it->second.tx->vout.size() <= prevout.n ||
            !IsMine(it->second.tx->vout[prevout.n])) {
            break;
        }
        ptx = it->second.tx.get();
        n = prevout.n;
    }
    return ptx->vout[n];
}

bool CWallet::SelectCoinsMinConf(const CAmount& nTargetValue, const CoinEligibilityFilter& eligibility_filter, std::vector<OutputGroup> groups,
                                 std::set<CInputCoin>& setCoinsRet, CAmount& nValueRet, const CoinSelectionParams& coin_selection_params, bool& bnb_used) const
{
    setCoinsRet.clear();
    nValueRet = 0;

    std::vector<OutputGroup> utxo_pool;
    if (coin_selection_params.use_bnb) {
        // Get long term estimate
        FeeCalculation feeCalc;
        CCoinControl temp;
        temp.m_confirm_target = 1008;
        CFeeRate long_term_feerate = GetMinimumFeeRate(*this, temp, ::mempool, ::feeEstimator, &feeCalc);

        // Calculate cost of change
        CAmount cost_of_change = GetDiscardRate(*this, ::feeEstimator).GetFee(coin_selection_params.change_spend_size) + coin_selection_params.effective_fee.GetFee(coin_selection_params.change_output_size);

        // Filter by the min conf specs and add to utxo_pool and calculate effective value
        for (OutputGroup& group : groups) {
            if (!group.EligibleForSpending(eligibility_filter)) continue;

            group.fee = 0;
            group.long_term_fee = 0;
            group.effective_value = 0;
            for (auto it = group.m_outputs.begin(); it != group.m_outputs.end(); ) {
                const CInputCoin& coin = *it;
                CAmount effective_value = coin.txout.nValue - (coin.m_input_bytes < 0 ? 0 : coin_selection_params.effective_fee.GetFee(coin.m_input_bytes));
                // Only include outputs that are positive effective value (i.e. not dust)
                if (effective_value > 0) {
                    group.fee += coin.m_input_bytes < 0 ? 0 : coin_selection_params.effective_fee.GetFee(coin.m_input_bytes);
                    group.long_term_fee += coin.m_input_bytes < 0 ? 0 : long_term_feerate.GetFee(coin.m_input_bytes);
                    group.effective_value += effective_value;
                    ++it;
                } else {
                    it = group.Discard(coin);
                }
            }
            if (group.effective_value > 0) utxo_pool.push_back(group);
        }
        // Calculate the fees for things that aren't inputs
        CAmount not_input_fees = coin_selection_params.effective_fee.GetFee(coin_selection_params.tx_noinputs_size);
        bnb_used = true;
        return SelectCoinsBnB(utxo_pool, nTargetValue, cost_of_change, setCoinsRet, nValueRet, not_input_fees);
    } else {
        // Filter by the min conf specs and add to utxo_pool
        for (const OutputGroup& group : groups) {
            if (!group.EligibleForSpending(eligibility_filter)) continue;
            utxo_pool.push_back(group);
        }
        bnb_used = false;
        return KnapsackSolver(nTargetValue, utxo_pool, setCoinsRet, nValueRet);
    }
}

bool CWallet::SelectCoins(const std::vector<COutput>& vAvailableCoins, const CAmount& nTargetValue, std::set<CInputCoin>& setCoinsRet, CAmount& nValueRet, const CCoinControl& coin_control, CoinSelectionParams& coin_selection_params, bool& bnb_used) const
{
    std::vector<COutput> vCoins(vAvailableCoins);

    // coin control -> return all selected outputs (we want all selected to go into the transaction for sure)
    if (coin_control.HasSelected() && !coin_control.fAllowOtherInputs)
    {
        // We didn't use BnB here, so set it to false.
        bnb_used = false;

        for (const COutput& out : vCoins)
        {
            if (!out.fSpendable) {
                 continue;
            }
            nValueRet += out.tx->tx->vout[out.i].nValue;
            setCoinsRet.insert(out.GetInputCoin());
        }
        return (nValueRet >= nTargetValue);
    }

    // calculate value from preset inputs and store them
    std::set<CInputCoin> setPresetCoins;
    CAmount nValueFromPresetInputs = 0;

    std::vector<COutPoint> vPresetInputs;
    coin_control.ListSelected(vPresetInputs);
    for (const COutPoint& outpoint : vPresetInputs)
    {
        // For now, don't use BnB if preset inputs are selected. TODO: Enable this later
        bnb_used = false;
        coin_selection_params.use_bnb = false;

        std::map<uint256, CWalletTx>::const_iterator it = mapWallet.find(outpoint.hash);
        if (it != mapWallet.end()) {
            const CWalletTx* pcoin = &it->second;
            // Clearly invalid input, fail
            if (pcoin->tx->vout.size() <= outpoint.n) {
                return false;
            }
            // Just to calculate the marginal byte size
            nValueFromPresetInputs += pcoin->tx->vout[outpoint.n].nValue;
            setPresetCoins.insert(CInputCoin(pcoin->tx, outpoint.n));
        } else {
            return false; // TODO: Allow non-wallet inputs
        }
    }

    // remove preset inputs from vCoins
    for (std::vector<COutput>::iterator it = vCoins.begin(); it != vCoins.end() && coin_control.HasSelected();) {
        if (setPresetCoins.count(it->GetInputCoin())) {
            it = vCoins.erase(it);
        } else {
            ++it;
        }
    }

    // form groups from remaining coins; note that preset coins will not
    // automatically have their associated (same address) coins included
    if (coin_control.m_avoid_partial_spends && vCoins.size() > OUTPUT_GROUP_MAX_ENTRIES) {
        // Cases where we have 11+ outputs all pointing to the same destination may result in
        // privacy leaks as they will potentially be deterministically sorted. We solve that by
        // explicitly shuffling the outputs before processing
        std::shuffle(vCoins.begin(), vCoins.end(), FastRandomContext());
    }
    std::vector<OutputGroup> groups = GroupOutputs(vCoins, !coin_control.m_avoid_partial_spends);

    size_t max_ancestors = (size_t)std::max<int64_t>(1, gArgs.GetArg("-limitancestorcount", DEFAULT_ANCESTOR_LIMIT));
    size_t max_descendants = (size_t)std::max<int64_t>(1, gArgs.GetArg("-limitdescendantcount", DEFAULT_DESCENDANT_LIMIT));
    bool fRejectLongChains = gArgs.GetBoolArg("-walletrejectlongchains", DEFAULT_WALLET_REJECT_LONG_CHAINS);

    bool res = nTargetValue <= nValueFromPresetInputs ||
        SelectCoinsMinConf(nTargetValue - nValueFromPresetInputs, CoinEligibilityFilter(1, 6, 0), groups, setCoinsRet, nValueRet, coin_selection_params, bnb_used) ||
        SelectCoinsMinConf(nTargetValue - nValueFromPresetInputs, CoinEligibilityFilter(1, 1, 0), groups, setCoinsRet, nValueRet, coin_selection_params, bnb_used) ||
        (m_spend_zero_conf_change && SelectCoinsMinConf(nTargetValue - nValueFromPresetInputs, CoinEligibilityFilter(0, 1, 2), groups, setCoinsRet, nValueRet, coin_selection_params, bnb_used)) ||
        (m_spend_zero_conf_change && SelectCoinsMinConf(nTargetValue - nValueFromPresetInputs, CoinEligibilityFilter(0, 1, std::min((size_t)4, max_ancestors/3), std::min((size_t)4, max_descendants/3)), groups, setCoinsRet, nValueRet, coin_selection_params, bnb_used)) ||
        (m_spend_zero_conf_change && SelectCoinsMinConf(nTargetValue - nValueFromPresetInputs, CoinEligibilityFilter(0, 1, max_ancestors/2, max_descendants/2), groups, setCoinsRet, nValueRet, coin_selection_params, bnb_used)) ||
        (m_spend_zero_conf_change && SelectCoinsMinConf(nTargetValue - nValueFromPresetInputs, CoinEligibilityFilter(0, 1, max_ancestors-1, max_descendants-1), groups, setCoinsRet, nValueRet, coin_selection_params, bnb_used)) ||
        (m_spend_zero_conf_change && !fRejectLongChains && SelectCoinsMinConf(nTargetValue - nValueFromPresetInputs, CoinEligibilityFilter(0, 1, std::numeric_limits<uint64_t>::max()), groups, setCoinsRet, nValueRet, coin_selection_params, bnb_used));

    // because SelectCoinsMinConf clears the setCoinsRet, we now add the possible inputs to the coinset
    util::insert(setCoinsRet, setPresetCoins);

    // add preset inputs to the total value selected
    nValueRet += nValueFromPresetInputs;

    return res;
}

bool CWallet::SignTransaction(CMutableTransaction &tx)
{
    AssertLockHeld(cs_wallet); // mapWallet

    // sign the new tx
    int nIn = 0;
    for (auto& input : tx.vin) {
        std::map<uint256, CWalletTx>::const_iterator mi = mapWallet.find(input.prevout.hash);
        if (mi == mapWallet.end() || input.prevout.n >= mi->second.tx->vout.size()) {
            return false;
        }
        const CScript& scriptPubKey = mi->second.tx->vout[input.prevout.n].scriptPubKey;
        const CAmount& amount = mi->second.tx->vout[input.prevout.n].nValue;
        SignatureData sigdata;
        if (!ProduceSignature(*this, MutableTransactionSignatureCreator(&tx, nIn, amount, SIGHASH_ALL), scriptPubKey, sigdata)) {
            return false;
        }
        UpdateInput(input, sigdata);
        nIn++;
    }
    return true;
}

bool CWallet::FundTransaction(CMutableTransaction& tx, CAmount& nFeeRet, int& nChangePosInOut, std::string& strFailReason, bool lockUnspents, const std::set<int>& setSubtractFeeFromOutputs, CCoinControl coinControl)
{
    std::vector<CRecipient> vecSend;

    // Turn the txout set into a CRecipient vector.
    for (size_t idx = 0; idx < tx.vout.size(); idx++) {
        const CTxOut& txOut = tx.vout[idx];
        CRecipient recipient = {txOut.scriptPubKey, txOut.nValue, setSubtractFeeFromOutputs.count(idx) == 1};
        vecSend.push_back(recipient);
    }

    coinControl.fAllowOtherInputs = true;

    for (const CTxIn& txin : tx.vin) {
        coinControl.Select(txin.prevout);
    }

    // Acquire the locks to prevent races to the new locked unspents between the
    // CreateTransaction call and LockCoin calls (when lockUnspents is true).
    LOCK2(cs_main, cs_wallet);

    CReserveKey reservekey(this);
    CTransactionRef tx_new;
    if (!CreateTransaction(vecSend, tx_new, reservekey, nFeeRet, nChangePosInOut, strFailReason, coinControl, false)) {
        return false;
    }

    if (nChangePosInOut != -1) {
        tx.vout.insert(tx.vout.begin() + nChangePosInOut, tx_new->vout[nChangePosInOut]);
        // We don't have the normal Create/Commit cycle, and don't want to risk
        // reusing change, so just remove the key from the keypool here.
        reservekey.KeepKey();
    }

    // Copy output sizes from new transaction; they may have had the fee
    // subtracted from them.
    for (unsigned int idx = 0; idx < tx.vout.size(); idx++) {
        tx.vout[idx].nValue = tx_new->vout[idx].nValue;
    }

    // Add new txins while keeping original txin scriptSig/order.
    for (const CTxIn& txin : tx_new->vin) {
        if (!coinControl.IsSelected(txin.prevout)) {
            tx.vin.push_back(txin);

            if (lockUnspents) {
                LockCoin(txin.prevout);
            }
        }
    }

    return true;
}

OutputType CWallet::TransactionChangeType(OutputType change_type, const std::vector<CRecipient>& vecSend)
{
    // If -changetype is specified, always use that change type.
    if (change_type != OutputType::CHANGE_AUTO) {
        return change_type;
    }

    // if m_default_address_type is legacy, use legacy address as change (even
    // if some of the outputs are P2WPKH or P2WSH).
    if (m_default_address_type == OutputType::LEGACY) {
        return OutputType::LEGACY;
    }

    // if any destination is P2WPKH or P2WSH, use P2WPKH for the change
    // output.
    for (const auto& recipient : vecSend) {
        // Check if any destination contains a witness program:
        if (recipient.scriptPubKey.IsWitnessProgram()) {
            return OutputType::BECH32;
        }
    }

    // else use m_default_address_type for change
    return m_default_address_type;
}

bool CWallet::CreateTransaction(const std::vector<CRecipient>& vecSend, CTransactionRef& tx, CReserveKey& reservekey, CAmount& nFeeRet,
                         int& nChangePosInOut, std::string& strFailReason, const CCoinControl& coin_control, bool sign, TxType txType)
{
    CAmount nValue = 0;
    int nChangePosRequest = nChangePosInOut;
    unsigned int nSubtractFeeFromAmount = 0;
    for (const auto& recipient : vecSend) {
        if (nValue < 0 || recipient.nAmount < 0) {
            strFailReason = _("Transaction amounts must not be negative");
            return false;
        }
        nValue += recipient.nAmount;

        if (recipient.fSubtractFeeFromAmount) {
            nSubtractFeeFromAmount++;
        }
    }
    if (vecSend.empty()) {
        strFailReason = _("Transaction must have at least one recipient");
        return false;
    }

    CMutableTransaction txNew;
    txNew.SetType(txType);

    // Discourage fee sniping.
    //
    // For a large miner the value of the transactions in the best block and
    // the mempool can exceed the cost of deliberately attempting to mine two
    // blocks to orphan the current best block. By setting nLockTime such that
    // only the next block can include the transaction, we discourage this
    // practice as the height restricted and limited blocksize gives miners
    // considering fee sniping fewer options for pulling off this attack.
    //
    // A simple way to think about this is from the wallet's point of view we
    // always want the blockchain to move forward. By setting nLockTime this
    // way we're basically making the statement that we only want this
    // transaction to appear in the next block; we don't want to potentially
    // encourage reorgs by allowing transactions to appear at lower heights
    // than the next block in forks of the best chain.
    //
    // Of course, the subsidy is high enough, and transaction volume low
    // enough, that fee sniping isn't a problem yet, but by implementing a fix
    // now we ensure code won't be written that makes assumptions about
    // nLockTime that preclude a fix later.
    txNew.nLockTime = chainActive.Height();

    // Secondly occasionally randomly pick a nLockTime even further back, so
    // that transactions that are delayed after signing for whatever reason,
    // e.g. high-latency mix networks and some CoinJoin implementations, have
    // better privacy.
    if (txType != +TxType::DEPOSIT && GetRandInt(10) == 0) {
        txNew.nLockTime = std::max(0, (int)txNew.nLockTime - GetRandInt(100));
    }
    assert(txNew.nLockTime <= (unsigned int)chainActive.Height());
    assert(txNew.nLockTime < LOCKTIME_THRESHOLD);
    FeeCalculation feeCalc;
    CAmount nFeeNeeded;
    int nBytes;
    {
        std::set<CInputCoin> setCoins;
        LOCK2(cs_main, cs_wallet);
        {
            std::vector<COutput> vAvailableCoins;
            AvailableCoins(vAvailableCoins, true, &coin_control);
            CoinSelectionParams coin_selection_params; // Parameters for coin selection, init with dummy

            // Create change script that will be used if we need change
            // TODO: pass in scriptChange instead of reservekey so
            // change transaction isn't always pay-to-unite-address
            CScript scriptChange;

            // coin control: send change to custom address
            if (!boost::get<CNoDestination>(&coin_control.destChange)) {
                scriptChange = GetScriptForDestination(coin_control.destChange);
            } else { // no coin control: send change to newly generated address
                // Note: We use a new key here to keep it from being obvious which side is the change.
                //  The drawback is that by not reusing a previous key, the change may be lost if a
                //  backup is restored, if the backup doesn't have the new private key for the change.
                //  If we reused the old key, it would be possible to add code to look for and
                //  rediscover unknown transactions that were written with keys of ours to recover
                //  post-backup change.

                // Reserve a new key pair from key pool
                if (IsWalletFlagSet(WALLET_FLAG_DISABLE_PRIVATE_KEYS)) {
                    strFailReason = _("Can't generate a change-address key. Private keys are disabled for this wallet.");
                    return false;
                }
                CPubKey vchPubKey;
                bool ret;
                ret = reservekey.GetReservedKey(vchPubKey, true);
                if (!ret) {
                    strFailReason = _("Keypool ran out, please call keypoolrefill first");
                    return false;
                }

                const OutputType change_type = TransactionChangeType(coin_control.m_change_type ? *coin_control.m_change_type : m_default_change_type, vecSend);

                LearnRelatedScripts(vchPubKey, change_type);
                scriptChange = GetScriptForDestination(GetDestinationForKey(vchPubKey, change_type));
            }
            CTxOut change_prototype_txout(0, scriptChange);
            coin_selection_params.change_output_size = GetSerializeSize(change_prototype_txout, SER_DISK, 0);

            CFeeRate discard_rate = GetDiscardRate(*this, ::feeEstimator);

            // Get the fee rate to use effective values in coin selection
            CFeeRate nFeeRateNeeded = GetMinimumFeeRate(*this, coin_control, ::mempool, ::feeEstimator, &feeCalc);

            nFeeRet = 0;
            bool pick_new_inputs = true;
            CAmount nValueIn = 0;

            // BnB selector is the only selector used when this is true.
            // That should only happen on the first pass through the loop.
            coin_selection_params.use_bnb = nSubtractFeeFromAmount == 0; // If we are doing subtract fee from recipient, then don't use BnB
            // Start with no fee and loop until there is enough fee
            while (true) {
                nChangePosInOut = nChangePosRequest;
                txNew.vin.clear();
                txNew.vout.clear();
                bool fFirst = true;

                CAmount nValueToSelect = nValue;
                if (nSubtractFeeFromAmount == 0)
                    nValueToSelect += nFeeRet;

                // vouts to the payees
                coin_selection_params.tx_noinputs_size = 11; // Static vsize overhead + outputs vsize. 4 nVersion, 4 nLocktime, 1 input count, 1 output count, 1 witness overhead (dummy, flag, stack size)
                for (const auto& recipient : vecSend) {
                    CTxOut txout(recipient.nAmount, recipient.scriptPubKey);

                    if (recipient.fSubtractFeeFromAmount) {
                        assert(nSubtractFeeFromAmount != 0);
                        txout.nValue -= nFeeRet / nSubtractFeeFromAmount; // Subtract fee equally from each selected recipient

                        if (fFirst) { // first receiver pays the remainder not divisible by output count
                            fFirst = false;
                            txout.nValue -= nFeeRet % nSubtractFeeFromAmount;
                        }
                    }
                    // Include the fee cost for outputs. Note this is only used for BnB right now
                    coin_selection_params.tx_noinputs_size += ::GetSerializeSize(txout, SER_NETWORK, PROTOCOL_VERSION);

                    if (IsDust(txout, ::dustRelayFee)) {
                        if (recipient.fSubtractFeeFromAmount && nFeeRet > 0) {
                            if (txout.nValue < 0) {
                                strFailReason = _("The transaction amount is too small to pay the fee");
                            } else {
                                strFailReason = _("The transaction amount is too small to send after the fee has been deducted");
                            }
                        } else {
                            strFailReason = _("Transaction amount too small");
                        }
                        return false;
                    }
                    txNew.vout.push_back(txout);
                }

                // Choose coins to use
                bool bnb_used;
                if (pick_new_inputs) {
                    nValueIn = 0;
                    setCoins.clear();
                    int change_spend_size = CalculateMaximumSignedInputSize(change_prototype_txout, this);
                    // If the wallet doesn't know how to sign change output, assume p2sh-p2wpkh
                    // as lower-bound to allow BnB to do it's thing
                    if (change_spend_size == -1) {
                        coin_selection_params.change_spend_size = DUMMY_NESTED_P2WPKH_INPUT_SIZE;
                    } else {
                        coin_selection_params.change_spend_size = (size_t)change_spend_size;
                    }
                    coin_selection_params.effective_fee = nFeeRateNeeded;
                    if (!SelectCoins(vAvailableCoins, nValueToSelect, setCoins, nValueIn, coin_control, coin_selection_params, bnb_used))
                    {
                        // If BnB was used, it was the first pass. No longer the first pass and continue loop with knapsack.
                        if (bnb_used) {
                            coin_selection_params.use_bnb = false;
                            continue;
                        }
                        else {
                            strFailReason = _("Insufficient funds");
                            return false;
                        }
                    }
                } else {
                    bnb_used = false;
                }

                const CAmount nChange = nValueIn - nValueToSelect;
                if (nChange > 0) {
                    // Fill a vout to ourself
                    CTxOut newTxOut(nChange, scriptChange);

                    // Never create dust outputs; if we would, just
                    // add the dust to the fee.
                    // The nChange when BnB is used is always going to go to fees.
                    if (IsDust(newTxOut, discard_rate) || bnb_used) {
                        nChangePosInOut = -1;
                        nFeeRet += nChange;
                    } else {
                        if (nChangePosInOut == -1) {
                            // Insert change txn at random position:
                            nChangePosInOut = GetRandInt(txNew.vout.size()+1);
                        } else if ((unsigned int)nChangePosInOut > txNew.vout.size()) {
                            strFailReason = _("Change index out of range");
                            return false;
                        }

                        std::vector<CTxOut>::iterator position = txNew.vout.begin()+nChangePosInOut;
                        txNew.vout.insert(position, newTxOut);
                    }
                } else {
                    nChangePosInOut = -1;
                }

                // Dummy fill vin for maximum size estimation
                //
                for (const auto& coin : setCoins) {
                    txNew.vin.push_back(CTxIn(coin.outpoint,CScript()));
                }

                nBytes = CalculateMaximumSignedTxSize(txNew, this, coin_control.fAllowWatchOnly);
                if (nBytes < 0) {
                    strFailReason = _("Signing transaction failed");
                    return false;
                }

                nFeeNeeded = GetMinimumFee(*this, nBytes, coin_control, ::mempool, ::feeEstimator, &feeCalc);
                if (feeCalc.reason == FeeReason::FALLBACK && !m_allow_fallback_fee) {
                    // eventually allow a fallback fee
                    strFailReason = _("Fee estimation failed. Fallbackfee is disabled. Wait a few blocks or enable -fallbackfee.");
                    return false;
                }

                // If we made it here and we aren't even able to meet the relay fee on the next pass, give up
                // because we must be at the maximum allowed fee.
                if (nFeeNeeded < ::minRelayTxFee.GetFee(nBytes)) {
                    strFailReason = _("Transaction too large for fee policy");
                    return false;
                }

                if (nFeeRet >= nFeeNeeded) {
                    // Reduce fee to only the needed amount if possible. This
                    // prevents potential overpayment in fees if the coins
                    // selected to meet nFeeNeeded result in a transaction that
                    // requires less fee than the prior iteration.

                    // If we have no change and a big enough excess fee, then
                    // try to construct transaction again only without picking
                    // new inputs. We now know we only need the smaller fee
                    // (because of reduced tx size) and so we should add a
                    // change output. Only try this once.
                    if (nChangePosInOut == -1 && nSubtractFeeFromAmount == 0 && pick_new_inputs) {
                        unsigned int tx_size_with_change = nBytes + coin_selection_params.change_output_size + 2; // Add 2 as a buffer in case increasing # of outputs changes compact size
                        CAmount fee_needed_with_change = GetMinimumFee(*this, tx_size_with_change, coin_control, ::mempool, ::feeEstimator, nullptr);
                        CAmount minimum_value_for_change = GetDustThreshold(change_prototype_txout, discard_rate);
                        if (nFeeRet >= fee_needed_with_change + minimum_value_for_change) {
                            pick_new_inputs = false;
                            nFeeRet = fee_needed_with_change;
                            continue;
                        }
                    }

                    // If we have change output already, just increase it
                    if (nFeeRet > nFeeNeeded && nChangePosInOut != -1 && nSubtractFeeFromAmount == 0) {
                        CAmount extraFeePaid = nFeeRet - nFeeNeeded;
                        std::vector<CTxOut>::iterator change_position = txNew.vout.begin()+nChangePosInOut;
                        change_position->nValue += extraFeePaid;
                        nFeeRet -= extraFeePaid;
                    }
                    break; // Done, enough fee included.
                } else if (!pick_new_inputs) {
                    // This shouldn't happen, we should have had enough excess
                    // fee to pay for the new output and still meet nFeeNeeded
                    // Or we should have just subtracted fee from recipients and
                    // nFeeNeeded should not have changed
                    strFailReason = _("Transaction fee and change calculation failed");
                    return false;
                }

                // Try to reduce change to include necessary fee
                if (nChangePosInOut != -1 && nSubtractFeeFromAmount == 0) {
                    CAmount additionalFeeNeeded = nFeeNeeded - nFeeRet;
                    std::vector<CTxOut>::iterator change_position = txNew.vout.begin()+nChangePosInOut;
                    // Only reduce change if remaining amount is still a large enough output.
                    if (change_position->nValue >= MIN_FINAL_CHANGE + additionalFeeNeeded) {
                        change_position->nValue -= additionalFeeNeeded;
                        nFeeRet += additionalFeeNeeded;
                        break; // Done, able to increase fee from change
                    }
                }

                // If subtracting fee from recipients, we now know what fee we
                // need to subtract, we have no reason to reselect inputs
                if (nSubtractFeeFromAmount > 0) {
                    pick_new_inputs = false;
                }

                // Include more fee and try again.
                nFeeRet = nFeeNeeded;
                coin_selection_params.use_bnb = false;
                continue;
            }
        }

        if (nChangePosInOut == -1) {
            reservekey.ReturnKey(); // Return any reserved key if we don't have change
        }

        // Shuffle selected coins and fill in final vin
        txNew.vin.clear();
        std::vector<CInputCoin> selected_coins(setCoins.begin(), setCoins.end());
        std::shuffle(selected_coins.begin(), selected_coins.end(), FastRandomContext());

        // Note how the sequence number is set to non-maxint so that
        // the nLockTime set above actually works.
        //
        // BIP125 defines opt-in RBF as any nSequence < maxint-1, so
        // we use the highest possible value in that range (maxint-2)
        // to avoid conflicting with other possible uses of nSequence,
        // and in the spirit of "smallest possible change from prior
        // behavior."
        const uint32_t nSequence = coin_control.m_signal_bip125_rbf.get_value_or(m_signal_rbf) ? MAX_BIP125_RBF_SEQUENCE : (CTxIn::SEQUENCE_FINAL - 1);
        for (const auto& coin : selected_coins) {
            txNew.vin.push_back(CTxIn(coin.outpoint, CScript(), nSequence));
        }

        if (sign)
        {
            int nIn = 0;

#ifdef ENABLE_USBDEVICE
            std::shared_ptr<usbdevice::USBDevice> pdevice;
            if (hdChain.is_hardware_device) {
                std::string error;
                pdevice = usbdevice::SelectDevice(error);
                if (!pdevice) {
                    strFailReason = std::move(error);
                    return false;
                }

                if (!pdevice->Open()) {
                    strFailReason = "Cannot open hardware device";
                    return false;
                }

                // To generate SegWit signatures, we need the values of the
                // outputs spent by the current transaction
                CCoinsView view;
                CCoinsViewCache coins_cache(&view);
                for (const CInputCoin &coin : setCoins) {
                    Coin temp(coin.txout, 0, txType);
                    coins_cache.AddCoin(coin.outpoint, std::move(temp), true);
                }

                if (!pdevice->PrepareTransaction(
                    txNew, coins_cache, *this, SIGHASH_ALL, error
                )) {
                    strFailReason = std::move(error);
                    return false;
                }
            }
#endif

            for (const auto& coin : selected_coins) {
                const CScript& scriptPubKey = coin.txout.scriptPubKey;
                SignatureData sigdata;

                std::unique_ptr<BaseSignatureCreator> txCreator =
                        MakeUnique<MutableTransactionSignatureCreator>(&txNew, nIn, coin.txout.nValue, SIGHASH_ALL);

#ifdef ENABLE_USBDEVICE
                if (::IsMine(*this, scriptPubKey) == ISMINE_HW_DEVICE) {
                    txCreator.reset(new usbdevice::DeviceSignatureCreator(
                        pdevice, *this, txNew, nIn, coin.txout.nValue, SIGHASH_ALL
                    ));
                }
#endif

                if (!ProduceSignature(*this, *txCreator.get(), scriptPubKey, sigdata)) {
                    strFailReason = _("Signing transaction failed");
                    return false;
                }
                UpdateInput(txNew.vin.at(nIn), sigdata);
                nIn++;
            }
        }

        // Return the constructed transaction data.
        tx = MakeTransactionRef(std::move(txNew));

        // Limit size
        if (GetTransactionWeight(*tx) > MAX_STANDARD_TX_WEIGHT) {
            strFailReason = _("Transaction too large");
            return false;
        }
    }

    if (gArgs.GetBoolArg("-walletrejectlongchains", DEFAULT_WALLET_REJECT_LONG_CHAINS)) {
        // Lastly, ensure this tx will pass the mempool's chain limits
        LockPoints lp;
        CTxMemPoolEntry entry(tx, 0, 0, 0, false, 0, lp);
        CTxMemPool::setEntries setAncestors;
        size_t nLimitAncestors = gArgs.GetArg("-limitancestorcount", DEFAULT_ANCESTOR_LIMIT);
        size_t nLimitAncestorSize = gArgs.GetArg("-limitancestorsize", DEFAULT_ANCESTOR_SIZE_LIMIT)*1000;
        size_t nLimitDescendants = gArgs.GetArg("-limitdescendantcount", DEFAULT_DESCENDANT_LIMIT);
        size_t nLimitDescendantSize = gArgs.GetArg("-limitdescendantsize", DEFAULT_DESCENDANT_SIZE_LIMIT)*1000;
        std::string errString;
        LOCK(::mempool.cs);
        if (!::mempool.CalculateMemPoolAncestors(entry, setAncestors, nLimitAncestors, nLimitAncestorSize, nLimitDescendants, nLimitDescendantSize, errString)) {
            strFailReason = _("Transaction has too long of a mempool chain");
            return false;
        }
    }

    WalletLogPrintf("Fee Calculation: Fee:%d Bytes:%u Needed:%d Tgt:%d (requested %d) Reason:\"%s\" Decay %.5f: Estimation: (%g - %g) %.2f%% %.1f/(%.1f %d mem %.1f out) Fail: (%g - %g) %.2f%% %.1f/(%.1f %d mem %.1f out)\n",
              nFeeRet, nBytes, nFeeNeeded, feeCalc.returnedTarget, feeCalc.desiredTarget, StringForFeeReason(feeCalc.reason), feeCalc.est.decay,
              feeCalc.est.pass.start, feeCalc.est.pass.end,
              100 * feeCalc.est.pass.withinTarget / (feeCalc.est.pass.totalConfirmed + feeCalc.est.pass.inMempool + feeCalc.est.pass.leftMempool),
              feeCalc.est.pass.withinTarget, feeCalc.est.pass.totalConfirmed, feeCalc.est.pass.inMempool, feeCalc.est.pass.leftMempool,
              feeCalc.est.fail.start, feeCalc.est.fail.end,
              100 * feeCalc.est.fail.withinTarget / (feeCalc.est.fail.totalConfirmed + feeCalc.est.fail.inMempool + feeCalc.est.fail.leftMempool),
              feeCalc.est.fail.withinTarget, feeCalc.est.fail.totalConfirmed, feeCalc.est.fail.inMempool, feeCalc.est.fail.leftMempool);
    return true;
}

/**
 * Call after CreateTransaction unless you want to abort
 */
bool CWallet::CommitTransaction(CTransactionRef tx, mapValue_t mapValue, std::vector<std::pair<std::string, std::string>> orderForm, std::string fromAccount, CReserveKey& reservekey, CConnman* connman, CValidationState& state, bool relay, CWalletTx **tx_out)
{
    {
        LOCK2(cs_main, cs_wallet);

        CWalletTx wtxNew(this, std::move(tx));
        wtxNew.mapValue = std::move(mapValue);
        wtxNew.vOrderForm = std::move(orderForm);
        wtxNew.strFromAccount = std::move(fromAccount);
        wtxNew.fTimeReceivedIsTxTime = true;
        wtxNew.fFromMe = true;

        WalletLogPrintf("CommitTransaction:\n%s", wtxNew.tx->ToString()); /* Continued */
        {
            // Take key pair from key pool so it won't be used again
            reservekey.KeepKey();

            // Add tx to wallet, because if it has change it's also ours,
            // otherwise just for transaction history.
            AddToWallet(wtxNew);

            // Notify that old coins are spent
            for (const CTxIn& txin : wtxNew.tx->vin) {
                // The wallet might not have the coins that are spent in e.g. slashing txs
                auto it = mapWallet.find(txin.prevout.hash);
                if (it == mapWallet.end()) {
                    continue;
                }
                CWalletTx &coin = it->second;
                coin.BindWallet(this);
                NotifyTransactionChanged(this, coin.GetHash(), CT_UPDATED);
            }
        }

        // Get the inserted-CWalletTx from mapWallet so that the
        // fInMempool flag is cached properly
        CWalletTx& wtx = mapWallet.at(wtxNew.GetHash());
        if (tx_out != nullptr) {
          *tx_out = &wtx;
        }

        if (fBroadcastTransactions) {
            // Broadcast
            if (!wtx.AcceptToMemoryPool(maxTxFee, state)) {
                WalletLogPrintf("CommitTransaction(): Transaction cannot be broadcast immediately, %s\n", FormatStateMessage(state));
                // TODO: if we expect the failure to be long term or permanent, instead delete wtx from the wallet and return failure.
            } else if (relay) {
                bool embargoed = false;
                if (wtx.tx->GetType() == +TxType::REGULAR && connman->embargoman) {
                    embargoed =
                        connman->embargoman->SendTransactionAndEmbargo(*wtx.tx);
                }

                if (!embargoed) {
                  wtx.RelayWalletTransaction(connman);
                }
            }
        }
    }
    return true;
}

void CWallet::ListAccountCreditDebit(const std::string& strAccount, std::list<CAccountingEntry>& entries) {
    WalletBatch batch(*database);
    return batch.ListAccountCreditDebit(strAccount, entries);
}

bool CWallet::AddAccountingEntry(const CAccountingEntry& acentry)
{
    WalletBatch batch(*database);

    return AddAccountingEntry(acentry, &batch);
}

bool CWallet::AddAccountingEntry(const CAccountingEntry& acentry, WalletBatch *batch)
{
    if (!batch->WriteAccountingEntry(++nAccountingEntryNumber, acentry)) {
        return false;
    }

    laccentries.push_back(acentry);
    CAccountingEntry & entry = laccentries.back();
    wtxOrdered.insert(std::make_pair(entry.nOrderPos, TxPair(nullptr, &entry)));

    return true;
}

DBErrors CWallet::LoadWallet(bool& fFirstRunRet)
{
    LOCK2(cs_main, cs_wallet);

    fFirstRunRet = false;
    DBErrors nLoadWalletRet = WalletBatch(*database,"cr+").LoadWallet(this);
    if (nLoadWalletRet == DBErrors::NEED_REWRITE) {
        if (database->Rewrite("\x04pool")) {
            setInternalKeyPool.clear();
            setExternalKeyPool.clear();
            m_pool_key_to_index.clear();
            // Note: can't top-up keypool here, because wallet is locked.
            // User will be prompted to unlock wallet the next operation
            // that requires a new key.
        }
    }

    {
        LOCK(cs_KeyStore);
        // This wallet is in its first run if all of these are empty
        fFirstRunRet = mapKeys.empty() && mapCryptedKeys.empty() && mapWatchKeys.empty() && setWatchOnly.empty() && mapScripts.empty() && !IsWalletFlagSet(WALLET_FLAG_DISABLE_PRIVATE_KEYS);
    }

    if (nLoadWalletRet != DBErrors::LOAD_OK) {
        return nLoadWalletRet;
    }

    return DBErrors::LOAD_OK;
}

DBErrors CWallet::ZapSelectTx(std::vector<uint256>& vHashIn, std::vector<uint256>& vHashOut)
{
    AssertLockHeld(cs_wallet); // mapWallet
    DBErrors nZapSelectTxRet = WalletBatch(*database,"cr+").ZapSelectTx(vHashIn, vHashOut);
    for (uint256 hash : vHashOut) {
        const auto& it = mapWallet.find(hash);
        wtxOrdered.erase(it->second.m_it_wtxOrdered);
        mapWallet.erase(it);
    }

    if (nZapSelectTxRet == DBErrors::NEED_REWRITE)
    {
        if (database->Rewrite("\x04pool"))
        {
            setInternalKeyPool.clear();
            setExternalKeyPool.clear();
            m_pool_key_to_index.clear();
            // Note: can't top-up keypool here, because wallet is locked.
            // User will be prompted to unlock wallet the next operation
            // that requires a new key.
        }
    }
    if (nZapSelectTxRet != DBErrors::LOAD_OK) {
        return nZapSelectTxRet;
    }
    MarkDirty();

    return DBErrors::LOAD_OK;

}

DBErrors CWallet::ZapWalletTx(std::vector<CWalletTx>& vWtx)
{
    DBErrors nZapWalletTxRet = WalletBatch(*database,"cr+").ZapWalletTx(vWtx);
    if (nZapWalletTxRet == DBErrors::NEED_REWRITE) {
        if (database->Rewrite("\x04pool")) {
            LOCK(cs_wallet);
            setInternalKeyPool.clear();
            setExternalKeyPool.clear();
            m_pool_key_to_index.clear();
            // Note: can't top-up keypool here, because wallet is locked.
            // User will be prompted to unlock wallet the next operation
            // that requires a new key.
        }
    }
    if (nZapWalletTxRet != DBErrors::LOAD_OK) {
        return nZapWalletTxRet;
    }
    return DBErrors::LOAD_OK;
}


bool CWallet::SetAddressBook(const CTxDestination& address, const std::string& strName, const std::string& strPurpose)
{
    bool fUpdated = false;
    {
        LOCK(cs_wallet); // mapAddressBook
        std::map<CTxDestination, CAddressBookData>::iterator mi = mapAddressBook.find(address);
        fUpdated = mi != mapAddressBook.end();
        mapAddressBook[address].name = strName;
        if (!strPurpose.empty()) { /* update purpose only if requested */
            mapAddressBook[address].purpose = strPurpose;
        }
    }
    NotifyAddressBookChanged(this, address, strName, ::IsMine(*this, address) != ISMINE_NO,
                             strPurpose, (fUpdated ? CT_UPDATED : CT_NEW) );
    if (!strPurpose.empty() && !WalletBatch(*database).WritePurpose(EncodeDestination(address), strPurpose)) {
        return false;
    }
    return WalletBatch(*database).WriteName(EncodeDestination(address), strName);
}

bool CWallet::DelAddressBook(const CTxDestination& address)
{
    {
        LOCK(cs_wallet); // mapAddressBook

        // Delete destdata tuples associated with address
        std::string strAddress = EncodeDestination(address);
        for (const std::pair<const std::string, std::string> &item : mapAddressBook[address].destdata)
        {
            WalletBatch(*database).EraseDestData(strAddress, item.first);
        }
        mapAddressBook.erase(address);
    }

    NotifyAddressBookChanged(this, address, "", ::IsMine(*this, address) != ISMINE_NO, "", CT_DELETED);

    WalletBatch(*database).ErasePurpose(EncodeDestination(address));
    return WalletBatch(*database).EraseName(EncodeDestination(address));
}

const std::string& CWallet::GetLabelName(const CScript& scriptPubKey) const
{
    CTxDestination address;
    if (ExtractDestination(scriptPubKey, address) && !scriptPubKey.IsUnspendable()) {
        auto mi = mapAddressBook.find(address);
        if (mi != mapAddressBook.end()) {
            return mi->second.name;
        }
    }
    // A scriptPubKey that doesn't have an entry in the address book is
    // associated with the default label ("").
    const static std::string DEFAULT_LABEL_NAME;
    return DEFAULT_LABEL_NAME;
}

/**
 * Mark old keypool keys as used,
 * and generate all new keys
 */
bool CWallet::NewKeyPool()
{
    if (IsWalletFlagSet(WALLET_FLAG_DISABLE_PRIVATE_KEYS)) {
        return false;
    }
    {
        LOCK(cs_wallet);
        WalletBatch batch(*database);

        for (int64_t nIndex : setInternalKeyPool) {
            batch.ErasePool(nIndex);
        }
        setInternalKeyPool.clear();

        for (int64_t nIndex : setExternalKeyPool) {
            batch.ErasePool(nIndex);
        }
        setExternalKeyPool.clear();

        for (int64_t nIndex : set_pre_split_keypool) {
            batch.ErasePool(nIndex);
        }
        set_pre_split_keypool.clear();

        m_pool_key_to_index.clear();

        if (!TopUpKeyPool()) {
            return false;
        }
        WalletLogPrintf("CWallet::NewKeyPool rewrote keypool\n");
    }
    return true;
}

size_t CWallet::KeypoolCountExternalKeys()
{
    AssertLockHeld(cs_wallet); // setExternalKeyPool
    return setExternalKeyPool.size() + set_pre_split_keypool.size();
}

void CWallet::LoadKeyPool(int64_t nIndex, const CKeyPool &keypool)
{
    AssertLockHeld(cs_wallet);
    if (keypool.m_pre_split) {
        set_pre_split_keypool.insert(nIndex);
    } else if (keypool.fInternal) {
        setInternalKeyPool.insert(nIndex);
    } else {
        setExternalKeyPool.insert(nIndex);
    }
    m_max_keypool_index = std::max(m_max_keypool_index, nIndex);
    m_pool_key_to_index[keypool.vchPubKey.GetID()] = nIndex;

    // If no metadata exists yet, create a default with the pool key's
    // creation time. Note that this may be overwritten by actually
    // stored metadata for that key later, which is fine.
    CKeyID keyid = keypool.vchPubKey.GetID();
    if (mapKeyMetadata.count(keyid) == 0) {
        mapKeyMetadata[keyid] = CKeyMetadata(keypool.nTime);
    }
}

bool CWallet::GenerateNewKeys(unsigned int amount)
{
    auto currentKeys = setExternalKeyPool.size();
    return TopUpKeyPool(currentKeys + amount);
}

bool CWallet::TopUpKeyPool(unsigned int kpSize)
{
    if (IsWalletFlagSet(WALLET_FLAG_DISABLE_PRIVATE_KEYS)) {
        return false;
    }
    {
        LOCK(cs_wallet);

        if (IsLocked()) {
            return false;
        }

        // Top up key pool
        unsigned int nTargetSize;
        if (kpSize > 0) {
            nTargetSize = kpSize;
        } else {
            nTargetSize = std::max(gArgs.GetArg("-keypool", DEFAULT_KEYPOOL_SIZE), (int64_t) 0);
        }
        // count amount of available keys (internal, external)
        // make sure the keypool of external and internal keys fits the user selected target (-keypool)
        int64_t missingExternal = std::max(std::max((int64_t) nTargetSize, (int64_t) 1) - (int64_t)setExternalKeyPool.size(), (int64_t) 0);
        int64_t missingInternal = std::max(std::max((int64_t) nTargetSize, (int64_t) 1) - (int64_t)setInternalKeyPool.size(), (int64_t) 0);

        if (!IsHDEnabled() || !CanSupportFeature(FEATURE_HD_SPLIT)) {
            // don't create extra internal keys
            missingInternal = 0;
        }
        bool internal = false;
        WalletBatch batch(*database);
        for (int64_t i = missingInternal + missingExternal - 1; i >= 0; --i) {
            if (i < missingInternal) {
                internal = true;
            }

            assert(m_max_keypool_index < std::numeric_limits<int64_t>::max()); // How in the hell did you use so many keys?
            int64_t index = ++m_max_keypool_index;

            CPubKey pubkey;
            if (IsHDEnabled() && hdChain.is_hardware_device) {
                if (hdChain.account_pubkeys.empty()) {
                    return false;
                }
                pubkey = DeriveNewPubKey(batch, internal);
            } else {
                pubkey = GenerateNewKey(batch, internal);
            }
            if (!batch.WritePool(index, CKeyPool(pubkey, internal))) {
                throw std::runtime_error(std::string(__func__) + ": writing generated key failed");
            }

            if (internal) {
                setInternalKeyPool.insert(index);
            } else {
                setExternalKeyPool.insert(index);
            }
            m_pool_key_to_index[pubkey.GetID()] = index;
        }
        if (missingInternal + missingExternal > 0) {
            WalletLogPrintf("keypool added %d keys (%d internal), size=%u (%u internal)\n", missingInternal + missingExternal, missingInternal, setInternalKeyPool.size() + setExternalKeyPool.size() + set_pre_split_keypool.size(), setInternalKeyPool.size());
        }
    }
    return true;
}

bool CWallet::ReserveKeyFromKeyPool(int64_t& nIndex, CKeyPool& keypool, bool fRequestedInternal)
{
    nIndex = -1;
    keypool.vchPubKey = CPubKey();
    {
        LOCK(cs_wallet);

        if (!IsLocked()) {
            TopUpKeyPool();
        }
        bool fReturningInternal = IsHDEnabled() && CanSupportFeature(FEATURE_HD_SPLIT) && fRequestedInternal;
        bool use_split_keypool = set_pre_split_keypool.empty();
        std::set<int64_t>& setKeyPool = use_split_keypool ? (fReturningInternal ? setInternalKeyPool : setExternalKeyPool) : set_pre_split_keypool;

        // Get the oldest key
        if (setKeyPool.empty()) {
            return false;
        }

        WalletBatch batch(*database);

        auto it = setKeyPool.begin();
        nIndex = *it;
        setKeyPool.erase(it);
        if (!batch.ReadPool(nIndex, keypool)) {
            throw std::runtime_error(std::string(__func__) + ": read failed");
        }
        CKeyID keyID = keypool.vchPubKey.GetID();
        if (!HaveKey(keyID) && !HaveHardwareKey(keyID)) {
            throw std::runtime_error(std::string(__func__) + ": unknown key in key pool");
        }
        // If the key was pre-split keypool, we don't care about what type it is
        if (use_split_keypool && keypool.fInternal != fReturningInternal) {
            throw std::runtime_error(std::string(__func__) + ": keypool entry misclassified");
        }
        if (!keypool.vchPubKey.IsValid()) {
            throw std::runtime_error(std::string(__func__) + ": keypool entry invalid");
        }

        m_pool_key_to_index.erase(keypool.vchPubKey.GetID());
        WalletLogPrintf("keypool reserve %d\n", nIndex);
    }
    return true;
}

void CWallet::KeepKey(int64_t nIndex)
{
    // Remove from key pool
    WalletBatch batch(*database);
    batch.ErasePool(nIndex);
    WalletLogPrintf("keypool keep %d\n", nIndex);
}

void CWallet::ReturnKey(int64_t nIndex, bool fInternal, const CPubKey& pubkey)
{
    // Return to key pool
    {
        LOCK(cs_wallet);
        if (fInternal) {
            setInternalKeyPool.insert(nIndex);
        } else if (!set_pre_split_keypool.empty()) {
            set_pre_split_keypool.insert(nIndex);
        } else {
            setExternalKeyPool.insert(nIndex);
        }
        m_pool_key_to_index[pubkey.GetID()] = nIndex;
    }
    WalletLogPrintf("keypool return %d\n", nIndex);
}

bool CWallet::GetKeyFromPool(CPubKey& result, bool internal)
{
    if (IsWalletFlagSet(WALLET_FLAG_DISABLE_PRIVATE_KEYS)) {
        return false;
    }

    CKeyPool keypool;
    {
        LOCK(cs_wallet);
        int64_t nIndex;
        if (!ReserveKeyFromKeyPool(nIndex, keypool, internal)) {
            if (IsLocked()) {
                return false;
            }
            WalletBatch batch(*database);
            result = GenerateNewKey(batch, internal);
            return true;
        }
        KeepKey(nIndex);
        result = keypool.vchPubKey;
    }
    return true;
}

static int64_t GetOldestKeyTimeInPool(const std::set<int64_t>& setKeyPool, WalletBatch& batch) {
    if (setKeyPool.empty()) {
        return GetTime();
    }

    CKeyPool keypool;
    int64_t nIndex = *(setKeyPool.begin());
    if (!batch.ReadPool(nIndex, keypool)) {
        throw std::runtime_error(std::string(__func__) + ": read oldest key in keypool failed");
    }
    assert(keypool.vchPubKey.IsValid());
    return keypool.nTime;
}

int64_t CWallet::GetOldestKeyPoolTime()
{
    LOCK(cs_wallet);

    WalletBatch batch(*database);

    // load oldest key from keypool, get time and return
    int64_t oldestKey = GetOldestKeyTimeInPool(setExternalKeyPool, batch);
    if (IsHDEnabled() && CanSupportFeature(FEATURE_HD_SPLIT)) {
        oldestKey = std::max(GetOldestKeyTimeInPool(setInternalKeyPool, batch), oldestKey);
        if (!set_pre_split_keypool.empty()) {
            oldestKey = std::max(GetOldestKeyTimeInPool(set_pre_split_keypool, batch), oldestKey);
        }
    }

    return oldestKey;
}

std::map<CTxDestination, CAmount> CWallet::GetAddressBalances()
{
    std::map<CTxDestination, CAmount> balances;

    {
        LOCK(cs_wallet);
        for (const auto& walletEntry : mapWallet) {
            const CWalletTx *pcoin = &walletEntry.second;

            if (!pcoin->IsTrusted()) {
                continue;
            }
            int nDepth = pcoin->GetDepthInMainChain();
            if (nDepth < (pcoin->IsFromMe(ISMINE_ALL) ? 0 : 1)) {
                continue;
            }

            const bool skip_reward = pcoin->IsCoinBase() && pcoin->GetBlocksToRewardMaturity() > 0;
            for (unsigned int i = skip_reward ? 1 : 0; i < pcoin->tx->vout.size(); i++) {
                CTxDestination addr;
                if (!IsMine(pcoin->tx->vout[i])) {
                    continue;
                }
                if (!ExtractDestination(pcoin->tx->vout[i].scriptPubKey, addr)) {
                    continue;
                }
                CAmount n = IsSpent(walletEntry.first, i) ? 0 : pcoin->tx->vout[i].nValue;

                if (!balances.count(addr)) {
                    balances[addr] = 0;
                }
                balances[addr] += n;
            }
        }
    }
    return balances;
}

std::set< std::set<CTxDestination> > CWallet::GetAddressGroupings()
{
    AssertLockHeld(cs_wallet); // mapWallet
    std::set< std::set<CTxDestination> > groupings;
    std::set<CTxDestination> grouping;

    for (const auto& walletEntry : mapWallet) {
        const CWalletTx *pcoin = &walletEntry.second;

        if (pcoin->tx->vin.size() > 0) {
            bool any_mine = false;
            // group all input addresses with each other
            for (CTxIn txin : pcoin->tx->vin) {
                CTxDestination address;
                if (!IsMine(txin)) { /* If this input isn't mine, ignore it */
                    continue;
                }
                if (!ExtractDestination(mapWallet.at(txin.prevout.hash).tx->vout[txin.prevout.n].scriptPubKey, address)) {
                    continue;
                }
                grouping.insert(address);
                any_mine = true;
            }

            // group change with input addresses
            if (any_mine) {
               for (CTxOut txout : pcoin->tx->vout)
                   if (IsChange(txout)) {
                       CTxDestination txoutAddr;
                       if (!ExtractDestination(txout.scriptPubKey, txoutAddr)) {
                           continue;
                       }
                       grouping.insert(txoutAddr);
                   }
            }
            if (grouping.size() > 0) {
                groupings.insert(grouping);
                grouping.clear();
            }
        }

        // group lone addrs by themselves
        for (const auto& txout : pcoin->tx->vout) {
            if (IsMine(txout)) {
                CTxDestination address;
                if (!ExtractDestination(txout.scriptPubKey, address)) {
                    continue;
                }
                grouping.insert(address);
                groupings.insert(grouping);
                grouping.clear();
            }
        }
    }

    std::set< std::set<CTxDestination>* > uniqueGroupings; // a set of pointers to groups of addresses
    std::map< CTxDestination, std::set<CTxDestination>* > setmap;  // map addresses to the unique group containing it
    for (std::set<CTxDestination> _grouping : groupings) {
        // make a set of all the groups hit by this new group
        std::set< std::set<CTxDestination>* > hits;
        std::map< CTxDestination, std::set<CTxDestination>* >::iterator it;
        for (CTxDestination address : _grouping) {
            if ((it = setmap.find(address)) != setmap.end()) {
                hits.insert((*it).second);
            }
        }

        // merge all hit groups into a new single group and delete old groups
        std::set<CTxDestination>* merged = new std::set<CTxDestination>(_grouping);
        for (std::set<CTxDestination>* hit : hits) {
            merged->insert(hit->begin(), hit->end());
            uniqueGroupings.erase(hit);
            delete hit;
        }
        uniqueGroupings.insert(merged);

        // update setmap
        for (CTxDestination element : *merged) {
            setmap[element] = merged;
        }
    }

    std::set< std::set<CTxDestination> > ret;
    for (std::set<CTxDestination>* uniqueGrouping : uniqueGroupings) {
        ret.insert(*uniqueGrouping);
        delete uniqueGrouping;
    }

    return ret;
}

std::set<CTxDestination> CWallet::GetLabelAddresses(const std::string& label) const
{
    LOCK(cs_wallet);
    std::set<CTxDestination> result;
    for (const std::pair<const CTxDestination, CAddressBookData>& item : mapAddressBook) {
        const CTxDestination& address = item.first;
        const std::string& strName = item.second.name;
        if (strName == label) {
            result.insert(address);
        }
    }
    return result;
}

void CWallet::DeleteLabel(const std::string& label)
{
    WalletBatch batch(*database);
    batch.EraseAccount(label);
}

bool CReserveKey::GetReservedKey(CPubKey& pubkey, bool internal)
{
    if (nIndex == -1) {
        CKeyPool keypool;
        if (!pwallet->ReserveKeyFromKeyPool(nIndex, keypool, internal)) {
            return false;
        }
        vchPubKey = keypool.vchPubKey;
        fInternal = keypool.fInternal;
    }
    assert(vchPubKey.IsValid());
    pubkey = vchPubKey;
    return true;
}

void CReserveKey::KeepKey()
{
    if (nIndex != -1) {
        pwallet->KeepKey(nIndex);
    }
    nIndex = -1;
    vchPubKey = CPubKey();
}

void CReserveKey::ReturnKey()
{
    if (nIndex != -1) {
        pwallet->ReturnKey(nIndex, fInternal, vchPubKey);
    }
    nIndex = -1;
    vchPubKey = CPubKey();
}

void CWallet::MarkReserveKeysAsUsed(int64_t keypool_id)
{
    AssertLockHeld(cs_wallet);
    bool internal = setInternalKeyPool.count(keypool_id);
    if (!internal) {
        assert(setExternalKeyPool.count(keypool_id) || set_pre_split_keypool.count(keypool_id));
    }
    std::set<int64_t> *setKeyPool = internal ? &setInternalKeyPool : (set_pre_split_keypool.empty() ? &setExternalKeyPool : &set_pre_split_keypool);
    auto it = setKeyPool->begin();

    WalletBatch batch(*database);
    while (it != std::end(*setKeyPool)) {
        const int64_t& index = *(it);
        if (index > keypool_id) {
            break; // set*KeyPool is ordered
        }

        CKeyPool keypool;
        if (batch.ReadPool(index, keypool)) { //TODO: This should be unnecessary
            m_pool_key_to_index.erase(keypool.vchPubKey.GetID());
        }
        LearnAllRelatedScripts(keypool.vchPubKey);
        batch.ErasePool(index);
        WalletLogPrintf("keypool index %d removed\n", index);
        it = setKeyPool->erase(it);
    }
}

void CWallet::GetScriptForMining(std::shared_ptr<CReserveScript> &script)
{
    std::shared_ptr<CReserveKey> rKey = std::make_shared<CReserveKey>(this);
    CPubKey pubkey;
    if (!rKey->GetReservedKey(pubkey)) {
        return;
    }
    script = rKey;
    script->reserveScript = CScript::CreateP2PKHScript(ToByteVector(pubkey.GetID()));
}

void CWallet::LockCoin(const COutPoint& output)
{
    AssertLockHeld(cs_wallet); // setLockedCoins
    setLockedCoins.insert(output);
}

void CWallet::UnlockCoin(const COutPoint& output)
{
    AssertLockHeld(cs_wallet); // setLockedCoins
    setLockedCoins.erase(output);
}

void CWallet::UnlockAllCoins()
{
    AssertLockHeld(cs_wallet); // setLockedCoins
    setLockedCoins.clear();
}

bool CWallet::IsLockedCoin(uint256 hash, unsigned int n) const
{
    AssertLockHeld(cs_wallet); // setLockedCoins
    COutPoint outpt(hash, n);

    return (setLockedCoins.count(outpt) > 0);
}

void CWallet::ListLockedCoins(std::vector<COutPoint>& vOutpts) const
{
    AssertLockHeld(cs_wallet); // setLockedCoins
    for (std::set<COutPoint>::iterator it = setLockedCoins.begin();
         it != setLockedCoins.end(); it++) {
        COutPoint outpt = (*it);
        vOutpts.push_back(outpt);
    }
}

/** @} */ // end of Actions

void CWallet::GetKeyBirthTimes(std::map<CTxDestination, int64_t> &mapKeyBirth) const {
    AssertLockHeld(cs_wallet); // mapKeyMetadata
    mapKeyBirth.clear();

    // get birth times for keys with metadata
    for (const auto& entry : mapKeyMetadata) {
        if (entry.second.nCreateTime) {
            mapKeyBirth[entry.first] = entry.second.nCreateTime;
        }
    }

    // map in which we'll infer heights of other keys
    CBlockIndex *pindexMax = chainActive[std::max(0, chainActive.Height() - 144)]; // the tip can be reorganized; use a 144-block safety margin
    std::map<CKeyID, CBlockIndex*> mapKeyFirstBlock;
    for (const CKeyID &keyid : GetKeys()) {
        if (mapKeyBirth.count(keyid) == 0) {
            mapKeyFirstBlock[keyid] = pindexMax;
        }
    }

    // if there are no such keys, we're done
    if (mapKeyFirstBlock.empty()) {
        return;
    }

    // find first block that affects those keys, if there are any left
    std::vector<CKeyID> vAffected;
    for (const auto& entry : mapWallet) {
        // iterate over all wallet transactions...
        const CWalletTx &wtx = entry.second;
        CBlockIndex* pindex = LookupBlockIndex(wtx.hashBlock);
        if (pindex && chainActive.Contains(pindex)) {
            // ... which are already in a block
            int nHeight = pindex->nHeight;
            for (const CTxOut &txout : wtx.tx->vout) {
                // iterate over all their outputs
                CAffectedKeysVisitor(*this, vAffected).Process(txout.scriptPubKey);
                for (const CKeyID &keyid : vAffected) {
                    // ... and all their affected keys
                    std::map<CKeyID, CBlockIndex*>::iterator rit = mapKeyFirstBlock.find(keyid);
                    if (rit != mapKeyFirstBlock.end() && nHeight < rit->second->nHeight) {
                        rit->second = pindex;
                    }
                }
                vAffected.clear();
            }
        }
    }

    // Extract block timestamps for those keys
    for (const auto& entry : mapKeyFirstBlock) {
        mapKeyBirth[entry.first] = entry.second->GetBlockTime() - TIMESTAMP_WINDOW; // block times can be 2h off
    }
}

/**
 * Compute smart timestamp for a transaction being added to the wallet.
 *
 * Logic:
 * - If sending a transaction, assign its timestamp to the current time.
 * - If receiving a transaction outside a block, assign its timestamp to the
 *   current time.
 * - If receiving a block with a future timestamp, assign all its (not already
 *   known) transactions' timestamps to the current time.
 * - If receiving a block with a past timestamp, before the most recent known
 *   transaction (that we care about), assign all its (not already known)
 *   transactions' timestamps to the same timestamp as that most-recent-known
 *   transaction.
 * - If receiving a block with a past timestamp, but after the most recent known
 *   transaction, assign all its (not already known) transactions' timestamps to
 *   the block time.
 *
 * For more information see CWalletTx::nTimeSmart,
 * https://bitcointalk.org/?topic=54527, or
 * https://github.com/bitcoin/bitcoin/pull/1393.
 */
unsigned int CWallet::ComputeTimeSmart(const CWalletTx& wtx) const
{
    unsigned int nTimeSmart = wtx.nTimeReceived;
    if (!wtx.hashUnset()) {
        if (const CBlockIndex* pindex = LookupBlockIndex(wtx.hashBlock)) {
            int64_t latestNow = wtx.nTimeReceived;
            int64_t latestEntry = 0;

            // Tolerate times up to the last timestamp in the wallet not more than 5 minutes into the future
            int64_t latestTolerated = latestNow + 300;
            const TxItems& txOrdered = wtxOrdered;
            for (auto it = txOrdered.rbegin(); it != txOrdered.rend(); ++it) {
                CWalletTx* const pwtx = it->second.first;
                if (pwtx == &wtx) {
                    continue;
                }
                CAccountingEntry* const pacentry = it->second.second;
                int64_t nSmartTime;
                if (pwtx) {
                    nSmartTime = pwtx->nTimeSmart;
                    if (!nSmartTime) {
                        nSmartTime = pwtx->nTimeReceived;
                    }
                } else {
                    nSmartTime = pacentry->nTime;
                }
                if (nSmartTime <= latestTolerated) {
                    latestEntry = nSmartTime;
                    if (nSmartTime > latestNow) {
                        latestNow = nSmartTime;
                    }
                    break;
                }
            }

            int64_t blocktime = pindex->GetBlockTime();
            nTimeSmart = std::max(latestEntry, std::min(blocktime, latestNow));
        } else {
            WalletLogPrintf("%s: found %s in block %s not in index\n", __func__, wtx.GetHash().ToString(), wtx.hashBlock.ToString());
        }
    }
    return nTimeSmart;
}

bool CWallet::AddDestData(const CTxDestination &dest, const std::string &key, const std::string &value)
{
    if (boost::get<CNoDestination>(&dest)) {
        return false;
    }
    mapAddressBook[dest].destdata.insert(std::make_pair(key, value));
    return WalletBatch(*database).WriteDestData(EncodeDestination(dest), key, value);
}

bool CWallet::EraseDestData(const CTxDestination &dest, const std::string &key)
{
    if (!mapAddressBook[dest].destdata.erase(key)) {
        return false;
    }
    return WalletBatch(*database).EraseDestData(EncodeDestination(dest), key);
}

void CWallet::LoadDestData(const CTxDestination &dest, const std::string &key, const std::string &value)
{
    mapAddressBook[dest].destdata.insert(std::make_pair(key, value));
}

bool CWallet::GetDestData(const CTxDestination &dest, const std::string &key, std::string *value) const
{
    std::map<CTxDestination, CAddressBookData>::const_iterator i = mapAddressBook.find(dest);
    if (i != mapAddressBook.end()) {
        CAddressBookData::StringMap::const_iterator j = i->second.destdata.find(key);
        if (j != i->second.destdata.end()) {
            if (value) {
                *value = j->second;
            }
            return true;
        }
    }
    return false;
}

std::vector<std::string> CWallet::GetDestValues(const std::string& prefix) const
{
    LOCK(cs_wallet);
    std::vector<std::string> values;
    for (const auto& address : mapAddressBook) {
        for (const auto& data : address.second.destdata) {
            if (!data.first.compare(0, prefix.size(), prefix)) {
                values.emplace_back(data.second);
            }
        }
    }
    return values;
}

void CWallet::MarkPreSplitKeys()
{
    WalletBatch batch(*database);
    for (auto it = setExternalKeyPool.begin(); it != setExternalKeyPool.end();) {
        int64_t index = *it;
        CKeyPool keypool;
        if (!batch.ReadPool(index, keypool)) {
            throw std::runtime_error(std::string(__func__) + ": read keypool entry failed");
        }
        keypool.m_pre_split = true;
        if (!batch.WritePool(index, keypool)) {
            throw std::runtime_error(std::string(__func__) + ": writing modified keypool entry failed");
        }
        set_pre_split_keypool.insert(index);
        it = setExternalKeyPool.erase(it);
    }
}

bool CWallet::Verify(std::string wallet_file, bool salvage_wallet, std::string& error_string, std::string& warning_string)
{
    // Do some checking on wallet path. It should be either a:
    //
    // 1. Path where a directory can be created.
    // 2. Path to an existing directory.
    // 3. Path to a symlink to a directory.
    // 4. For backwards compatibility, the name of a data file in -walletdir.
    LOCK(cs_wallets);
    fs::path wallet_path = fs::absolute(wallet_file, GetWalletDir());
    fs::file_type path_type = fs::symlink_status(wallet_path).type();
    if (!(path_type == fs::file_not_found || path_type == fs::directory_file ||
          (path_type == fs::symlink_file && fs::is_directory(wallet_path)) ||
          (path_type == fs::regular_file && fs::path(wallet_file).filename() == wallet_file))) {
        error_string = strprintf(
              "Invalid -wallet path '%s'. -wallet path should point to a directory where wallet.dat and "
              "database/log.?????????? files can be stored, a location where such a directory could be created, "
              "or (for backwards compatibility) the name of an existing data file in -walletdir (%s)",
              wallet_file, GetWalletDir());
        return false;
    }

    // Make sure that the wallet path doesn't clash with an existing wallet path
    for (auto wallet : GetWallets()) {
        if (fs::absolute(wallet->GetName(), GetWalletDir()) == wallet_path) {
            error_string = strprintf("Error loading wallet %s. Duplicate -wallet filename specified.", wallet_file);
            return false;
        }
    }

    try {
        if (!WalletBatch::VerifyEnvironment(wallet_path, error_string)) {
            return false;
        }
    } catch (const fs::filesystem_error& e) {
        error_string = strprintf("Error loading wallet %s. %s", wallet_file, e.what());
        return false;
    }

    if (salvage_wallet) {
        // Recover readable keypairs:
        CWallet dummyWallet("dummy", WalletDatabase::CreateDummy());
        std::string backup_filename;
        if (!WalletBatch::Recover(wallet_path, (void *)&dummyWallet, WalletBatch::RecoverKeysOnlyFilter, backup_filename)) {
            return false;
        }
    }

    return WalletBatch::VerifyDatabaseFile(wallet_path, warning_string, error_string);
}

std::shared_ptr<CWallet> CWallet::CreateWalletFromFile(const esperanza::WalletExtensionDeps& dependencies,
                                                       const std::string& name, const fs::path& path, uint64_t wallet_creation_flags)
{
    const std::string& walletFile = name;

    // needed to restore wallet transaction meta data after -zapwallettxes
    std::vector<CWalletTx> vWtx;

    if (gArgs.GetBoolArg("-zapwallettxes", false)) {
        uiInterface.InitMessage(_("Zapping all transactions from wallet..."));

        std::unique_ptr<CWallet> tempWallet = MakeUnique<CWallet>(name, WalletDatabase::Create(path), dependencies);
        DBErrors nZapWalletRet = tempWallet->ZapWalletTx(vWtx);
        if (nZapWalletRet != DBErrors::LOAD_OK) {
            InitError(strprintf(_("Error loading %s: Wallet corrupted"), walletFile));
            return nullptr;
        }
    }

    uiInterface.InitMessage(_("Loading wallet..."));

    int64_t nStart = GetTimeMillis();
    bool fFirstRun = true;
    // TODO: Can't use std::make_shared because we need a custom deleter but
    // should be possible to use std::allocate_shared.
    std::shared_ptr<CWallet> walletInstance(new CWallet(name, WalletDatabase::Create(path), dependencies), ReleaseWallet);
    DBErrors nLoadWalletRet = walletInstance->LoadWallet(fFirstRun);
    if (nLoadWalletRet != DBErrors::LOAD_OK)
    {
        if (nLoadWalletRet == DBErrors::CORRUPT) {
            InitError(strprintf(_("Error loading %s: Wallet corrupted"), walletFile));
            return nullptr;
        } else if (nLoadWalletRet == DBErrors::NONCRITICAL_ERROR) {
            InitWarning(strprintf(_("Error reading %s! All keys read correctly, but transaction data"
                                         " or address book entries might be missing or incorrect."),
                walletFile));
        } else if (nLoadWalletRet == DBErrors::TOO_NEW) {
            InitError(strprintf(_("Error loading %s: Wallet requires newer version of %s"), walletFile, _(PACKAGE_NAME)));
            return nullptr;
        } else if (nLoadWalletRet == DBErrors::NEED_REWRITE) {
            InitError(strprintf(_("Wallet needed to be rewritten: restart %s to complete"), _(PACKAGE_NAME)));
            return nullptr;
        } else {
            InitError(strprintf(_("Error loading %s"), walletFile));
            return nullptr;
        }
    }

    int prev_version = walletInstance->nWalletVersion;
    if (gArgs.GetBoolArg("-upgradewallet", fFirstRun)) {
        int nMaxVersion = gArgs.GetArg("-upgradewallet", 0);
        if (nMaxVersion == 0) // the -upgradewallet without argument case
        {
            walletInstance->WalletLogPrintf("Performing wallet upgrade to %i\n", FEATURE_LATEST);
            nMaxVersion = FEATURE_LATEST;
            walletInstance->SetMinVersion(FEATURE_LATEST); // permanently upgrade the wallet immediately
        } else {
            walletInstance->WalletLogPrintf("Allowing wallet upgrade up to %i\n", nMaxVersion);
        }
        if (nMaxVersion < walletInstance->GetVersion()) {
            InitError(_("Cannot downgrade wallet"));
            return nullptr;
        }
        walletInstance->SetMaxVersion(nMaxVersion);
    }

    // Upgrade to HD if explicit upgrade
    if (gArgs.GetBoolArg("-upgradewallet", false)) {
        LOCK(walletInstance->cs_wallet);

        // Do not upgrade versions to any version between HD_SPLIT and FEATURE_PRE_SPLIT_KEYPOOL unless already supporting HD_SPLIT
        int max_version = walletInstance->nWalletVersion;
        if (!walletInstance->CanSupportFeature(FEATURE_HD_SPLIT) && max_version >=FEATURE_HD_SPLIT && max_version < FEATURE_PRE_SPLIT_KEYPOOL) {
            InitError(_("Cannot upgrade a non HD split wallet without upgrading to support pre split keypool. Please use -upgradewallet=169900 or -upgradewallet with no version specified."));
            return nullptr;
        }

        bool hd_upgrade = false;
        bool split_upgrade = false;
        if (walletInstance->CanSupportFeature(FEATURE_HD) && !walletInstance->IsHDEnabled()) {
            walletInstance->WalletLogPrintf("Upgrading wallet to HD\n");
            walletInstance->SetMinVersion(FEATURE_HD);

            // generate a new master key
            CPubKey masterPubKey = walletInstance->GenerateNewSeed();
            walletInstance->SetHDSeed(masterPubKey);
            hd_upgrade = true;
        }
        // Upgrade to HD chain split if necessary
        if (walletInstance->CanSupportFeature(FEATURE_HD_SPLIT)) {
            walletInstance->WalletLogPrintf("Upgrading wallet to use HD chain split\n");
            walletInstance->SetMinVersion(FEATURE_PRE_SPLIT_KEYPOOL);
            split_upgrade = FEATURE_HD_SPLIT > prev_version;
        }
        // Mark all keys currently in the keypool as pre-split
        if (split_upgrade) {
            walletInstance->MarkPreSplitKeys();
        }
        // Regenerate the keypool if upgraded to HD
        if (hd_upgrade) {
            if (!walletInstance->TopUpKeyPool()) {
                InitError(_("Unable to generate keys"));
                return nullptr;
            }
        }
    }

    if (fFirstRun) {
        // ensure this wallet.dat can only be opened by clients supporting HD with chain split and expects no default key
        if (!gArgs.GetBoolArg("-usehd", true)) {
            InitError(strprintf(_("Error creating %s: You can't create non-HD wallets with this version."), walletFile));
            return nullptr;
        }
        walletInstance->SetMinVersion(FEATURE_LATEST);

        if ((wallet_creation_flags & WALLET_FLAG_DISABLE_PRIVATE_KEYS)) {
            //selective allow to set flags
            walletInstance->SetWalletFlag(WALLET_FLAG_DISABLE_PRIVATE_KEYS);
        } else {
            // generate a new seed
            CPubKey seed = walletInstance->GenerateNewSeed();
            walletInstance->SetHDSeed(seed);
        }

        // Top up the keypool
        if (!walletInstance->IsWalletFlagSet(WALLET_FLAG_DISABLE_PRIVATE_KEYS) && !walletInstance->TopUpKeyPool()) {
            InitError(_("Unable to generate initial keys"));
            return nullptr;
        }

        walletInstance->ChainStateFlushed(chainActive.GetLocator());
    } else if (wallet_creation_flags & WALLET_FLAG_DISABLE_PRIVATE_KEYS) {
        // Make it impossible to disable private keys after creation
        InitError(strprintf(_("Error loading %s: Private keys can only be disabled during creation"), walletFile));
        return NULL;
    } else if (walletInstance->IsWalletFlagSet(WALLET_FLAG_DISABLE_PRIVATE_KEYS)) {
        LOCK(walletInstance->cs_KeyStore);
        if (!walletInstance->mapKeys.empty() || !walletInstance->mapCryptedKeys.empty()) {
            InitWarning(strprintf(_("Warning: Private keys detected in wallet {%s} with disabled private keys"), walletFile));
        }
    } else if (gArgs.IsArgSet("-usehd")) {
        bool useHD = gArgs.GetBoolArg("-usehd", true);
        if (walletInstance->IsHDEnabled() && !useHD) {
            InitError(strprintf(_("Error loading %s: You can't disable HD on an already existing HD wallet"), walletFile));
            return nullptr;
        }
        if (!walletInstance->IsHDEnabled() && useHD) {
            InitError(strprintf(_("Error loading %s: You can't enable HD on an already existing non-HD wallet"), walletFile));
            return nullptr;
        }
    }

    if (!gArgs.GetArg("-addresstype", "").empty() && !ParseOutputType(gArgs.GetArg("-addresstype", ""), walletInstance->m_default_address_type)) {
        InitError(strprintf("Unknown address type '%s'", gArgs.GetArg("-addresstype", "")));
        return nullptr;
    }

    if (!gArgs.GetArg("-changetype", "").empty() && !ParseOutputType(gArgs.GetArg("-changetype", ""), walletInstance->m_default_change_type)) {
        InitError(strprintf("Unknown change type '%s'", gArgs.GetArg("-changetype", "")));
        return nullptr;
    }

    if (gArgs.IsArgSet("-mintxfee")) {
        CAmount n = 0;
        if (!ParseMoney(gArgs.GetArg("-mintxfee", ""), n) || 0 == n) {
            InitError(AmountErrMsg("mintxfee", gArgs.GetArg("-mintxfee", "")));
            return nullptr;
        }
        if (n > HIGH_TX_FEE_PER_KB) {
            InitWarning(AmountHighWarn("-mintxfee") + " " +
                        _("This is the minimum transaction fee you pay on every transaction."));
        }
        walletInstance->m_min_fee = CFeeRate(n);
    }

    walletInstance->m_allow_fallback_fee = Params().IsFallbackFeeEnabled();
    if (gArgs.IsArgSet("-fallbackfee")) {
        CAmount nFeePerK = 0;
        if (!ParseMoney(gArgs.GetArg("-fallbackfee", ""), nFeePerK)) {
            InitError(strprintf(_("Invalid amount for -fallbackfee=<amount>: '%s'"), gArgs.GetArg("-fallbackfee", "")));
            return nullptr;
        }
        if (nFeePerK > HIGH_TX_FEE_PER_KB) {
            InitWarning(AmountHighWarn("-fallbackfee") + " " +
                        _("This is the transaction fee you may pay when fee estimates are not available."));
        }
        walletInstance->m_fallback_fee = CFeeRate(nFeePerK);
        walletInstance->m_allow_fallback_fee = nFeePerK != 0; //disable fallback fee in case value was set to 0, enable if non-null value
    }
    if (gArgs.IsArgSet("-discardfee")) {
        CAmount nFeePerK = 0;
        if (!ParseMoney(gArgs.GetArg("-discardfee", ""), nFeePerK)) {
            InitError(strprintf(_("Invalid amount for -discardfee=<amount>: '%s'"), gArgs.GetArg("-discardfee", "")));
            return nullptr;
        }
        if (nFeePerK > HIGH_TX_FEE_PER_KB) {
            InitWarning(AmountHighWarn("-discardfee") + " " +
                        _("This is the transaction fee you may discard if change is smaller than dust at this level"));
        }
        walletInstance->m_discard_rate = CFeeRate(nFeePerK);
    }
    if (gArgs.IsArgSet("-paytxfee")) {
        CAmount nFeePerK = 0;
        if (!ParseMoney(gArgs.GetArg("-paytxfee", ""), nFeePerK)) {
            InitError(AmountErrMsg("paytxfee", gArgs.GetArg("-paytxfee", "")));
            return nullptr;
        }
        if (nFeePerK > HIGH_TX_FEE_PER_KB) {
            InitWarning(AmountHighWarn("-paytxfee") + " " +
                        _("This is the transaction fee you will pay if you send a transaction."));
        }
        walletInstance->m_pay_tx_fee = CFeeRate(nFeePerK, 1000);
        if (walletInstance->m_pay_tx_fee < ::minRelayTxFee) {
            InitError(strprintf(_("Invalid amount for -paytxfee=<amount>: '%s' (must be at least %s)"),
                gArgs.GetArg("-paytxfee", ""), ::minRelayTxFee.ToString()));
            return nullptr;
        }
    }
    walletInstance->m_confirm_target = gArgs.GetArg("-txconfirmtarget", DEFAULT_TX_CONFIRM_TARGET);
    walletInstance->m_spend_zero_conf_change = gArgs.GetBoolArg("-spendzeroconfchange", DEFAULT_SPEND_ZEROCONF_CHANGE);
    walletInstance->m_signal_rbf = gArgs.GetBoolArg("-walletrbf", DEFAULT_WALLET_RBF);

    // In the case of reindex, don't restore validator's state, since it will be built from scratch.
    if (!fReindex) {
        walletInstance->m_wallet_extension.ReadValidatorStateFromFile();
    }

    walletInstance->WalletLogPrintf("Wallet completed loading in %15dms\n", GetTimeMillis() - nStart);

    // Try to top up keypool. No-op if the wallet is locked.
    walletInstance->TopUpKeyPool();

    LOCK(cs_main);

    CBlockIndex *pindexRescan = chainActive.Genesis();
    if (!gArgs.GetBoolArg("-rescan", false))
    {
        WalletBatch batch(*walletInstance->database);
        CBlockLocator locator;
        if (batch.ReadBestBlock(locator)) {
            pindexRescan = FindForkInGlobalIndex(chainActive, locator);
        }
    }

    walletInstance->m_last_block_processed = chainActive.Tip();

    if (chainActive.Tip() && chainActive.Tip() != pindexRescan) {
        //We can't rescan beyond non-pruned blocks, stop and throw an error
        //this might happen if a user uses an old wallet within a pruned node
        // or if he ran -disablewallet for a longer time, then decided to re-enable
        if (fPruneMode) {
            CBlockIndex *block = chainActive.Tip();
            while (block && block->pprev && (block->pprev->nStatus & BLOCK_HAVE_DATA) && block->pprev->nTx > 0 && pindexRescan != block) {
                block = block->pprev;
            }
            if (pindexRescan != block) {
                InitError(_("Prune: last wallet synchronisation goes beyond pruned data. You need to -reindex (download the whole blockchain again in case of pruned node)"));
                return nullptr;
            }
        }

        uiInterface.InitMessage(_("Rescanning..."));
        walletInstance->WalletLogPrintf("Rescanning last %i blocks (from block %i)...\n", chainActive.Height() - pindexRescan->nHeight, pindexRescan->nHeight);

        // No need to read and scan block if block was created before
        // our wallet birthday (as adjusted for block time variability)
        while (pindexRescan && walletInstance->nTimeFirstKey && (pindexRescan->GetBlockTime() < (walletInstance->nTimeFirstKey - TIMESTAMP_WINDOW))) {
            pindexRescan = chainActive.Next(pindexRescan);
        }

        nStart = GetTimeMillis();
        {
            WalletRescanReserver reserver(walletInstance.get());
            if (!reserver.reserve()) {
                InitError(_("Failed to rescan the wallet during initialization"));
                return nullptr;
            }
            walletInstance->ScanForWalletTransactions(pindexRescan, nullptr, reserver, true);
        }
        walletInstance->WalletLogPrintf("Rescan completed in %15dms\n", GetTimeMillis() - nStart);
        walletInstance->ChainStateFlushed(chainActive.GetLocator());
        walletInstance->database->IncrementUpdateCounter();

        // Restore wallet transaction metadata after -zapwallettxes=1
        if (gArgs.GetBoolArg("-zapwallettxes", false) && gArgs.GetArg("-zapwallettxes", "1") != "2")
        {
            WalletBatch batch(*walletInstance->database);

            for (const CWalletTx& wtxOld : vWtx) {
                uint256 hash = wtxOld.GetHash();
                std::map<uint256, CWalletTx>::iterator mi = walletInstance->mapWallet.find(hash);
                if (mi != walletInstance->mapWallet.end()) {
                    const CWalletTx* copyFrom = &wtxOld;
                    CWalletTx* copyTo = &mi->second;
                    copyTo->mapValue = copyFrom->mapValue;
                    copyTo->vOrderForm = copyFrom->vOrderForm;
                    copyTo->nTimeReceived = copyFrom->nTimeReceived;
                    copyTo->nTimeSmart = copyFrom->nTimeSmart;
                    copyTo->fFromMe = copyFrom->fFromMe;
                    copyTo->strFromAccount = copyFrom->strFromAccount;
                    copyTo->nOrderPos = copyFrom->nOrderPos;
                    batch.WriteTx(*copyTo);
                }
            }
        }
    }

    uiInterface.LoadWallet(walletInstance);

    // Register with the validation interface. It's ok to do this after rescan since we're still holding cs_main.
    RegisterValidationInterface(walletInstance.get());

    walletInstance->SetBroadcastTransactions(gArgs.GetBoolArg("-walletbroadcast", DEFAULT_WALLETBROADCAST));

    {
        LOCK(walletInstance->cs_wallet);
        walletInstance->WalletLogPrintf("setKeyPool.size() = %u\n",      walletInstance->GetKeyPoolSize());
        walletInstance->WalletLogPrintf("mapWallet.size() = %u\n",       walletInstance->mapWallet.size());
        walletInstance->WalletLogPrintf("mapAddressBook.size() = %u\n",  walletInstance->mapAddressBook.size());
    }

    return walletInstance;
}

void CWallet::postInitProcess(CScheduler &scheduler)
{
    // Add wallet transactions that aren't already in a block to mempool
    // Do this here as mempool requires genesis block to be loaded
    ReacceptWalletTransactions();

    m_wallet_extension.PostInitProcess(scheduler);
}

bool CWallet::BackupWallet(const std::string& strDest)
{
    return database->Backup(strDest);
}

CKeyPool::CKeyPool()
{
    nTime = GetTime();
    fInternal = false;
    m_pre_split = false;
}

CKeyPool::CKeyPool(const CPubKey& vchPubKeyIn, bool internalIn)
{
    nTime = GetTime();
    vchPubKey = vchPubKeyIn;
    fInternal = internalIn;
    m_pre_split = false;
}

CWalletKey::CWalletKey(int64_t nExpires)
{
    nTimeCreated = (nExpires ? GetTime() : 0);
    nTimeExpires = nExpires;
}

void CMerkleTx::SetMerkleBranch(const CBlockIndex* pindex, int posInBlock)
{
    // Update the tx's hashBlock
    hashBlock = pindex->GetBlockHash();

    // set the position of the transaction in the block
    nIndex = posInBlock;
}

int CMerkleTx::GetDepthInMainChain(const CBlockIndex* &pindexRet) const
{
    if (hashUnset()) {
        return 0;
    }

    AssertLockHeld(cs_main);

    // Find the block it claims to be in
    CBlockIndex* pindex = LookupBlockIndex(hashBlock);
    if (!pindex || !chainActive.Contains(pindex))
        return 0;

    pindexRet = pindex;
    const int height = pindex->nHeight;
    const int depth = chainActive.Height() - pindex->nHeight + 1;
    if (height == 0) {  // genesis block
        return std::max(COINBASE_MATURITY+1, depth);
    }
    return ((nIndex == -1) ? (-1) : 1) * depth;
}

int CMerkleTx::GetBlocksToRewardMaturity() const
{
    if (!IsCoinBase()) {
        return 0;
    }
    int chain_depth = GetDepthInMainChain();
    return std::max(0, (COINBASE_MATURITY+1) - chain_depth);
}


bool CWalletTx::AcceptToMemoryPool(const CAmount& nAbsurdFee, CValidationState& state)
{
    // We must set fInMempool here - while it will be re-set to true by the
    // entered-mempool callback, if we did not there would be a race where a
    // user could call sendmoney in a loop and hit spurious out of funds errors
    // because we think that this newly generated transaction's change is
    // unavailable as we're not yet aware that it is in the mempool.
    bool ret = ::AcceptToMemoryPool(mempool, state, tx, nullptr /* pfMissingInputs */,
                                nullptr /* plTxnReplaced */, false /* bypass_limits */, nAbsurdFee);
    fInMempool |= ret;
    return ret;
}

void CWallet::LearnRelatedScripts(const CPubKey& key, OutputType type)
{
    if (key.IsCompressed() && (type == OutputType::P2SH_SEGWIT || type == OutputType::BECH32)) {
        CTxDestination witdest = WitnessV0KeyHash(key.GetID());
        CScript witprog = GetScriptForDestination(witdest);
        // Make sure the resulting program is solvable.
        assert(IsSolvable(*this, witprog));
        AddCScript(witprog);
    }
}

void CWallet::LearnAllRelatedScripts(const CPubKey& key)
{
    // OutputType::P2SH_SEGWIT always adds all necessary scripts for all types.
    LearnRelatedScripts(key, OutputType::P2SH_SEGWIT);
}

esperanza::WalletExtension& CWallet::GetWalletExtension() {
    return this->m_wallet_extension;
}

std::vector<OutputGroup> CWallet::GroupOutputs(const std::vector<COutput>& outputs, bool single_coin) const {
    std::vector<OutputGroup> groups;
    std::map<CTxDestination, OutputGroup> gmap;
    CTxDestination dst;
    for (const auto& output : outputs) {
        if (output.fSpendable) {
            CInputCoin input_coin = output.GetInputCoin();

            size_t ancestors, descendants;
            mempool.GetTransactionAncestry(output.tx->GetHash(), ancestors, descendants);
            if (!single_coin && ExtractDestination(output.tx->tx->vout[output.i].scriptPubKey, dst)) {
                // Limit output groups to no more than 10 entries, to protect
                // against inadvertently creating a too-large transaction
                // when using -avoidpartialspends
                if (gmap[dst].m_outputs.size() >= OUTPUT_GROUP_MAX_ENTRIES) {
                    groups.push_back(gmap[dst]);
                    gmap.erase(dst);
                }
                gmap[dst].Insert(input_coin, output.nDepth, output.tx->IsFromMe(ISMINE_ALL), ancestors, descendants);
            } else {
                groups.emplace_back(input_coin, output.nDepth, output.tx->IsFromMe(ISMINE_ALL), ancestors, descendants);
            }
        }
    }
    if (!single_coin) {
        for (const auto& it : gmap) groups.push_back(it.second);
    }
    return groups;
}<|MERGE_RESOLUTION|>--- conflicted
+++ resolved
@@ -1195,13 +1195,10 @@
                 std::pair<TxSpends::const_iterator, TxSpends::const_iterator> range = mapTxSpends.equal_range(txin.prevout);
                 while (range.first != range.second) {
                     if (range.first->second != tx.GetHash()) {
-<<<<<<< HEAD
-                        WalletLogPrintf("Transaction %s (in block %s) conflicts with wallet transaction %s (both spend %s:%i)\n", tx.GetHash().ToString(), pIndex->GetBlockHash().ToString(), range.first->second.ToString(), range.first->first.hash.ToString(), range.first->first.n);
-=======
                         if (tx.IsCoinBase() && mapWallet.find(range.first->second)->second.IsCoinBase()) {
                             // We show different messages depending on whether the transactions are coinbase because
                             // this case will be more common (& also less problematic, since we have maturity).
-                            LogPrintf(
+                            WalletLogPrintf(
                                 "After re-org, new coinbase tx %s (in block %s) uses same input (%s:%i) as the old & discarded coinbase tx %s.\n",
                                 tx.GetHash().ToString(), pIndex->GetBlockHash().ToString(), range.first->first.hash.ToString(), range.first->first.n, range.first->second.ToString()
                             );
@@ -1209,12 +1206,11 @@
                             //              are the emitters of all of them, we could copy them replacing the inputs to
                             //              decrease the re-org's impact.
                         } else {
-                            LogPrintf(
+                            WalletLogPrintf(
                                 "Transaction %s (in block %s) conflicts with wallet transaction %s (both spend %s:%i)\n",
                                 tx.GetHash().ToString(), pIndex->GetBlockHash().ToString(), range.first->second.ToString(), range.first->first.hash.ToString(), range.first->first.n
                             );
                         }
->>>>>>> 3162a6f6
                         MarkConflicted(pIndex->GetBlockHash(), range.first->second);
                     }
                     range.first++;
