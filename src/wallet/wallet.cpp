--- conflicted
+++ resolved
@@ -1,10 +1,6 @@
 // Copyright (c) 2009-2010 Satoshi Nakamoto
-<<<<<<< HEAD
 // Copyright (c) 2009-2018 The Bitcoin Core developers
-=======
-// Copyright (c) 2009-2017 The Bitcoin Core developers
 // Copyright (c) 2018-2019 The Unit-e developers
->>>>>>> 18435ceb
 // Distributed under the MIT software license, see the accompanying
 // file COPYING or http://www.opensource.org/licenses/mit-license.php.
 
