// Copyright (c) 2016-2018 The Bitcoin Core developers
// Distributed under the MIT software license, see the accompanying
// file COPYING or http://www.opensource.org/licenses/mit-license.php.

#include <wallet/test/wallet_test_fixture.h>

#include <injector.h>
#include <key_io.h>
#include <pow.h>
#include <rpc/server.h>
#include <validation.h>
#include <wallet/db.h>
#include <wallet/rpcvalidator.h>
#include <consensus/merkle.h>

WalletTestingSetup::WalletTestingSetup(const std::string& chainName)
    : WalletTestingSetup([](Settings& s){}, chainName) {}

WalletTestingSetup::WalletTestingSetup(std::function<void(Settings&)> f, const std::string& chainName)
    : TestingSetup(chainName)
{
    bool fFirstRun;

    f(settings);
    esperanza::WalletExtensionDeps deps(&settings);

    m_wallet.reset(new CWallet("mock", WalletDatabase::CreateMock(), deps));
    m_wallet->LoadWallet(fFirstRun);
    RegisterValidationInterface(m_wallet.get());
    AddWallet(m_wallet);

    RegisterWalletRPCCommands(tableRPC);
    RegisterValidatorRPCCommands(tableRPC);
}

WalletTestingSetup::~WalletTestingSetup()
{
    RemoveWallet(m_wallet);
    UnregisterValidationInterface(m_wallet.get());
}

TestChain100Setup::TestChain100Setup() : WalletTestingSetup(CBaseChainParams::REGTEST)
{
  coinbaseKey = DecodeSecret("cQTjnbHifWGuMhm9cRgQ23ip5KntTMfj3zwo6iQyxMVxSfJyptqL");
  assert(coinbaseKey.IsValid());
  {
    LOCK(m_wallet->cs_wallet);
    assert(m_wallet->AddKey(coinbaseKey));
  }

  WalletRescanReserver reserver(m_wallet.get());
  reserver.reserve();
  m_wallet->ScanForWalletTransactions(chainActive.Genesis(), nullptr, reserver);

  // Generate a 100-block chain:
  GetComponent<Settings>()->stake_split_threshold = 0; // reset to 0
  CScript script_pubkey = GetScriptForDestination(WitnessV0KeyHash(coinbaseKey.GetPubKey().GetID()));
  for (int i = 0; i < COINBASE_MATURITY; i++)
  {
    std::vector<CMutableTransaction> noTxns;
    CBlock b = CreateAndProcessBlock(noTxns, script_pubkey);
<<<<<<< HEAD
    m_coinbase_txns.push_back(*b.vtx[0]);
=======
    coinbaseTxns.push_back(*b.vtx[0]);
    auto x = b.GetHash().ToString();
    assert(!x.empty());
>>>>>>> 3c2953b8
  }
}

//
// Create a new block with just given transactions, coinbase paying to
// scriptPubKey, and try to add it to the current chain.
//
CBlock
TestChain100Setup::CreateAndProcessBlock(const std::vector<CMutableTransaction>& txns, const CScript& scriptPubKey, bool *processed)
{
  const CChainParams& chainparams = Params();
  std::unique_ptr<CBlockTemplate> pblocktemplate = BlockAssembler(chainparams).CreateNewBlock(scriptPubKey);
  CBlock& block = pblocktemplate->block;

  // Replace mempool-selected txns with just coinbase plus passed-in txns:
  block.vtx.resize(1);
  for (const CMutableTransaction& tx : txns)
    block.vtx.push_back(MakeTransactionRef(tx));
  // IncrementExtraNonce creates a valid coinbase and merkleRoot
  unsigned int extraNonce = 0;
  {
    LOCK(cs_main);
    IncrementExtraNonce(&block, chainActive.Tip(), extraNonce);
  }
  // Regenerate the merkle roots cause we possibly changed the txs included
  block.ComputeMerkleTrees();

  std::shared_ptr<const CBlock> shared_pblock = std::make_shared<const CBlock>(block);
  const bool was_processed = ProcessNewBlock(chainparams, shared_pblock, true, nullptr);
  assert(processed != nullptr || was_processed);
  if (processed != nullptr) {
    *processed = was_processed;
  }

  SyncWithValidationInterfaceQueue(); // To prevent Wallet::ConnectBlock from running concurrently

  CBlock result = block;
  return result;
}

TestChain100Setup::~TestChain100Setup()
{
}<|MERGE_RESOLUTION|>--- conflicted
+++ resolved
@@ -6,7 +6,6 @@
 
 #include <injector.h>
 #include <key_io.h>
-#include <pow.h>
 #include <rpc/server.h>
 #include <validation.h>
 #include <wallet/db.h>
@@ -59,13 +58,9 @@
   {
     std::vector<CMutableTransaction> noTxns;
     CBlock b = CreateAndProcessBlock(noTxns, script_pubkey);
-<<<<<<< HEAD
     m_coinbase_txns.push_back(*b.vtx[0]);
-=======
-    coinbaseTxns.push_back(*b.vtx[0]);
     auto x = b.GetHash().ToString();
     assert(!x.empty());
->>>>>>> 3c2953b8
   }
 }
 
