// Copyright (c) 2009-2010 Satoshi Nakamoto
// Copyright (c) 2009-2018 The Bitcoin Core developers
// Distributed under the MIT software license, see the accompanying
// file COPYING or http://www.opensource.org/licenses/mit-license.php.

#ifndef UNITE_WALLET_WALLET_H
#define UNITE_WALLET_WALLET_H

#include <esperanza/walletextension.h>
#include <amount.h>
#include <outputtype.h>
#include <policy/feerate.h>
#include <streams.h>
#include <tinyformat.h>
#include <ui_interface.h>
#include <utilstrencodings.h>
#include <validationinterface.h>
#include <script/ismine.h>
#include <script/sign.h>
#include <util.h>
#include <wallet/crypter.h>
#include <wallet/coinselection.h>
#include <wallet/walletdb.h>
#include <wallet/rpcwallet.h>
#include <key/mnemonic/mnemonic.h>

#include <algorithm>
#include <atomic>
#include <map>
#include <memory>
#include <set>
#include <stdexcept>
#include <stdint.h>
#include <string>
#include <utility>
#include <vector>

namespace finalization {
struct VoteRecord;
}

//! Explicitly unload and delete the wallet.
//  Blocks the current thread after signaling the unload intent so that all
//  wallet clients release the wallet.
//  Note that, when blocking is not required, the wallet is implicitly unloaded
//  by the shared pointer deleter.
void UnloadWallet(std::shared_ptr<CWallet>&& wallet);

bool AddWallet(const std::shared_ptr<CWallet>& wallet);
bool RemoveWallet(const std::shared_ptr<CWallet>& wallet);
bool HasWallets();
std::vector<std::shared_ptr<CWallet>> GetWallets();
std::shared_ptr<CWallet> GetWallet(const std::string& name);

//! Default for -keypool
static const unsigned int DEFAULT_KEYPOOL_SIZE = 1000;
//! -paytxfee default
constexpr CAmount DEFAULT_PAY_TX_FEE = 0;
//! -fallbackfee default
static const CAmount DEFAULT_FALLBACK_FEE = 20000;
//! -discardfee default
static const CAmount DEFAULT_DISCARD_FEE = 10000;
//! -mintxfee default
static const CAmount DEFAULT_TRANSACTION_MINFEE = 1000;
//! minimum recommended increment for BIP 125 replacement txs
static const CAmount WALLET_INCREMENTAL_RELAY_FEE = 5000;
//! Default for -spendzeroconfchange
static const bool DEFAULT_SPEND_ZEROCONF_CHANGE = true;
//! Default for -walletrejectlongchains
static const bool DEFAULT_WALLET_REJECT_LONG_CHAINS = false;
//! Default for -avoidpartialspends
static const bool DEFAULT_AVOIDPARTIALSPENDS = false;
//! -txconfirmtarget default
static const unsigned int DEFAULT_TX_CONFIRM_TARGET = 6;
//! -walletrbf default
static const bool DEFAULT_WALLET_RBF = false;
static const bool DEFAULT_WALLETBROADCAST = true;
static const bool DEFAULT_DISABLE_WALLET = false;

//! Pre-calculated constants for input size estimation in *virtual size*
static constexpr size_t DUMMY_NESTED_P2WPKH_INPUT_SIZE = 91;

class CBlockIndex;
class CCoinControl;
class COutput;
class CReserveKey;
class CScript;
class CTxMemPool;
class CBlockPolicyEstimator;
class CWalletTx;
struct FeeCalculation;
enum class FeeEstimateMode;

/** (client) version numbers for particular wallet features */
enum WalletFeature
{
    FEATURE_BASE = 10500, // the earliest version new wallets supports (only useful for getwalletinfo's clientversion output)

    FEATURE_WALLETCRYPT = 40000, // wallet encryption
    FEATURE_COMPRPUBKEY = 60000, // compressed public keys

    FEATURE_HD = 130000, // Hierarchical key derivation after BIP32 (HD Wallet)

    FEATURE_HD_SPLIT = 139900, // Wallet with HD chain split (change outputs will use m/0'/1'/k)

    FEATURE_NO_DEFAULT_KEY = 159900, // Wallet without a default key written

    FEATURE_PRE_SPLIT_KEYPOOL = 169900, // Upgraded to HD SPLIT and can have a pre-split keypool

    FEATURE_LATEST = FEATURE_PRE_SPLIT_KEYPOOL
};

//! Default for -addresstype
constexpr OutputType DEFAULT_ADDRESS_TYPE{OutputType::P2SH_SEGWIT};

//! Default for -changetype
constexpr OutputType DEFAULT_CHANGE_TYPE{OutputType::CHANGE_AUTO};

enum WalletFlags : uint64_t {
    // wallet flags in the upper section (> 1 << 31) will lead to not opening the wallet if flag is unknown
    // unknown wallet flags in the lower section <= (1 << 31) will be tolerated

    // will enforce the rule that the wallet can't contain any private keys (only watch-only/pubkeys)
    WALLET_FLAG_DISABLE_PRIVATE_KEYS = (1ULL << 32),
};

static constexpr uint64_t g_known_wallet_flags = WALLET_FLAG_DISABLE_PRIVATE_KEYS;

/** A key pool entry */
class CKeyPool
{
public:
    int64_t nTime;
    CPubKey vchPubKey;
    bool fInternal; // for change outputs
    bool m_pre_split; // For keys generated before keypool split upgrade

    CKeyPool();
    CKeyPool(const CPubKey& vchPubKeyIn, bool internalIn);

    ADD_SERIALIZE_METHODS;

    template <typename Stream, typename Operation>
    inline void SerializationOp(Stream& s, Operation ser_action) {
        int nVersion = s.GetVersion();
        if (!(s.GetType() & SER_GETHASH))
            READWRITE(nVersion);
        READWRITE(nTime);
        READWRITE(vchPubKey);
        if (ser_action.ForRead()) {
            try {
                READWRITE(fInternal);
            }
            catch (std::ios_base::failure&) {
                /* flag as external address if we can't read the internal boolean
                   (this will be the case for any wallet before the HD chain split version) */
                fInternal = false;
            }
            try {
                READWRITE(m_pre_split);
            }
            catch (std::ios_base::failure&) {
                /* flag as postsplit address if we can't read the m_pre_split boolean
                   (this will be the case for any wallet that upgrades to HD chain split)*/
                m_pre_split = false;
            }
        }
        else {
            READWRITE(fInternal);
            READWRITE(m_pre_split);
        }
    }
};

/** Address book data */
class CAddressBookData
{
public:
    std::string name;
    std::string purpose;

    CAddressBookData() : purpose("unknown") {}

    typedef std::map<std::string, std::string> StringMap;
    StringMap destdata;
};

struct CRecipient
{
    CScript scriptPubKey;
    CAmount nAmount;
    bool fSubtractFeeFromAmount;
};

typedef std::map<std::string, std::string> mapValue_t;


static inline void ReadOrderPos(int64_t& nOrderPos, mapValue_t& mapValue)
{
    if (!mapValue.count("n"))
    {
        nOrderPos = -1; // TODO: calculate elsewhere
        return;
    }
    nOrderPos = atoi64(mapValue["n"].c_str());
}


static inline void WriteOrderPos(const int64_t& nOrderPos, mapValue_t& mapValue)
{
    if (nOrderPos == -1)
        return;
    mapValue["n"] = i64tostr(nOrderPos);
}

struct COutputEntry
{
    CTxDestination destination;
    CAmount amount;
    int vout;
};

/** A transaction with a merkle branch linking it to the block chain. */
class CMerkleTx
{
private:
  /** Constant used in hashBlock to indicate tx has been abandoned */
    static const uint256 ABANDON_HASH;

public:
    CTransactionRef tx;
    uint256 hashBlock;

    /* An nIndex == -1 means that hashBlock (in nonzero) refers to the earliest
     * block in the chain we know this or any in-wallet dependency conflicts
     * with. Older clients interpret nIndex == -1 as unconfirmed for backward
     * compatibility.
     */
    int nIndex;

    CMerkleTx()
    {
        SetTx(MakeTransactionRef());
        Init();
    }

    explicit CMerkleTx(CTransactionRef arg)
    {
        SetTx(std::move(arg));
        Init();
    }

    void Init()
    {
        hashBlock = uint256();
        nIndex = -1;
    }

    void SetTx(CTransactionRef arg)
    {
        tx = std::move(arg);
    }

    ADD_SERIALIZE_METHODS;

    template <typename Stream, typename Operation>
    inline void SerializationOp(Stream& s, Operation ser_action) {
        std::vector<uint256> vMerkleBranch; // For compatibility with older versions.
        READWRITE(tx);
        READWRITE(hashBlock);
        READWRITE(vMerkleBranch);
        READWRITE(nIndex);
    }

    void SetMerkleBranch(const CBlockIndex* pIndex, int posInBlock);

    /**
     * Return depth of transaction in blockchain:
     * <0  : conflicts with a transaction this deep in the blockchain
     *  0  : in memory pool, waiting to be included in a block
     * >=1 : this many blocks deep in the main chain
     */
    int GetDepthInMainChain() const { const CBlockIndex *block_index; return GetDepthInMainChain(block_index); }
    int GetDepthInMainChain(const CBlockIndex * &block_index) const;
    bool IsInMainChain() const { return GetDepthInMainChain() > 0; }
    int GetBlocksToRewardMaturity() const;
    bool hashUnset() const { return (hashBlock.IsNull() || hashBlock == ABANDON_HASH); }
    bool isAbandoned() const { return (hashBlock == ABANDON_HASH); }
    void setAbandoned() { hashBlock = ABANDON_HASH; }

    const uint256& GetHash() const { return tx->GetHash(); }
    bool IsCoinBase() const { return tx->IsCoinBase(); }
};

//Get the marginal bytes of spending the specified output
int CalculateMaximumSignedInputSize(const CTxOut& txout, const CWallet* pwallet, bool use_max_sig = false);

/**
 * A transaction with a bunch of additional info that only the owner cares about.
 * It includes any unrecorded transactions needed to link it back to the block chain.
 */
class CWalletTx : public CMerkleTx
{
private:
    const CWallet* pwallet;

public:
    /**
     * Key/value map with information about the transaction.
     *
     * The following keys can be read and written through the map and are
     * serialized in the wallet database:
     *
     *     "comment", "to"   - comment strings provided to sendtoaddress,
     *                         sendfrom, sendmany wallet RPCs
     *     "replaces_txid"   - txid (as HexStr) of transaction replaced by
     *                         bumpfee on transaction created by bumpfee
     *     "replaced_by_txid" - txid (as HexStr) of transaction created by
     *                         bumpfee on transaction replaced by bumpfee
     *     "from", "message" - obsolete fields that could be set in UI prior to
     *                         2011 (removed in commit 4d9b223)
     *
     * The following keys are serialized in the wallet database, but shouldn't
     * be read or written through the map (they will be temporarily added and
     * removed from the map during serialization):
     *
     *     "fromaccount"     - serialized strFromAccount value
     *     "n"               - serialized nOrderPos value
     *     "timesmart"       - serialized nTimeSmart value
     *     "spent"           - serialized vfSpent value that existed prior to
     *                         2014 (removed in commit 93a18a3)
     */
    mapValue_t mapValue;
    std::vector<std::pair<std::string, std::string> > vOrderForm;
    unsigned int fTimeReceivedIsTxTime;
    unsigned int nTimeReceived; //!< time received by this node
    /**
     * Stable timestamp that never changes, and reflects the order a transaction
     * was added to the wallet. Timestamp is based on the block time for a
     * transaction added as part of a block, or else the time when the
     * transaction was received if it wasn't part of a block, with the timestamp
     * adjusted in both cases so timestamp order matches the order transactions
     * were added to the wallet. More details can be found in
     * CWallet::ComputeTimeSmart().
     */
    unsigned int nTimeSmart;
    /**
     * From me flag is set to 1 for transactions that were created by the wallet
     * on this unite node, and set to 0 for transactions that were created
     * externally and came in through the network or sendrawtransaction RPC.
     */
    char fFromMe;
    std::string strFromAccount;
    int64_t nOrderPos; //!< position in ordered transaction list
    std::multimap<int64_t, std::pair<CWalletTx*, CAccountingEntry*>>::const_iterator m_it_wtxOrdered;

    // memory only
    mutable bool fDebitCached;
    mutable bool fCreditCached;
    mutable bool fAvailableCreditCached;
    mutable bool fWatchDebitCached;
    mutable bool fWatchCreditCached;
    mutable bool fAvailableWatchCreditCached;
    mutable bool fChangeCached;
    mutable bool fInMempool;
    mutable CAmount nDebitCached;
    mutable CAmount nCreditCached;
    mutable CAmount nAvailableCreditCached;
    mutable CAmount nWatchDebitCached;
    mutable CAmount nWatchCreditCached;
    mutable CAmount nAvailableWatchCreditCached;
    mutable CAmount nChangeCached;

    CWalletTx(const CWallet* pwalletIn, CTransactionRef arg) : CMerkleTx(std::move(arg))
    {
        Init(pwalletIn);
    }

    void Init(const CWallet* pwalletIn)
    {
        pwallet = pwalletIn;
        mapValue.clear();
        vOrderForm.clear();
        fTimeReceivedIsTxTime = false;
        nTimeReceived = 0;
        nTimeSmart = 0;
        fFromMe = false;
        strFromAccount.clear();
        fDebitCached = false;
        fCreditCached = false;
        fAvailableCreditCached = false;
        fWatchDebitCached = false;
        fWatchCreditCached = false;
        fAvailableWatchCreditCached = false;
        fChangeCached = false;
        fInMempool = false;
        nDebitCached = 0;
        nCreditCached = 0;
        nAvailableCreditCached = 0;
        nWatchDebitCached = 0;
        nWatchCreditCached = 0;
        nAvailableWatchCreditCached = 0;
        nChangeCached = 0;
        nOrderPos = -1;
    }

    template<typename Stream>
    void Serialize(Stream& s) const
    {
        char fSpent = false;
        mapValue_t mapValueCopy = mapValue;

        mapValueCopy["fromaccount"] = strFromAccount;
        WriteOrderPos(nOrderPos, mapValueCopy);
        if (nTimeSmart) {
            mapValueCopy["timesmart"] = strprintf("%u", nTimeSmart);
        }

        s << static_cast<const CMerkleTx&>(*this);
        std::vector<CMerkleTx> vUnused; //!< Used to be vtxPrev
        s << vUnused << mapValueCopy << vOrderForm << fTimeReceivedIsTxTime << nTimeReceived << fFromMe << fSpent;
    }

    template<typename Stream>
    void Unserialize(Stream& s)
    {
        Init(nullptr);
        char fSpent;

        s >> static_cast<CMerkleTx&>(*this);
        std::vector<CMerkleTx> vUnused; //!< Used to be vtxPrev
        s >> vUnused >> mapValue >> vOrderForm >> fTimeReceivedIsTxTime >> nTimeReceived >> fFromMe >> fSpent;

        strFromAccount = std::move(mapValue["fromaccount"]);
        ReadOrderPos(nOrderPos, mapValue);
        nTimeSmart = mapValue.count("timesmart") ? (unsigned int)atoi64(mapValue["timesmart"]) : 0;

        mapValue.erase("fromaccount");
        mapValue.erase("spent");
        mapValue.erase("n");
        mapValue.erase("timesmart");
    }

    //! make sure balances are recalculated
    void MarkDirty()
    {
        fCreditCached = false;
        fAvailableCreditCached = false;
        fWatchDebitCached = false;
        fWatchCreditCached = false;
        fAvailableWatchCreditCached = false;
        fDebitCached = false;
        fChangeCached = false;
    }

    void BindWallet(CWallet *pwalletIn)
    {
        pwallet = pwalletIn;
        MarkDirty();
    }

    //! filter decides which addresses will count towards the debit
    CAmount GetDebit(const isminefilter& filter) const;
    CAmount GetCredit(const isminefilter& filter) const;
    CAmount GetImmatureCredit() const;
    CAmount GetAvailableCredit(bool fUseCache=true, const isminefilter& filter=ISMINE_SPENDABLE) const;
    CAmount GetImmatureWatchOnlyCredit() const;
    CAmount GetChange() const;

    // Get the marginal bytes if spending the specified output from this transaction
    int GetSpendSize(unsigned int out, bool use_max_sig = false) const
    {
        return CalculateMaximumSignedInputSize(tx->vout[out], pwallet, use_max_sig);
    }

    void GetAmounts(std::list<COutputEntry>& listReceived,
                    std::list<COutputEntry>& listSent, CAmount& nFee, std::string& strSentAccount, const isminefilter& filter) const;

    bool IsFromMe(const isminefilter& filter) const
    {
        return (GetDebit(filter) > 0);
    }

    // True if only scriptSigs are different
    bool IsEquivalentTo(const CWalletTx& tx) const;

    bool InMempool() const;
    bool IsTrusted() const;

    int64_t GetTxTime() const;

    // RelayWalletTransaction may only be called if fBroadcastTransactions!
    bool RelayWalletTransaction(CConnman* connman);

    /** Pass this transaction to the mempool. Fails if absolute fee exceeds absurd fee. */
    bool AcceptToMemoryPool(const CAmount& nAbsurdFee, CValidationState& state);

    std::set<uint256> GetConflicts() const;
};

class COutput
{
public:
    const CWalletTx *tx;
    int i;
    int nDepth;

    /** Pre-computed estimated size of this output as a fully-signed input in a transaction. Can be -1 if it could not be calculated */
    int nInputBytes;

    /** Whether we have the private keys to spend this output */
    bool fSpendable;

    /** Whether we know how to spend this output, ignoring the lack of keys */
    bool fSolvable;

    /** Whether to use the maximum sized, 72 byte signature when calculating the size of the input spend. This should only be set when watch-only outputs are allowed */
    bool use_max_sig;

    /**
     * Whether this output is considered safe to spend. Unconfirmed transactions
     * from outside keys and unconfirmed replacement transactions are considered
     * unsafe and will not be used to fund new spending transactions.
     */
    bool fSafe;

    COutput(const CWalletTx *txIn, int iIn, int nDepthIn, bool fSpendableIn, bool fSolvableIn, bool fSafeIn, bool use_max_sig_in = false)
    {
        tx = txIn; i = iIn; nDepth = nDepthIn; fSpendable = fSpendableIn; fSolvable = fSolvableIn; fSafe = fSafeIn; nInputBytes = -1; use_max_sig = use_max_sig_in;
        // If known and signable by the given wallet, compute nInputBytes
        // Failure will keep this value -1
        if (fSpendable && tx) {
            nInputBytes = tx->GetSpendSize(i, use_max_sig);
        }
    }

    std::string ToString() const;

    inline CInputCoin GetInputCoin() const
    {
        return CInputCoin(tx->tx, i, nInputBytes);
    }
};

/** Private key that includes an expiration date in case it never gets used. */
class CWalletKey
{
public:
    CPrivKey vchPrivKey;
    int64_t nTimeCreated;
    int64_t nTimeExpires;
    std::string strComment;
    //! todo: add something to note what created it (user, getnewaddress, change)
    //!   maybe should have a map<string, string> property map

    explicit CWalletKey(int64_t nExpires=0);

    ADD_SERIALIZE_METHODS;

    template <typename Stream, typename Operation>
    inline void SerializationOp(Stream& s, Operation ser_action) {
        int nVersion = s.GetVersion();
        if (!(s.GetType() & SER_GETHASH))
            READWRITE(nVersion);
        READWRITE(vchPrivKey);
        READWRITE(nTimeCreated);
        READWRITE(nTimeExpires);
        READWRITE(LIMITED_STRING(strComment, 65536));
    }
};

/**
 * DEPRECATED Internal transfers.
 * Database key is acentry<account><counter>.
 */
class CAccountingEntry
{
public:
    std::string strAccount;
    CAmount nCreditDebit;
    int64_t nTime;
    std::string strOtherAccount;
    std::string strComment;
    mapValue_t mapValue;
    int64_t nOrderPos; //!< position in ordered transaction list
    uint64_t nEntryNo;

    CAccountingEntry()
    {
        SetNull();
    }

    void SetNull()
    {
        nCreditDebit = 0;
        nTime = 0;
        strAccount.clear();
        strOtherAccount.clear();
        strComment.clear();
        nOrderPos = -1;
        nEntryNo = 0;
    }

    template <typename Stream>
    void Serialize(Stream& s) const {
        int nVersion = s.GetVersion();
        if (!(s.GetType() & SER_GETHASH)) {
            s << nVersion;
        }
        //! Note: strAccount is serialized as part of the key, not here.
        s << nCreditDebit << nTime << strOtherAccount;

        mapValue_t mapValueCopy = mapValue;
        WriteOrderPos(nOrderPos, mapValueCopy);

        std::string strCommentCopy = strComment;
        if (!mapValueCopy.empty() || !_ssExtra.empty()) {
            CDataStream ss(s.GetType(), s.GetVersion());
            ss.insert(ss.begin(), '\0');
            ss << mapValueCopy;
            ss.insert(ss.end(), _ssExtra.begin(), _ssExtra.end());
            strCommentCopy.append(ss.str());
        }
        s << strCommentCopy;
    }

    template <typename Stream>
    void Unserialize(Stream& s) {
        int nVersion = s.GetVersion();
        if (!(s.GetType() & SER_GETHASH)) {
            s >> nVersion;
        }
        //! Note: strAccount is serialized as part of the key, not here.
        s >> nCreditDebit >> nTime >> LIMITED_STRING(strOtherAccount, 65536) >> LIMITED_STRING(strComment, 65536);

        size_t nSepPos = strComment.find("\0", 0, 1);
        mapValue.clear();
        if (std::string::npos != nSepPos) {
            CDataStream ss(std::vector<char>(strComment.begin() + nSepPos + 1, strComment.end()), s.GetType(), s.GetVersion());
            ss >> mapValue;
            _ssExtra = std::vector<char>(ss.begin(), ss.end());
        }
        ReadOrderPos(nOrderPos, mapValue);
        if (std::string::npos != nSepPos) {
            strComment.erase(nSepPos);
        }

        mapValue.erase("n");
    }

private:
    std::vector<char> _ssExtra;
};

struct CoinSelectionParams
{
    bool use_bnb = true;
    size_t change_output_size = 0;
    size_t change_spend_size = 0;
    CFeeRate effective_fee = CFeeRate(0);
    size_t tx_noinputs_size = 0;

    CoinSelectionParams(bool use_bnb, size_t change_output_size, size_t change_spend_size, CFeeRate effective_fee, size_t tx_noinputs_size) : use_bnb(use_bnb), change_output_size(change_output_size), change_spend_size(change_spend_size), effective_fee(effective_fee), tx_noinputs_size(tx_noinputs_size) {}
    CoinSelectionParams() {}
};

class WalletRescanReserver; //forward declarations for ScanForWalletTransactions/RescanFromTime

BETTER_ENUM(
    BalanceType,
    uint8_t,
    ALL = 0,
    IMMATURE = 1,
    MATURE = 2
)

/**
 * A CWallet is an extension of a keystore, which also maintains a set of transactions and balances,
 * and provides the ability to create new transactions.
 */
class CWallet final : public CCryptoKeyStore, public CValidationInterface
{
private:
    std::atomic<bool> fAbortRescan{false};
    std::atomic<bool> fScanningWallet{false}; // controlled by WalletRescanReserver
    std::mutex mutexScanning;

    friend class WalletRescanReserver;
    friend class esperanza::WalletExtension;

    esperanza::WalletExtension m_wallet_extension;

    WalletBatch *encrypted_batch = nullptr;

    //! the current wallet version: clients below this version are not able to load the wallet
    int nWalletVersion = FEATURE_BASE;

    //! the maximum wallet format version: memory-only variable that specifies to what version this wallet may be upgraded
    int nWalletMaxVersion = FEATURE_BASE;

    int64_t nNextResend = 0;
    int64_t nLastResend = 0;
    bool fBroadcastTransactions = false;

    /**
     * Used to keep track of spent outpoints, and
     * detect and report conflicts (double-spends or
     * mutated transactions where the mutant gets mined).
     */
    typedef std::multimap<COutPoint, uint256> TxSpends;
    TxSpends mapTxSpends;
    void AddToSpends(const COutPoint& outpoint, const uint256& wtxid);
    void AddToSpends(const uint256& wtxid);

    /**
     * Add a transaction to the wallet, or update it.  pIndex and posInBlock should
     * be set when the transaction was known to be included in a block.  When
     * pIndex == nullptr, then wallet state is not updated in AddToWallet, but
     * notifications happen and cached balances are marked dirty.
     *
     * If fUpdate is true, existing transactions will be updated.
     * TODO: One exception to this is that the abandoned state is cleared under the
     * assumption that any further notification of a transaction that was considered
     * abandoned is an indication that it is not safe to be considered abandoned.
     * Abandoned state should probably be more carefully tracked via different
     * posInBlock signals or by checking mempool presence when necessary.
     */
    bool AddToWalletIfInvolvingMe(const CTransactionRef& tx, const CBlockIndex* pIndex, int posInBlock, bool fUpdate) EXCLUSIVE_LOCKS_REQUIRED(cs_wallet);

    /* Mark a transaction (and its in-wallet descendants) as conflicting with a particular block. */
    void MarkConflicted(const uint256& hashBlock, const uint256& hashTx);

    /* Mark a transaction's inputs dirty, thus forcing the outputs to be recomputed */
    void MarkInputsDirty(const CTransactionRef& tx);

    void SyncMetaData(std::pair<TxSpends::iterator, TxSpends::iterator>);

    /* Used by TransactionAddedToMemorypool/BlockConnected/Disconnected/ScanForWalletTransactions.
     * Should be called with pindexBlock and posInBlock if this is for a transaction that is included in a block. */
    void SyncTransaction(const CTransactionRef& tx, const CBlockIndex *pindex = nullptr, int posInBlock = 0, bool update_tx = true) EXCLUSIVE_LOCKS_REQUIRED(cs_wallet);

    /* the HD chain data model (external chain counters) */
    CHDChain hdChain;

    /* HD derive new child key (on internal or external chain) */
    void DeriveNewChildKey(WalletBatch &batch, CKeyMetadata& metadata, CKey& secret, bool internal = false) EXCLUSIVE_LOCKS_REQUIRED(cs_wallet);

    CPubKey DeriveNewPubKey(WalletBatch &batch, bool internal = false) EXCLUSIVE_LOCKS_REQUIRED(cs_wallet);

    std::set<int64_t> setInternalKeyPool;
    std::set<int64_t> setExternalKeyPool;
    std::set<int64_t> set_pre_split_keypool;
    int64_t m_max_keypool_index = 0;
    std::map<CKeyID, int64_t> m_pool_key_to_index;
    std::atomic<uint64_t> m_wallet_flags{0};

    int64_t nTimeFirstKey = 0;

    /**
     * Private version of AddWatchOnly method which does not accept a
     * timestamp, and which will reset the wallet's nTimeFirstKey value to 1 if
     * the watch key did not previously have a timestamp associated with it.
     * Because this is an inherited virtual method, it is accessible despite
     * being marked private, but it is marked private anyway to encourage use
     * of the other AddWatchOnly which accepts a timestamp and sets
     * nTimeFirstKey more intelligently for more efficient rescans.
     */
    bool AddWatchOnly(const CScript& dest) override EXCLUSIVE_LOCKS_REQUIRED(cs_wallet);

    /**
     * Wallet filename from wallet=<path> command line or config option.
     * Used in debug logs and to send RPCs to the right wallet instance when
     * more than one wallet is loaded.
     */
    std::string m_name;

    /** Internal database handle. */
    std::unique_ptr<WalletDatabase> database;

    /**
     * The following is used to keep track of how far behind the wallet is
     * from the chain sync, and to allow clients to block on us being caught up.
     *
     * Note that this is *not* how far we've processed, we may need some rescan
     * to have seen all transactions in the chain, but is only used to track
     * live BlockConnected callbacks.
     *
     * Protected by cs_main (see BlockUntilSyncedToCurrentChain)
     */
    const CBlockIndex* m_last_block_processed = nullptr;

    CAmount GetCredit(const CWalletTx& wtx, const isminefilter& filter, const BalanceType& mature) const;
public:
    /*
     * Main wallet lock.
     * This lock protects all the fields added by CWallet.
     */
    mutable CCriticalSection cs_wallet;

    //! Access to the Proof-of-Stake Esperanza extensions to the Wallet.
    esperanza::WalletExtension& GetWalletExtension();

    /** Get database handle used by this wallet. Ideally this function would
     * not be necessary.
     */
    WalletDatabase& GetDBHandle()
    {
        return *database;
    }

    /**
     * Select a set of coins such that nValueRet >= nTargetValue and at least
     * all coins from coinControl are selected; Never select unconfirmed coins
     * if they are not ours
     */
    bool SelectCoins(const std::vector<COutput>& vAvailableCoins, const CAmount& nTargetValue, std::set<CInputCoin>& setCoinsRet, CAmount& nValueRet,
                    const CCoinControl& coin_control, CoinSelectionParams& coin_selection_params, bool& bnb_used) const;

    //! Get a name for this wallet for logging/debugging purposes.
    const std::string& GetName() const { return m_name; }

    void LoadKeyPool(int64_t nIndex, const CKeyPool &keypool) EXCLUSIVE_LOCKS_REQUIRED(cs_wallet);
    void MarkPreSplitKeys();

    // Map from Key ID to key metadata.
    std::map<CKeyID, CKeyMetadata> mapKeyMetadata;

    // Map from Script ID to key metadata (for watch-only keys).
    std::map<CScriptID, CKeyMetadata> m_script_metadata;

    typedef std::map<unsigned int, CMasterKey> MasterKeyMap;
    MasterKeyMap mapMasterKeys;
    unsigned int nMasterKeyMaxID = 0;

    /** Construct wallet with specified name and database implementation. */
    CWallet(std::string name, std::unique_ptr<WalletDatabase> database, const esperanza::WalletExtensionDeps &dependencies = esperanza::WalletExtensionDeps()) :
        m_wallet_extension(dependencies, *this),
        m_name(std::move(name)), database(std::move(database))
    {
    }

    ~CWallet()
    {
        // Should not have slots connected at this point.
        assert(NotifyUnload.empty());
        delete encrypted_batch;
        encrypted_batch = nullptr;
    }

    std::map<uint256, CWalletTx> mapWallet;
    std::list<CAccountingEntry> laccentries;

    typedef std::pair<CWalletTx*, CAccountingEntry*> TxPair;
    typedef std::multimap<int64_t, TxPair > TxItems;
    TxItems wtxOrdered;

    int64_t nOrderPosNext = 0;
    uint64_t nAccountingEntryNumber = 0;

    std::map<CTxDestination, CAddressBookData> mapAddressBook;

    std::set<COutPoint> setLockedCoins;

    const CWalletTx* GetWalletTx(const uint256& hash) const;

    //! check whether we are allowed to upgrade (or already support) to the named feature
    bool CanSupportFeature(enum WalletFeature wf) const EXCLUSIVE_LOCKS_REQUIRED(cs_wallet) { AssertLockHeld(cs_wallet); return nWalletMaxVersion >= wf; }

    /**
     * populate vCoins with vector of available COutputs.
     */
    void AvailableCoins(std::vector<COutput>& vCoins, bool fOnlySafe=true, const CCoinControl *coinControl = nullptr, const CAmount& nMinimumAmount = 1, const CAmount& nMaximumAmount = MAX_MONEY, const CAmount& nMinimumSumAmount = MAX_MONEY, const uint64_t nMaximumCount = 0, const int nMinDepth = 0, const int nMaxDepth = 9999999) const EXCLUSIVE_LOCKS_REQUIRED(cs_wallet);

    /**
     * Return list of available coins and locked coins grouped by non-change output address.
     */
    std::map<CTxDestination, std::vector<COutput>> ListCoins() const;

    /**
     * Find non-change parent output.
     */
    const CTxOut& FindNonChangeParentOutput(const CTransaction& tx, int output) const;

    /**
     * Shuffle and select coins until nTargetValue is reached while avoiding
     * small change; This method is stochastic for some inputs and upon
     * completion the coin set and corresponding actual target value is
     * assembled
     */
    bool SelectCoinsMinConf(const CAmount& nTargetValue, const CoinEligibilityFilter& eligibility_filter, std::vector<OutputGroup> groups,
        std::set<CInputCoin>& setCoinsRet, CAmount& nValueRet, const CoinSelectionParams& coin_selection_params, bool& bnb_used) const;

    bool IsSpent(const uint256& hash, unsigned int n) const;
    std::vector<OutputGroup> GroupOutputs(const std::vector<COutput>& outputs, bool single_coin) const;

    bool IsLockedCoin(uint256 hash, unsigned int n) const EXCLUSIVE_LOCKS_REQUIRED(cs_wallet);
    void LockCoin(const COutPoint& output) EXCLUSIVE_LOCKS_REQUIRED(cs_wallet);
    void UnlockCoin(const COutPoint& output) EXCLUSIVE_LOCKS_REQUIRED(cs_wallet);
    void UnlockAllCoins() EXCLUSIVE_LOCKS_REQUIRED(cs_wallet);
    void ListLockedCoins(std::vector<COutPoint>& vOutpts) const EXCLUSIVE_LOCKS_REQUIRED(cs_wallet);

    /*
     * Rescan abort properties
     */
    void AbortRescan() { fAbortRescan = true; }
    bool IsAbortingRescan() { return fAbortRescan; }
    bool IsScanning() { return fScanningWallet; }

    /**
     * keystore implementation
     * Generate a new key
     */
    CPubKey GenerateNewKey(WalletBatch& batch, bool internal = false) EXCLUSIVE_LOCKS_REQUIRED(cs_wallet);
    //! Adds a key to the store, and saves it to disk.
    bool AddKeyPubKey(const CKey& key, const CPubKey &pubkey) override EXCLUSIVE_LOCKS_REQUIRED(cs_wallet);
    bool AddKeyPubKeyWithDB(WalletBatch &batch,const CKey& key, const CPubKey &pubkey) EXCLUSIVE_LOCKS_REQUIRED(cs_wallet);
    bool HaveHardwareKey(const CKeyID& address) const override;
    //! Adds a key to the store, without saving it to disk (used by LoadWallet)
    bool LoadKey(const CKey& key, const CPubKey &pubkey) { return CCryptoKeyStore::AddKeyPubKey(key, pubkey); }
    //! Load metadata (used by LoadWallet)
    void LoadKeyMetadata(const CKeyID& keyID, const CKeyMetadata &metadata) EXCLUSIVE_LOCKS_REQUIRED(cs_wallet);
    void LoadKeyMetadata(const CPubKey& pubkey, const CKeyMetadata &metadata) EXCLUSIVE_LOCKS_REQUIRED(cs_wallet);
    void LoadScriptMetadata(const CScriptID& script_id, const CKeyMetadata &metadata) EXCLUSIVE_LOCKS_REQUIRED(cs_wallet);

    bool LoadMinVersion(int nVersion) EXCLUSIVE_LOCKS_REQUIRED(cs_wallet) { AssertLockHeld(cs_wallet); nWalletVersion = nVersion; nWalletMaxVersion = std::max(nWalletMaxVersion, nVersion); return true; }
    void UpdateTimeFirstKey(int64_t nCreateTime) EXCLUSIVE_LOCKS_REQUIRED(cs_wallet);

    //! Adds an encrypted key to the store, and saves it to disk.
    bool AddCryptedKey(const CPubKey &vchPubKey, const std::vector<unsigned char> &vchCryptedSecret) override;
    //! Adds an encrypted key to the store, without saving it to disk (used by LoadWallet)
    bool LoadCryptedKey(const CPubKey &vchPubKey, const std::vector<unsigned char> &vchCryptedSecret);
    bool AddCScript(const CScript& redeemScript) override;
    bool LoadCScript(const CScript& redeemScript);

    //! Adds a destination data tuple to the store, and saves it to disk
    bool AddDestData(const CTxDestination &dest, const std::string &key, const std::string &value);
    //! Erases a destination data tuple in the store and on disk
    bool EraseDestData(const CTxDestination &dest, const std::string &key);
    //! Adds a destination data tuple to the store, without saving it to disk
    void LoadDestData(const CTxDestination &dest, const std::string &key, const std::string &value);
    //! Look up a destination data tuple in the store, return true if found false otherwise
    bool GetDestData(const CTxDestination &dest, const std::string &key, std::string *value) const;
    //! Get all destination values matching a prefix.
    std::vector<std::string> GetDestValues(const std::string& prefix) const;

    //! Adds a watch-only address to the store, and saves it to disk.
    bool AddWatchOnly(const CScript& dest, int64_t nCreateTime) EXCLUSIVE_LOCKS_REQUIRED(cs_wallet);
    bool RemoveWatchOnly(const CScript &dest) override EXCLUSIVE_LOCKS_REQUIRED(cs_wallet);
    //! Adds a watch-only address to the store, without saving it to disk (used by LoadWallet)
    bool LoadWatchOnly(const CScript &dest);

    //! Holds a timestamp at which point the wallet is scheduled (externally) to be relocked. Caller must arrange for actual relocking to occur via Lock().
    int64_t nRelockTime = 0;

    bool Unlock(const SecureString& strWalletPassphrase);
    bool ChangeWalletPassphrase(const SecureString& strOldWalletPassphrase, const SecureString& strNewWalletPassphrase);
    bool EncryptWallet(const SecureString& strWalletPassphrase);

    void GetKeyBirthTimes(std::map<CTxDestination, int64_t> &mapKeyBirth) const EXCLUSIVE_LOCKS_REQUIRED(cs_wallet);
    unsigned int ComputeTimeSmart(const CWalletTx& wtx) const;

    /**
     * Increment the next transaction order id
     * @return next transaction order id
     */
    int64_t IncOrderPosNext(WalletBatch *batch = nullptr) EXCLUSIVE_LOCKS_REQUIRED(cs_wallet);
    DBErrors ReorderTransactions();
    bool AccountMove(std::string strFrom, std::string strTo, CAmount nAmount, std::string strComment = "") EXCLUSIVE_LOCKS_REQUIRED(cs_wallet);
    bool GetLabelDestination(CTxDestination &dest, const std::string& label, bool bForceNew = false);

    void MarkDirty();
    bool AddToWallet(const CWalletTx& wtxIn, bool fFlushOnClose=true);
    void LoadToWallet(const CWalletTx& wtxIn);
    void TransactionAddedToMempool(const CTransactionRef& tx) override;
    void SlashingConditionDetected(const finalization::VoteRecord &vote1, const finalization::VoteRecord &vote2) override;
    void BlockConnected(const std::shared_ptr<const CBlock>& pblock, const CBlockIndex *pindex, const std::vector<CTransactionRef>& vtxConflicted) override;
    void BlockDisconnected(const std::shared_ptr<const CBlock>& pblock) override;
    int64_t RescanFromTime(int64_t startTime, const WalletRescanReserver& reserver, bool update);
    CBlockIndex* ScanForWalletTransactions(CBlockIndex* pindexStart, CBlockIndex* pindexStop, const WalletRescanReserver& reserver, bool fUpdate = false);
    void TransactionRemovedFromMempool(const CTransactionRef &ptx) override;
    void ReacceptWalletTransactions();
    void ResendWalletTransactions(int64_t nBestBlockTime, CConnman* connman) override;
    // ResendWalletTransactionsBefore may only be called if fBroadcastTransactions!
    std::vector<uint256> ResendWalletTransactionsBefore(int64_t nTime, CConnman* connman);
    CAmount GetBalance(const isminefilter& filter=ISMINE_SPENDABLE, const int min_depth=0) const;
    CAmount GetUnconfirmedBalance() const;
    CAmount GetImmatureBalance() const;
    CAmount GetUnconfirmedWatchOnlyBalance() const;
    CAmount GetImmatureWatchOnlyBalance() const;
    CAmount GetLegacyBalance(const isminefilter& filter, int minDepth, const std::string* account) const;
    CAmount GetAvailableBalance(const CCoinControl* coinControl = nullptr) const;

    OutputType TransactionChangeType(OutputType change_type, const std::vector<CRecipient>& vecSend);

    /**
     * Insert additional inputs into the transaction by
     * calling CreateTransaction();
     */
    bool FundTransaction(CMutableTransaction& tx, CAmount& nFeeRet, int& nChangePosInOut, std::string& strFailReason, bool lockUnspents, const std::set<int>& setSubtractFeeFromOutputs, CCoinControl);
    bool SignTransaction(CMutableTransaction& tx) EXCLUSIVE_LOCKS_REQUIRED(cs_wallet);

    /**
     * Create a new transaction paying the recipients with a set of coins
     * selected by SelectCoins(); Also create the change output, when needed
     * @note passing nChangePosInOut as -1 will result in setting a random position
     */
    bool CreateTransaction(const std::vector<CRecipient>& vecSend, CTransactionRef& tx, CReserveKey& reservekey, CAmount& nFeeRet, int& nChangePosInOut,
                           std::string& strFailReason, const CCoinControl& coin_control, bool sign = true, TxType type = TxType::REGULAR);
<<<<<<< HEAD
    bool CommitTransaction(CTransactionRef tx, mapValue_t mapValue, std::vector<std::pair<std::string, std::string>> orderForm, std::string fromAccount, CReserveKey& reservekey, CConnman* connman, CValidationState& state);
=======
    bool CommitTransaction(const CWalletTx& wtxNew, CReserveKey& reservekey, CConnman* connman, CValidationState& state, bool relay = true, CWalletTx **tx_out = nullptr);
>>>>>>> 7e67c75d

    void ListAccountCreditDebit(const std::string& strAccount, std::list<CAccountingEntry>& entries);
    bool AddAccountingEntry(const CAccountingEntry&);
    bool AddAccountingEntry(const CAccountingEntry&, WalletBatch *batch);
    bool DummySignTx(CMutableTransaction &txNew, const std::set<CTxOut> &txouts, bool use_max_sig = false) const
    {
        std::vector<CTxOut> v_txouts(txouts.size());
        std::copy(txouts.begin(), txouts.end(), v_txouts.begin());
        return DummySignTx(txNew, v_txouts, use_max_sig);
    }
    bool DummySignTx(CMutableTransaction &txNew, const std::vector<CTxOut> &txouts, bool use_max_sig = false) const;
    bool DummySignInput(CTxIn &tx_in, const CTxOut &txout, bool use_max_sig = false) const;

    CFeeRate m_pay_tx_fee{DEFAULT_PAY_TX_FEE};
    unsigned int m_confirm_target{DEFAULT_TX_CONFIRM_TARGET};
    bool m_spend_zero_conf_change{DEFAULT_SPEND_ZEROCONF_CHANGE};
    bool m_signal_rbf{DEFAULT_WALLET_RBF};
    bool m_allow_fallback_fee{true}; //<! will be defined via chainparams
    CFeeRate m_min_fee{DEFAULT_TRANSACTION_MINFEE}; //!< Override with -mintxfee
    /**
     * If fee estimation does not have enough data to provide estimates, use this fee instead.
     * Has no effect if not using fee estimation
     * Override with -fallbackfee
     */
    CFeeRate m_fallback_fee{DEFAULT_FALLBACK_FEE};
    CFeeRate m_discard_rate{DEFAULT_DISCARD_FEE};
    OutputType m_default_address_type{DEFAULT_ADDRESS_TYPE};
    OutputType m_default_change_type{DEFAULT_CHANGE_TYPE};

    bool NewKeyPool();
    size_t KeypoolCountExternalKeys() EXCLUSIVE_LOCKS_REQUIRED(cs_wallet);
    bool TopUpKeyPool(unsigned int kpSize = 0);
    bool GenerateNewKeys(unsigned int amount);

    /**
     * Reserves a key from the keypool and sets nIndex to its index
     *
     * @param[out] nIndex the index of the key in keypool
     * @param[out] keypool the keypool the key was drawn from, which could be the
     *     the pre-split pool if present, or the internal or external pool
     * @param fRequestedInternal true if the caller would like the key drawn
     *     from the internal keypool, false if external is preferred
     *
     * @return true if succeeded, false if failed due to empty keypool
     * @throws std::runtime_error if keypool read failed, key was invalid,
     *     was not found in the wallet, or was misclassified in the internal
     *     or external keypool
     */
    bool ReserveKeyFromKeyPool(int64_t& nIndex, CKeyPool& keypool, bool fRequestedInternal);
    void KeepKey(int64_t nIndex);
    void ReturnKey(int64_t nIndex, bool fInternal, const CPubKey& pubkey);
    bool GetKeyFromPool(CPubKey &key, bool internal = false);
    int64_t GetOldestKeyPoolTime();
    /**
     * Marks all keys in the keypool up to and including reserve_key as used.
     */
    void MarkReserveKeysAsUsed(int64_t keypool_id) EXCLUSIVE_LOCKS_REQUIRED(cs_wallet);
    const std::map<CKeyID, int64_t>& GetAllReserveKeys() const { return m_pool_key_to_index; }

    std::set<std::set<CTxDestination>> GetAddressGroupings() EXCLUSIVE_LOCKS_REQUIRED(cs_wallet);
    std::map<CTxDestination, CAmount> GetAddressBalances();

    std::set<CTxDestination> GetLabelAddresses(const std::string& label) const;
    void DeleteLabel(const std::string& label);

    isminetype IsMine(const CTxIn& txin) const;
    /**
     * Returns amount of debit if the input matches the
     * filter, otherwise returns 0
     */
    CAmount GetDebit(const CTxIn& txin, const isminefilter& filter) const;
    isminetype IsMine(const CTxOut& txout) const;
    CAmount GetCredit(const CTxOut& txout, const isminefilter& filter) const;
    bool IsChange(const CTxOut& txout) const;
    CAmount GetChange(const CTxOut& txout) const;
    bool IsMine(const CTransaction& tx) const;
    /** should probably be renamed to IsRelevantToMe */
    bool IsFromMe(const CTransaction& tx) const;
    CAmount GetDebit(const CTransaction& tx, const isminefilter& filter) const;
    /** Returns whether all of the inputs match the filter */
    bool IsAllFromMe(const CTransaction& tx, const isminefilter& filter) const;
    CAmount GetCredit(const CWalletTx& wtx, const isminefilter& filter) const;
    CAmount GetMatureCredit(const CWalletTx& wtx, const isminefilter& filter) const;
    CAmount GetImmatureCredit(const CWalletTx& wtx, const isminefilter& filter) const;
    CAmount GetChange(const CTransaction& tx) const;
    void ChainStateFlushed(const CBlockLocator& loc) override;

    DBErrors LoadWallet(bool& fFirstRunRet);
    DBErrors ZapWalletTx(std::vector<CWalletTx>& vWtx);
    DBErrors ZapSelectTx(std::vector<uint256>& vHashIn, std::vector<uint256>& vHashOut) EXCLUSIVE_LOCKS_REQUIRED(cs_wallet);

    bool SetAddressBook(const CTxDestination& address, const std::string& strName, const std::string& purpose);

    bool DelAddressBook(const CTxDestination& address);

    const std::string& GetLabelName(const CScript& scriptPubKey) const;

    void GetScriptForMining(std::shared_ptr<CReserveScript> &script);

    unsigned int GetKeyPoolSize() EXCLUSIVE_LOCKS_REQUIRED(cs_wallet)
    {
        AssertLockHeld(cs_wallet); // set{Ex,In}ternalKeyPool
        return setInternalKeyPool.size() + setExternalKeyPool.size();
    }

    //! signify that a particular wallet feature is now used. this may change nWalletVersion and nWalletMaxVersion if those are lower
    void SetMinVersion(enum WalletFeature, WalletBatch* batch_in = nullptr, bool fExplicit = false);

    //! change which version we're allowed to upgrade to (note that this does not immediately imply upgrading to that format)
    bool SetMaxVersion(int nVersion);

    //! get the current wallet format (the oldest client version guaranteed to understand this wallet)
    int GetVersion() { LOCK(cs_wallet); return nWalletVersion; }

    //! Get wallet transactions that conflict with given transaction (spend same outputs)
    std::set<uint256> GetConflicts(const uint256& txid) const;

    //! Check if a given transaction has any of its outputs spent by another transaction in the wallet
    bool HasWalletSpend(const uint256& txid) const EXCLUSIVE_LOCKS_REQUIRED(cs_wallet);

    //! Flush wallet (bitdb flush)
    void Flush(bool shutdown=false);

    /**Wallet is about to be unloaded */
    boost::signals2::signal<void ()> NotifyUnload;

    /**
     * Address book entry changed.
     * @note called with lock cs_wallet held.
     */
    boost::signals2::signal<void (CWallet *wallet, const CTxDestination
            &address, const std::string &label, bool isMine,
            const std::string &purpose,
            ChangeType status)> NotifyAddressBookChanged;

    /**
     * Wallet transaction added, removed or updated.
     * @note called with lock cs_wallet held.
     */
    boost::signals2::signal<void (CWallet *wallet, const uint256 &hashTx,
            ChangeType status)> NotifyTransactionChanged;

    /** Show progress e.g. for rescan */
    boost::signals2::signal<void (const std::string &title, int nProgress)> ShowProgress;

    /** Watch-only address added */
    boost::signals2::signal<void (bool fHaveWatchOnly)> NotifyWatchonlyChanged;

    /** Inquire whether this wallet broadcasts transactions. */
    bool GetBroadcastTransactions() const { return fBroadcastTransactions; }
    /** Set whether this wallet broadcasts transactions. */
    void SetBroadcastTransactions(bool broadcast) { fBroadcastTransactions = broadcast; }

    /** Return whether transaction can be abandoned */
    bool TransactionCanBeAbandoned(const uint256& hashTx) const;

    /* Mark a transaction (and it in-wallet descendants) as abandoned so its inputs may be respent. */
    bool AbandonTransaction(const uint256& hashTx);

    /** Mark a transaction as replaced by another transaction (e.g., BIP 125). */
    bool MarkReplaced(const uint256& originalHash, const uint256& newHash);

    //! Verify wallet naming and perform salvage on the wallet if required
    static bool Verify(std::string wallet_file, bool salvage_wallet, std::string& error_string, std::string& warning_string);

    /* Initializes the wallet, returns a new CWallet instance or a null pointer in case of an error */
    static std::shared_ptr<CWallet> CreateWalletFromFile(const esperanza::WalletExtensionDeps&,
                                                         const std::string& name, const fs::path& path, uint64_t wallet_creation_flags = 0);

    /**
     * Wallet post-init setup
     * Gives the wallet a chance to register repetitive tasks and complete post-init tasks
     */
    void postInitProcess(CScheduler &scheduler);

    bool BackupWallet(const std::string& strDest);

    /* Set the HD chain model (chain child index counters) */
    void SetHDChain(const CHDChain& chain, bool memonly);
    const CHDChain& GetHDChain() const { return hdChain; }

    /* Returns true if HD is enabled */
    bool IsHDEnabled() const;

    /* Generates a new HD seed (will not be activated) */
    CPubKey GenerateNewSeed();

    /* Derives a new HD seed (will not be activated) */
    CPubKey DeriveNewSeed(const CKey& key);

    /* Set the current HD seed (will reset the chain child index counters)
       Sets the seed's version based on the current wallet version (so the
       caller must ensure the current wallet version is correct before calling
       this function). */
    void SetHDSeed(const CPubKey& key);

    bool SetHDMasterKey(
        const CPubKey& masterKey, const std::vector<CExtPubKey> &acctKeys,
        const std::vector<CKeyMetadata> &metadata, bool hardwareDevice = false
    );

    /**
     * Blocks until the wallet state is up-to-date to /at least/ the current
     * chain at the time this function is entered
     * Obviously holding cs_main/cs_wallet when going into this call may cause
     * deadlock
     */
    void BlockUntilSyncedToCurrentChain() LOCKS_EXCLUDED(cs_wallet);

    /**
     * Explicitly make the wallet learn the related scripts for outputs to the
     * given key. This is purely to make the wallet file compatible with older
     * software, as CBasicKeyStore automatically does this implicitly for all
     * keys now.
     */
    void LearnRelatedScripts(const CPubKey& key, OutputType);

    /**
     * Same as LearnRelatedScripts, but when the OutputType is not known (and could
     * be anything).
     */
    void LearnAllRelatedScripts(const CPubKey& key);

    /** set a single wallet flag */
    void SetWalletFlag(uint64_t flags);

    /** check if a certain wallet flag is set */
    bool IsWalletFlagSet(uint64_t flag);

    /** overwrite all flags by the given uint64_t
       returns false if unknown, non-tolerable flags are present */
    bool SetWalletFlags(uint64_t overwriteFlags, bool memOnly);

    /** Returns a bracketed wallet name for displaying in logs, will return [default wallet] if the wallet has no name */
    const std::string GetDisplayName() const {
        std::string wallet_name = GetName().length() == 0 ? "default wallet" : GetName();
        return strprintf("[%s]", wallet_name);
    };

    /** Prepends the wallet name in logging output to ease debugging in multi-wallet use cases */
    template<typename... Params>
    void WalletLogPrintf(std::string fmt, Params... parameters) const {
        LogPrintf(("%s " + fmt).c_str(), GetDisplayName(), parameters...);
    };

};

/** A key allocated from the key pool. */
class CReserveKey final : public CReserveScript
{
protected:
    CWallet* pwallet;
    int64_t nIndex;
    CPubKey vchPubKey;
    bool fInternal;
public:
    explicit CReserveKey(CWallet* pwalletIn)
    {
        nIndex = -1;
        pwallet = pwalletIn;
        fInternal = false;
    }

    CReserveKey() = default;
    CReserveKey(const CReserveKey&) = delete;
    CReserveKey& operator=(const CReserveKey&) = delete;

    ~CReserveKey()
    {
        ReturnKey();
    }

    void ReturnKey();
    bool GetReservedKey(CPubKey &pubkey, bool internal = false);
    void KeepKey();
    void KeepScript() override { KeepKey(); }
};


/**
 * DEPRECATED Account information.
 * Stored in wallet with key "acc"+string account name.
 */
class CAccount
{
public:
    CPubKey vchPubKey;

    CAccount()
    {
        SetNull();
    }

    void SetNull()
    {
        vchPubKey = CPubKey();
    }

    ADD_SERIALIZE_METHODS;

    template <typename Stream, typename Operation>
    inline void SerializationOp(Stream& s, Operation ser_action) {
        int nVersion = s.GetVersion();
        if (!(s.GetType() & SER_GETHASH))
            READWRITE(nVersion);
        READWRITE(vchPubKey);
    }
};

/** RAII object to check and reserve a wallet rescan */
class WalletRescanReserver
{
private:
    CWallet* m_wallet;
    bool m_could_reserve;
public:
    explicit WalletRescanReserver(CWallet* w) : m_wallet(w), m_could_reserve(false) {}

    bool reserve()
    {
        assert(!m_could_reserve);
        std::lock_guard<std::mutex> lock(m_wallet->mutexScanning);
        if (m_wallet->fScanningWallet) {
            return false;
        }
        m_wallet->fScanningWallet = true;
        m_could_reserve = true;
        return true;
    }

    bool isReserved() const
    {
        return (m_could_reserve && m_wallet->fScanningWallet);
    }

    ~WalletRescanReserver()
    {
        std::lock_guard<std::mutex> lock(m_wallet->mutexScanning);
        if (m_could_reserve) {
            m_wallet->fScanningWallet = false;
        }
    }
};

// Calculate the size of the transaction assuming all signatures are max size
// Use DummySignatureCreator, which inserts 71 byte signatures everywhere.
// NOTE: this requires that all inputs must be in mapWallet (eg the tx should
// be IsAllFromMe).
int64_t CalculateMaximumSignedTxSize(const CTransaction &tx, const CWallet *wallet, bool use_max_sig = false);
int64_t CalculateMaximumSignedTxSize(const CTransaction &tx, const CWallet *wallet, const std::vector<CTxOut>& txouts, bool use_max_sig = false);
#endif // UNITE_WALLET_WALLET_H<|MERGE_RESOLUTION|>--- conflicted
+++ resolved
@@ -1006,11 +1006,7 @@
      */
     bool CreateTransaction(const std::vector<CRecipient>& vecSend, CTransactionRef& tx, CReserveKey& reservekey, CAmount& nFeeRet, int& nChangePosInOut,
                            std::string& strFailReason, const CCoinControl& coin_control, bool sign = true, TxType type = TxType::REGULAR);
-<<<<<<< HEAD
-    bool CommitTransaction(CTransactionRef tx, mapValue_t mapValue, std::vector<std::pair<std::string, std::string>> orderForm, std::string fromAccount, CReserveKey& reservekey, CConnman* connman, CValidationState& state);
-=======
-    bool CommitTransaction(const CWalletTx& wtxNew, CReserveKey& reservekey, CConnman* connman, CValidationState& state, bool relay = true, CWalletTx **tx_out = nullptr);
->>>>>>> 7e67c75d
+    bool CommitTransaction(CTransactionRef tx, mapValue_t mapValue, std::vector<std::pair<std::string, std::string>> orderForm, std::string fromAccount, CReserveKey& reservekey, CConnman* connman, CValidationState& state, bool relay = true, CWalletTx **tx_out = nullptr);
 
     void ListAccountCreditDebit(const std::string& strAccount, std::list<CAccountingEntry>& entries);
     bool AddAccountingEntry(const CAccountingEntry&);
