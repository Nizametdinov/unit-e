// Copyright (c) 2010 Satoshi Nakamoto
// Copyright (c) 2009-2018 The Bitcoin Core developers
// Distributed under the MIT software license, see the accompanying
// file COPYING or http://www.opensource.org/licenses/mit-license.php.

#include <amount.h>
#include <chain.h>
#include <chainparams.h>
#include <consensus/validation.h>
#include <core_io.h>
#include <esperanza/walletextension.h>
#include <httpserver.h>
#include <init.h>
#include <key_io.h>
#include <net.h>
#include <outputtype.h>
#include <policy/feerate.h>
#include <policy/fees.h>
#include <policy/policy.h>
#include <policy/rbf.h>
#include <pow.h>
#include <rpc/mining.h>
#include <rpc/rawtransaction.h>
#include <rpc/server.h>
#include <rpc/util.h>
#include <script/sign.h>
#include <shutdown.h>
#include <timedata.h>
#include <util.h>
#include <utilmoneystr.h>
#include <validation.h>
#include <wallet/coincontrol.h>
#include <wallet/feebumper.h>
#include <wallet/rpcwallet.h>
#include <wallet/wallet.h>
#include <wallet/walletdb.h>
#include <wallet/walletutil.h>

#include <stdint.h>

#include <univalue.h>

#include <functional>

static const std::string WALLET_ENDPOINT_BASE = "/wallet/";

bool GetWalletNameFromJSONRPCRequest(const JSONRPCRequest& request, std::string& wallet_name)
{
    if (request.URI.substr(0, WALLET_ENDPOINT_BASE.size()) == WALLET_ENDPOINT_BASE) {
        // wallet endpoint was used
        wallet_name = urlDecode(request.URI.substr(WALLET_ENDPOINT_BASE.size()));
        return true;
    }
    return false;
}

std::shared_ptr<CWallet> GetWalletForJSONRPCRequest(const JSONRPCRequest& request)
{
    std::string wallet_name;
    if (GetWalletNameFromJSONRPCRequest(request, wallet_name)) {
        std::shared_ptr<CWallet> pwallet = GetWallet(wallet_name);
        if (!pwallet) throw JSONRPCError(RPC_WALLET_NOT_FOUND, "Requested wallet does not exist or is not loaded");
        return pwallet;
    }

    std::vector<std::shared_ptr<CWallet>> wallets = GetWallets();
    return wallets.size() == 1 || (request.fHelp && wallets.size() > 0) ? wallets[0] : nullptr;
}

std::string HelpRequiringPassphrase(CWallet * const pwallet)
{
    return pwallet && pwallet->IsCrypted()
        ? "\nRequires wallet passphrase to be set with walletpassphrase call."
        : "";
}

bool EnsureWalletIsAvailable(CWallet * const pwallet, bool avoidException)
{
    if (pwallet) return true;
    if (avoidException) return false;
    if (!HasWallets()) {
        throw JSONRPCError(
            RPC_METHOD_NOT_FOUND, "Method not found (wallet method is disabled because no wallet is loaded)");
    }
    throw JSONRPCError(RPC_WALLET_NOT_SPECIFIED,
        "Wallet file not specified (must request wallet RPC through /wallet/<filename> uri-path).");
}

void EnsureWalletIsUnlocked(CWallet * const pwallet)
{
    if (pwallet->IsLocked()) {
        throw JSONRPCError(RPC_WALLET_UNLOCK_NEEDED, "Error: Please enter the wallet passphrase with walletpassphrase first.");
    }

    if (pwallet->GetWalletExtension().GetEncryptionState() == +esperanza::EncryptionState::UNLOCKED_FOR_STAKING_ONLY) {
        throw JSONRPCError(RPC_WALLET_UNLOCK_NEEDED, "Error: Wallet is unlocked for staking only.");
    }
}

void WalletTxToJSON(const CWalletTx& wtx, UniValue& entry)
{
    int confirms = wtx.GetDepthInMainChain();
    entry.pushKV("confirmations", confirms);
    if (wtx.IsCoinBase())
        entry.pushKV("generated", true);
    if (confirms > 0)
    {
        entry.pushKV("blockhash", wtx.hashBlock.GetHex());
        entry.pushKV("blockindex", wtx.nIndex);
        entry.pushKV("blocktime", LookupBlockIndex(wtx.hashBlock)->GetBlockTime());
    } else {
        entry.pushKV("trusted", wtx.IsTrusted());
    }
    uint256 hash = wtx.GetHash();
    entry.pushKV("txid", hash.GetHex());
    UniValue conflicts(UniValue::VARR);
    for (const uint256& conflict : wtx.GetConflicts())
        conflicts.push_back(conflict.GetHex());
    entry.pushKV("walletconflicts", conflicts);
    entry.pushKV("time", wtx.GetTxTime());
    entry.pushKV("timereceived", (int64_t)wtx.nTimeReceived);

    // Add opt-in RBF status
    std::string rbfStatus = "no";
    if (confirms <= 0) {
        LOCK(mempool.cs);
        RBFTransactionState rbfState = IsRBFOptIn(*wtx.tx, mempool);
        if (rbfState == RBFTransactionState::UNKNOWN)
            rbfStatus = "unknown";
        else if (rbfState == RBFTransactionState::REPLACEABLE_BIP125)
            rbfStatus = "yes";
    }
    entry.pushKV("bip125-replaceable", rbfStatus);

    for (const std::pair<const std::string, std::string>& item : wtx.mapValue) {
        entry.pushKV(item.first, item.second);
    }
}

static std::string LabelFromValue(const UniValue& value)
{
    std::string label = value.get_str();
    if (label == "*")
        throw JSONRPCError(RPC_WALLET_INVALID_LABEL_NAME, "Invalid label name");
    return label;
}

static UniValue getnewaddress(const JSONRPCRequest& request)
{
    std::shared_ptr<CWallet> const wallet = GetWalletForJSONRPCRequest(request);
    CWallet* const pwallet = wallet.get();

    if (!EnsureWalletIsAvailable(pwallet, request.fHelp)) {
        return NullUniValue;
    }

    if (request.fHelp || request.params.size() > 2)
        throw std::runtime_error(
            "getnewaddress ( \"label\" \"address_type\" )\n"
            "\nReturns a new Unit-e address for receiving payments.\n"
            "If 'label' is specified, it is added to the address book \n"
            "so payments received with the address will be associated with 'label'.\n"
            "\nArguments:\n"
            "1. \"label\"          (string, optional) The label name for the address to be linked to. If not provided, the default label \"\" is used. It can also be set to the empty string \"\" to represent the default label. The label does not need to exist, it will be created if there is no label by the given name.\n"
            "2. \"address_type\"   (string, optional) The address type to use. Options are \"legacy\", \"p2sh-segwit\", and \"bech32\". Default is set by -addresstype.\n"
            "\nResult:\n"
            "\"address\"    (string) The new Unit-e address\n"
            "\nExamples:\n"
            + HelpExampleCli("getnewaddress", "")
            + HelpExampleRpc("getnewaddress", "")
        );

    if (pwallet->IsWalletFlagSet(WALLET_FLAG_DISABLE_PRIVATE_KEYS)) {
        throw JSONRPCError(RPC_WALLET_ERROR, "Error: Private keys are disabled for this wallet");
    }

    LOCK2(cs_main, pwallet->cs_wallet);

    // Parse the label first so we don't generate a key if there's an error
    std::string label;
    if (!request.params[0].isNull())
        label = LabelFromValue(request.params[0]);

    OutputType output_type = pwallet->m_default_address_type;
    if (!request.params[1].isNull()) {
        if (!ParseOutputType(request.params[1].get_str(), output_type)) {
            throw JSONRPCError(RPC_INVALID_ADDRESS_OR_KEY, strprintf("Unknown address type '%s'", request.params[1].get_str()));
        }
    }

    if (!pwallet->IsLocked()) {
        pwallet->TopUpKeyPool();
    }

    // Generate a new key that is added to wallet
    CPubKey newKey;
    if (!pwallet->GetKeyFromPool(newKey)) {
        throw JSONRPCError(RPC_WALLET_KEYPOOL_RAN_OUT, "Error: Keypool ran out, please call keypoolrefill first");
    }
    pwallet->LearnRelatedScripts(newKey, output_type);
    CTxDestination dest = GetDestinationForKey(newKey, output_type);

    pwallet->SetAddressBook(dest, label, "receive");

    return EncodeDestination(dest);
}

CTxDestination GetLabelDestination(CWallet* const pwallet, const std::string& label, bool bForceNew=false)
{
    CTxDestination dest;
    if (!pwallet->GetLabelDestination(dest, label, bForceNew)) {
        throw JSONRPCError(RPC_WALLET_KEYPOOL_RAN_OUT, "Error: Keypool ran out, please call keypoolrefill first");
    }

    return dest;
}

static UniValue getaccountaddress(const JSONRPCRequest& request)
{
    std::shared_ptr<CWallet> const wallet = GetWalletForJSONRPCRequest(request);
    CWallet* const pwallet = wallet.get();

    if (!EnsureWalletIsAvailable(pwallet, request.fHelp)) {
        return NullUniValue;
    }

    if (!IsDeprecatedRPCEnabled("accounts")) {
        if (request.fHelp) {
            throw std::runtime_error("getaccountaddress (Deprecated, will be removed in V0.18. To use this command, start united with -deprecatedrpc=accounts)");
        }
        throw JSONRPCError(RPC_METHOD_DEPRECATED, "getaccountaddress is deprecated and will be removed in V0.18. To use this command, start united with -deprecatedrpc=accounts.");
    }

    if (request.fHelp || request.params.size() != 1)
        throw std::runtime_error(
            "getaccountaddress \"account\"\n"
            "\n\nDEPRECATED. Returns the current Unit-e address for receiving payments to this account.\n"
            "\nArguments:\n"
            "1. \"account\"       (string, required) The account for the address. It can also be set to the empty string \"\" to represent the default account. The account does not need to exist, it will be created and a new address created  if there is no account by the given name.\n"
            "\nResult:\n"
            "\"address\"          (string) The account Unit-e address\n"
            "\nExamples:\n"
            + HelpExampleCli("getaccountaddress", "")
            + HelpExampleCli("getaccountaddress", "\"\"")
            + HelpExampleCli("getaccountaddress", "\"myaccount\"")
            + HelpExampleRpc("getaccountaddress", "\"myaccount\"")
        );

    LOCK2(cs_main, pwallet->cs_wallet);

    // Parse the account first so we don't generate a key if there's an error
    std::string account = LabelFromValue(request.params[0]);

    UniValue ret(UniValue::VSTR);

    ret = EncodeDestination(GetLabelDestination(pwallet, account));
    return ret;
}


static UniValue getrawchangeaddress(const JSONRPCRequest& request)
{
    std::shared_ptr<CWallet> const wallet = GetWalletForJSONRPCRequest(request);
    CWallet* const pwallet = wallet.get();

    if (!EnsureWalletIsAvailable(pwallet, request.fHelp)) {
        return NullUniValue;
    }

    if (request.fHelp || request.params.size() > 1)
        throw std::runtime_error(
            "getrawchangeaddress ( \"address_type\" )\n"
            "\nReturns a new Unit-e address, for receiving change.\n"
            "This is for use with raw transactions, NOT normal use.\n"
            "\nArguments:\n"
            "1. \"address_type\"           (string, optional) The address type to use. Options are \"legacy\", \"p2sh-segwit\", and \"bech32\". Default is set by -changetype.\n"
            "\nResult:\n"
            "\"address\"    (string) The address\n"
            "\nExamples:\n"
            + HelpExampleCli("getrawchangeaddress", "")
            + HelpExampleRpc("getrawchangeaddress", "")
       );

    if (pwallet->IsWalletFlagSet(WALLET_FLAG_DISABLE_PRIVATE_KEYS)) {
        throw JSONRPCError(RPC_WALLET_ERROR, "Error: Private keys are disabled for this wallet");
    }

    LOCK2(cs_main, pwallet->cs_wallet);

    if (!pwallet->IsLocked()) {
        pwallet->TopUpKeyPool();
    }

    OutputType output_type = pwallet->m_default_change_type != OutputType::CHANGE_AUTO ? pwallet->m_default_change_type : pwallet->m_default_address_type;
    if (!request.params[0].isNull()) {
        if (!ParseOutputType(request.params[0].get_str(), output_type)) {
            throw JSONRPCError(RPC_INVALID_ADDRESS_OR_KEY, strprintf("Unknown address type '%s'", request.params[0].get_str()));
        }
    }

    CReserveKey reservekey(pwallet);
    CPubKey vchPubKey;
    if (!reservekey.GetReservedKey(vchPubKey, true))
        throw JSONRPCError(RPC_WALLET_KEYPOOL_RAN_OUT, "Error: Keypool ran out, please call keypoolrefill first");

    reservekey.KeepKey();

    pwallet->LearnRelatedScripts(vchPubKey, output_type);
    CTxDestination dest = GetDestinationForKey(vchPubKey, output_type);

    return EncodeDestination(dest);
}


static UniValue setlabel(const JSONRPCRequest& request)
{
    std::shared_ptr<CWallet> const wallet = GetWalletForJSONRPCRequest(request);
    CWallet* const pwallet = wallet.get();

    if (!EnsureWalletIsAvailable(pwallet, request.fHelp)) {
        return NullUniValue;
    }

    if (!IsDeprecatedRPCEnabled("accounts") && request.strMethod == "setaccount") {
        if (request.fHelp) {
            throw std::runtime_error("setaccount (Deprecated, will be removed in V0.18. To use this command, start united with -deprecatedrpc=accounts)");
        }
        throw JSONRPCError(RPC_METHOD_DEPRECATED, "setaccount is deprecated and will be removed in V0.18. To use this command, start united with -deprecatedrpc=accounts.");
    }

    if (request.fHelp || request.params.size() != 2)
        throw std::runtime_error(
            "setlabel \"address\" \"label\"\n"
            "\nSets the label associated with the given address.\n"
            "\nArguments:\n"
            "1. \"address\"         (string, required) The Unit-e address to be associated with a label.\n"
            "2. \"label\"           (string, required) The label to assign to the address.\n"
            "\nExamples:\n"
            + HelpExampleCli("setlabel", "\"1D1ZrZNe3JUo7ZycKEYQQiQAWd9y54F4XX\" \"tabby\"")
            + HelpExampleRpc("setlabel", "\"1D1ZrZNe3JUo7ZycKEYQQiQAWd9y54F4XX\", \"tabby\"")
        );

    LOCK2(cs_main, pwallet->cs_wallet);

    CTxDestination dest = DecodeDestination(request.params[0].get_str());
    if (!IsValidDestination(dest)) {
        throw JSONRPCError(RPC_INVALID_ADDRESS_OR_KEY, "Invalid Unit-e address");
    }

    std::string old_label = pwallet->mapAddressBook[dest].name;
    std::string label = LabelFromValue(request.params[1]);

    if (IsMine(*pwallet, dest)) {
        pwallet->SetAddressBook(dest, label, "receive");
        if (request.strMethod == "setaccount" && old_label != label && dest == GetLabelDestination(pwallet, old_label)) {
            // for setaccount, call GetLabelDestination so a new receive address is created for the old account
            GetLabelDestination(pwallet, old_label, true);
        }
    } else {
        pwallet->SetAddressBook(dest, label, "send");
    }

    // Detect when there are no addresses using this label.
    // If so, delete the account record for it. Labels, unlike addresses, can be deleted,
    // and if we wouldn't do this, the record would stick around forever.
    bool found_address = false;
    for (const std::pair<const CTxDestination, CAddressBookData>& item : pwallet->mapAddressBook) {
        if (item.second.name == label) {
            found_address = true;
            break;
        }
    }
    if (!found_address) {
        pwallet->DeleteLabel(old_label);
    }

    return NullUniValue;
}


static UniValue getaccount(const JSONRPCRequest& request)
{
    std::shared_ptr<CWallet> const wallet = GetWalletForJSONRPCRequest(request);
    CWallet* const pwallet = wallet.get();

    if (!EnsureWalletIsAvailable(pwallet, request.fHelp)) {
        return NullUniValue;
    }

    if (!IsDeprecatedRPCEnabled("accounts")) {
        if (request.fHelp) {
            throw std::runtime_error("getaccount (Deprecated, will be removed in V0.18. To use this command, start united with -deprecatedrpc=accounts)");
        }
        throw JSONRPCError(RPC_METHOD_DEPRECATED, "getaccount is deprecated and will be removed in V0.18. To use this command, start united with -deprecatedrpc=accounts.");
    }

    if (request.fHelp || request.params.size() != 1)
        throw std::runtime_error(
            "getaccount \"address\"\n"
            "\nDEPRECATED. Returns the account associated with the given address.\n"
            "\nArguments:\n"
            "1. \"address\"         (string, required) The Unit-e address for account lookup.\n"
            "\nResult:\n"
            "\"accountname\"        (string) the account address\n"
            "\nExamples:\n"
            + HelpExampleCli("getaccount", "\"1D1ZrZNe3JUo7ZycKEYQQiQAWd9y54F4XX\"")
            + HelpExampleRpc("getaccount", "\"1D1ZrZNe3JUo7ZycKEYQQiQAWd9y54F4XX\"")
        );

    LOCK2(cs_main, pwallet->cs_wallet);

    CTxDestination dest = DecodeDestination(request.params[0].get_str());
    if (!IsValidDestination(dest)) {
        throw JSONRPCError(RPC_INVALID_ADDRESS_OR_KEY, "Invalid Unit-e address");
    }

    std::string strAccount;
    std::map<CTxDestination, CAddressBookData>::iterator mi = pwallet->mapAddressBook.find(dest);
    if (mi != pwallet->mapAddressBook.end() && !(*mi).second.name.empty()) {
        strAccount = (*mi).second.name;
    }
    return strAccount;
}


static UniValue getaddressesbyaccount(const JSONRPCRequest& request)
{
    std::shared_ptr<CWallet> const wallet = GetWalletForJSONRPCRequest(request);
    CWallet* const pwallet = wallet.get();

    if (!EnsureWalletIsAvailable(pwallet, request.fHelp)) {
        return NullUniValue;
    }

    if (!IsDeprecatedRPCEnabled("accounts")) {
        if (request.fHelp) {
            throw std::runtime_error("getaddressbyaccount (Deprecated, will be removed in V0.18. To use this command, start united with -deprecatedrpc=accounts)");
        }
        throw JSONRPCError(RPC_METHOD_DEPRECATED, "getaddressesbyaccount is deprecated and will be removed in V0.18. To use this command, start united with -deprecatedrpc=accounts.");
    }

    if (request.fHelp || request.params.size() != 1)
        throw std::runtime_error(
            "getaddressesbyaccount \"account\"\n"
            "\nDEPRECATED. Returns the list of addresses for the given account.\n"
            "\nArguments:\n"
            "1. \"account\"        (string, required) The account name.\n"
            "\nResult:\n"
            "[                     (json array of string)\n"
            "  \"address\"         (string) a Unit-e address associated with the given account\n"
            "  ,...\n"
            "]\n"
            "\nExamples:\n"
            + HelpExampleCli("getaddressesbyaccount", "\"tabby\"")
            + HelpExampleRpc("getaddressesbyaccount", "\"tabby\"")
        );

    LOCK2(cs_main, pwallet->cs_wallet);

    std::string strAccount = LabelFromValue(request.params[0]);

    // Find all addresses that have the given account
    UniValue ret(UniValue::VARR);
    for (const std::pair<const CTxDestination, CAddressBookData>& item : pwallet->mapAddressBook) {
        const CTxDestination& dest = item.first;
        const std::string& strName = item.second.name;
        if (strName == strAccount) {
            ret.push_back(EncodeDestination(dest));
        }
    }
    return ret;
}

static CTransactionRef SendMoney(CWallet * const pwallet, const CTxDestination &address, CAmount nValue, bool fSubtractFeeFromAmount, const CCoinControl& coin_control, mapValue_t mapValue, std::string fromAccount)
{
    CAmount curBalance = pwallet->GetBalance();

    // Check amount
    if (nValue <= 0)
        throw JSONRPCError(RPC_INVALID_PARAMETER, "Invalid amount");

    if (nValue > curBalance)
        throw JSONRPCError(RPC_WALLET_INSUFFICIENT_FUNDS, "Insufficient funds");

    if (pwallet->GetBroadcastTransactions() && !g_connman) {
        throw JSONRPCError(RPC_CLIENT_P2P_DISABLED, "Error: Peer-to-peer functionality missing or disabled");
    }

    // Parse Unit-e address
    CScript scriptPubKey = GetScriptForDestination(address);

    // Create and send the transaction
    CReserveKey reservekey(pwallet);
    CAmount nFeeRequired;
    std::string strError;
    std::vector<CRecipient> vecSend;
    int nChangePosRet = -1;
    CRecipient recipient = {scriptPubKey, nValue, fSubtractFeeFromAmount};
    vecSend.push_back(recipient);
    CTransactionRef tx;
    if (!pwallet->CreateTransaction(vecSend, tx, reservekey, nFeeRequired, nChangePosRet, strError, coin_control)) {
        if (!fSubtractFeeFromAmount && nValue + nFeeRequired > curBalance)
            strError = strprintf("Error: This transaction requires a transaction fee of at least %s", FormatMoney(nFeeRequired));
        throw JSONRPCError(RPC_WALLET_ERROR, strError);
    }
    CValidationState state;
    if (!pwallet->CommitTransaction(tx, std::move(mapValue), {} /* orderForm */, std::move(fromAccount), reservekey, g_connman.get(), state)) {
        strError = strprintf("Error: The transaction was rejected! Reason given: %s", FormatStateMessage(state));
        throw JSONRPCError(RPC_WALLET_ERROR, strError);
    }
    return tx;
}

static UniValue sendtoaddress(const JSONRPCRequest& request)
{
    std::shared_ptr<CWallet> const wallet = GetWalletForJSONRPCRequest(request);
    CWallet* const pwallet = wallet.get();

    if (!EnsureWalletIsAvailable(pwallet, request.fHelp)) {
        return NullUniValue;
    }

    if (request.fHelp || request.params.size() < 2 || request.params.size() > 8)
        throw std::runtime_error(
            "sendtoaddress \"address\" amount ( \"comment\" \"comment_to\" subtractfeefromamount replaceable conf_target \"estimate_mode\")\n"
            "\nSend an amount to a given address.\n"
            + HelpRequiringPassphrase(pwallet) +
            "\nArguments:\n"
            "1. \"address\"            (string, required) The Unit-e address to send to.\n"
            "2. \"amount\"             (numeric or string, required) The amount in " + CURRENCY_UNIT + " to send. eg 0.1\n"
            "3. \"comment\"            (string, optional) A comment used to store what the transaction is for. \n"
            "                             This is not part of the transaction, just kept in your wallet.\n"
            "4. \"comment_to\"         (string, optional) A comment to store the name of the person or organization \n"
            "                             to which you're sending the transaction. This is not part of the \n"
            "                             transaction, just kept in your wallet.\n"
            "5. subtractfeefromamount  (boolean, optional, default=false) The fee will be deducted from the amount being sent.\n"
            "                             The recipient will receive less unites than you enter in the amount field.\n"
            "6. replaceable            (boolean, optional) Allow this transaction to be replaced by a transaction with higher fees via BIP 125\n"
            "7. conf_target            (numeric, optional) Confirmation target (in blocks)\n"
            "8. \"estimate_mode\"      (string, optional, default=UNSET) The fee estimate mode, must be one of:\n"
            "       \"UNSET\"\n"
            "       \"ECONOMICAL\"\n"
            "       \"CONSERVATIVE\"\n"
            "\nResult:\n"
            "\"txid\"                  (string) The transaction id.\n"
            "\nExamples:\n"
            + HelpExampleCli("sendtoaddress", "\"1M72Sfpbz1BPpXFHz9m3CdqATR44Jvaydd\" 0.1")
            + HelpExampleCli("sendtoaddress", "\"1M72Sfpbz1BPpXFHz9m3CdqATR44Jvaydd\" 0.1 \"donation\" \"seans outpost\"")
            + HelpExampleCli("sendtoaddress", "\"1M72Sfpbz1BPpXFHz9m3CdqATR44Jvaydd\" 0.1 \"\" \"\" true")
            + HelpExampleRpc("sendtoaddress", "\"1M72Sfpbz1BPpXFHz9m3CdqATR44Jvaydd\", 0.1, \"donation\", \"seans outpost\"")
        );

    // Make sure the results are valid at least up to the most recent block
    // the user could have gotten from another RPC command prior to now
    pwallet->BlockUntilSyncedToCurrentChain();

    LOCK2(cs_main, pwallet->cs_wallet);

    CTxDestination dest = DecodeDestination(request.params[0].get_str());
    if (!IsValidDestination(dest)) {
        throw JSONRPCError(RPC_INVALID_ADDRESS_OR_KEY, "Invalid address");
    }

    // Amount
    CAmount nAmount = AmountFromValue(request.params[1]);
    if (nAmount <= 0)
        throw JSONRPCError(RPC_TYPE_ERROR, "Invalid amount for send");

    // Wallet comments
    mapValue_t mapValue;
    if (!request.params[2].isNull() && !request.params[2].get_str().empty())
        mapValue["comment"] = request.params[2].get_str();
    if (!request.params[3].isNull() && !request.params[3].get_str().empty())
        mapValue["to"] = request.params[3].get_str();

    bool fSubtractFeeFromAmount = false;
    if (!request.params[4].isNull()) {
        fSubtractFeeFromAmount = request.params[4].get_bool();
    }

    CCoinControl coin_control;
    if (!request.params[5].isNull()) {
        coin_control.m_signal_bip125_rbf = request.params[5].get_bool();
    }

    if (!request.params[6].isNull()) {
        coin_control.m_confirm_target = ParseConfirmTarget(request.params[6]);
    }

    if (!request.params[7].isNull()) {
        if (!FeeModeFromString(request.params[7].get_str(), coin_control.m_fee_mode)) {
            throw JSONRPCError(RPC_INVALID_PARAMETER, "Invalid estimate_mode parameter");
        }
    }


    EnsureWalletIsUnlocked(pwallet);

    CTransactionRef tx = SendMoney(pwallet, dest, nAmount, fSubtractFeeFromAmount, coin_control, std::move(mapValue), {} /* fromAccount */);
    return tx->GetHash().GetHex();
}

static UniValue listaddressgroupings(const JSONRPCRequest& request)
{
    std::shared_ptr<CWallet> const wallet = GetWalletForJSONRPCRequest(request);
    CWallet* const pwallet = wallet.get();

    if (!EnsureWalletIsAvailable(pwallet, request.fHelp)) {
        return NullUniValue;
    }

    if (request.fHelp || request.params.size() != 0)
        throw std::runtime_error(
            "listaddressgroupings\n"
            "\nLists groups of addresses which have had their common ownership\n"
            "made public by common use as inputs or as the resulting change\n"
            "in past transactions\n"
            "\nResult:\n"
            "[\n"
            "  [\n"
            "    [\n"
            "      \"address\",            (string) The Unit-e address\n"
            "      amount,                 (numeric) The amount in " + CURRENCY_UNIT + "\n"
            "      \"label\"               (string, optional) The label\n"
            "    ]\n"
            "    ,...\n"
            "  ]\n"
            "  ,...\n"
            "]\n"
            "\nExamples:\n"
            + HelpExampleCli("listaddressgroupings", "")
            + HelpExampleRpc("listaddressgroupings", "")
        );

    // Make sure the results are valid at least up to the most recent block
    // the user could have gotten from another RPC command prior to now
    pwallet->BlockUntilSyncedToCurrentChain();

    LOCK2(cs_main, pwallet->cs_wallet);

    UniValue jsonGroupings(UniValue::VARR);
    std::map<CTxDestination, CAmount> balances = pwallet->GetAddressBalances();
    for (const std::set<CTxDestination>& grouping : pwallet->GetAddressGroupings()) {
        UniValue jsonGrouping(UniValue::VARR);
        for (const CTxDestination& address : grouping)
        {
            UniValue addressInfo(UniValue::VARR);
            addressInfo.push_back(EncodeDestination(address));
            addressInfo.push_back(ValueFromAmount(balances[address]));
            {
                if (pwallet->mapAddressBook.find(address) != pwallet->mapAddressBook.end()) {
                    addressInfo.push_back(pwallet->mapAddressBook.find(address)->second.name);
                }
            }
            jsonGrouping.push_back(addressInfo);
        }
        jsonGroupings.push_back(jsonGrouping);
    }
    return jsonGroupings;
}

static UniValue signmessage(const JSONRPCRequest& request)
{
    std::shared_ptr<CWallet> const wallet = GetWalletForJSONRPCRequest(request);
    CWallet* const pwallet = wallet.get();

    if (!EnsureWalletIsAvailable(pwallet, request.fHelp)) {
        return NullUniValue;
    }

    if (request.fHelp || request.params.size() != 2)
        throw std::runtime_error(
            "signmessage \"address\" \"message\"\n"
            "\nSign a message with the private key of an address"
            + HelpRequiringPassphrase(pwallet) + "\n"
            "\nArguments:\n"
            "1. \"address\"         (string, required) The Unit-e address to use for the private key.\n"
            "2. \"message\"         (string, required) The message to create a signature of.\n"
            "\nResult:\n"
            "\"signature\"          (string) The signature of the message encoded in base 64\n"
            "\nExamples:\n"
            "\nUnlock the wallet for 30 seconds\n"
            + HelpExampleCli("walletpassphrase", "\"mypassphrase\" 30") +
            "\nCreate the signature\n"
            + HelpExampleCli("signmessage", "\"1D1ZrZNe3JUo7ZycKEYQQiQAWd9y54F4XX\" \"my message\"") +
            "\nVerify the signature\n"
            + HelpExampleCli("verifymessage", "\"1D1ZrZNe3JUo7ZycKEYQQiQAWd9y54F4XX\" \"signature\" \"my message\"") +
            "\nAs json rpc\n"
            + HelpExampleRpc("signmessage", "\"1D1ZrZNe3JUo7ZycKEYQQiQAWd9y54F4XX\", \"my message\"")
        );

    LOCK2(cs_main, pwallet->cs_wallet);

    EnsureWalletIsUnlocked(pwallet);

    std::string strAddress = request.params[0].get_str();
    std::string strMessage = request.params[1].get_str();

    CTxDestination dest = DecodeDestination(strAddress);
    if (!IsValidDestination(dest)) {
        throw JSONRPCError(RPC_TYPE_ERROR, "Invalid address");
    }

    const CKeyID *keyID = boost::get<CKeyID>(&dest);
    if (!keyID) {
        throw JSONRPCError(RPC_TYPE_ERROR, "Address does not refer to key");
    }

    CKey key;
    if (!pwallet->GetKey(*keyID, key)) {
        throw JSONRPCError(RPC_WALLET_ERROR, "Private key not available");
    }

    CHashWriter ss(SER_GETHASH, 0);
    ss << strMessageMagic;
    ss << strMessage;

    std::vector<unsigned char> vchSig;
    if (!key.SignCompact(ss.GetHash(), vchSig))
        throw JSONRPCError(RPC_INVALID_ADDRESS_OR_KEY, "Sign failed");

    return EncodeBase64(vchSig.data(), vchSig.size());
}

static UniValue getreceivedbyaddress(const JSONRPCRequest& request)
{
    std::shared_ptr<CWallet> const wallet = GetWalletForJSONRPCRequest(request);
    CWallet* const pwallet = wallet.get();

    if (!EnsureWalletIsAvailable(pwallet, request.fHelp)) {
        return NullUniValue;
    }

    if (request.fHelp || request.params.size() < 1 || request.params.size() > 2)
        throw std::runtime_error(
            "getreceivedbyaddress \"address\" ( minconf )\n"
            "\nReturns the total amount received by the given address in transactions with at least minconf confirmations.\n"
            "\nArguments:\n"
            "1. \"address\"         (string, required) The Unit-e address for transactions.\n"
            "2. minconf             (numeric, optional, default=1) Only include transactions confirmed at least this many times.\n"
            "\nResult:\n"
            "amount   (numeric) The total amount in " + CURRENCY_UNIT + " received at this address.\n"
            "\nExamples:\n"
            "\nThe amount from transactions with at least 1 confirmation\n"
            + HelpExampleCli("getreceivedbyaddress", "\"1D1ZrZNe3JUo7ZycKEYQQiQAWd9y54F4XX\"") +
            "\nThe amount including unconfirmed transactions, zero confirmations\n"
            + HelpExampleCli("getreceivedbyaddress", "\"1D1ZrZNe3JUo7ZycKEYQQiQAWd9y54F4XX\" 0") +
            "\nThe amount with at least 6 confirmations\n"
            + HelpExampleCli("getreceivedbyaddress", "\"1D1ZrZNe3JUo7ZycKEYQQiQAWd9y54F4XX\" 6") +
            "\nAs a json rpc call\n"
            + HelpExampleRpc("getreceivedbyaddress", "\"1D1ZrZNe3JUo7ZycKEYQQiQAWd9y54F4XX\", 6")
       );

    // Make sure the results are valid at least up to the most recent block
    // the user could have gotten from another RPC command prior to now
    pwallet->BlockUntilSyncedToCurrentChain();

    LOCK2(cs_main, pwallet->cs_wallet);

    // Unit-e address
    CTxDestination dest = DecodeDestination(request.params[0].get_str());
    if (!IsValidDestination(dest)) {
        throw JSONRPCError(RPC_INVALID_ADDRESS_OR_KEY, "Invalid Unit-e address");
    }
    CScript scriptPubKey = GetScriptForDestination(dest);
    if (!IsMine(*pwallet, scriptPubKey)) {
        throw JSONRPCError(RPC_WALLET_ERROR, "Address not found in wallet");
    }

    // Minimum confirmations
    int nMinDepth = 1;
    if (!request.params[1].isNull())
        nMinDepth = request.params[1].get_int();

    // Tally
    CAmount nAmount = 0;
    for (const std::pair<const uint256, CWalletTx>& pairWtx : pwallet->mapWallet) {
        const CWalletTx& wtx = pairWtx.second;
        if (wtx.IsCoinBase() || !CheckFinalTx(*wtx.tx))
            continue;

        for (const CTxOut& txout : wtx.tx->vout)
            if (txout.scriptPubKey == scriptPubKey)
                if (wtx.GetDepthInMainChain() >= nMinDepth)
                    nAmount += txout.nValue;
    }

    return  ValueFromAmount(nAmount);
}


static UniValue getreceivedbylabel(const JSONRPCRequest& request)
{
    std::shared_ptr<CWallet> const wallet = GetWalletForJSONRPCRequest(request);
    CWallet* const pwallet = wallet.get();

    if (!EnsureWalletIsAvailable(pwallet, request.fHelp)) {
        return NullUniValue;
    }

    if (!IsDeprecatedRPCEnabled("accounts") && request.strMethod == "getreceivedbyaccount") {
        if (request.fHelp) {
            throw std::runtime_error("getreceivedbyaccount (Deprecated, will be removed in V0.18. To use this command, start united with -deprecatedrpc=accounts)");
        }
        throw JSONRPCError(RPC_METHOD_DEPRECATED, "getreceivedbyaccount is deprecated and will be removed in V0.18. To use this command, start united with -deprecatedrpc=accounts.");
    }

    if (request.fHelp || request.params.size() < 1 || request.params.size() > 2)
        throw std::runtime_error(
            "getreceivedbylabel \"label\" ( minconf )\n"
            "\nReturns the total amount received by addresses with <label> in transactions with at least [minconf] confirmations.\n"
            "\nArguments:\n"
            "1. \"label\"        (string, required) The selected label, may be the default label using \"\".\n"
            "2. minconf          (numeric, optional, default=1) Only include transactions confirmed at least this many times.\n"
            "\nResult:\n"
            "amount              (numeric) The total amount in " + CURRENCY_UNIT + " received for this label.\n"
            "\nExamples:\n"
            "\nAmount received by the default label with at least 1 confirmation\n"
            + HelpExampleCli("getreceivedbylabel", "\"\"") +
            "\nAmount received at the tabby label including unconfirmed amounts with zero confirmations\n"
            + HelpExampleCli("getreceivedbylabel", "\"tabby\" 0") +
            "\nThe amount with at least 6 confirmations\n"
            + HelpExampleCli("getreceivedbylabel", "\"tabby\" 6") +
            "\nAs a json rpc call\n"
            + HelpExampleRpc("getreceivedbylabel", "\"tabby\", 6")
        );

    // Make sure the results are valid at least up to the most recent block
    // the user could have gotten from another RPC command prior to now
    pwallet->BlockUntilSyncedToCurrentChain();

    LOCK2(cs_main, pwallet->cs_wallet);

    // Minimum confirmations
    int nMinDepth = 1;
    if (!request.params[1].isNull())
        nMinDepth = request.params[1].get_int();

    // Get the set of pub keys assigned to label
    std::string label = LabelFromValue(request.params[0]);
    std::set<CTxDestination> setAddress = pwallet->GetLabelAddresses(label);

    // Tally
    CAmount nAmount = 0;
    for (const std::pair<const uint256, CWalletTx>& pairWtx : pwallet->mapWallet) {
        const CWalletTx& wtx = pairWtx.second;
        if (wtx.IsCoinBase() || !CheckFinalTx(*wtx.tx))
            continue;

        for (const CTxOut& txout : wtx.tx->vout)
        {
            CTxDestination address;
            if (ExtractDestination(txout.scriptPubKey, address) && IsMine(*pwallet, address) && setAddress.count(address)) {
                if (wtx.GetDepthInMainChain() >= nMinDepth)
                    nAmount += txout.nValue;
            }
        }
    }

    return ValueFromAmount(nAmount);
}


static UniValue getbalance(const JSONRPCRequest& request)
{
    std::shared_ptr<CWallet> const wallet = GetWalletForJSONRPCRequest(request);
    CWallet* const pwallet = wallet.get();

    if (!EnsureWalletIsAvailable(pwallet, request.fHelp)) {
        return NullUniValue;
    }

    if (request.fHelp || (request.params.size() > 3 ))
        throw std::runtime_error(
           (IsDeprecatedRPCEnabled("accounts") ? std::string(
            "getbalance ( \"account\" minconf include_watchonly )\n"
            "\nIf account is not specified, returns the server's total available balance.\n"
            "The available balance is what the wallet considers currently spendable, and is\n"
            "thus affected by options which limit spendability such as -spendzeroconfchange.\n"
            "If account is specified (DEPRECATED), returns the balance in the account.\n"
            "Note that the account \"\" is not the same as leaving the parameter out.\n"
            "The server total may be different to the balance in the default \"\" account.\n"
            "\nArguments:\n"
            "1. \"account\"         (string, optional) DEPRECATED. This argument will be removed in V0.18. \n"
            "                     To use this deprecated argument, start united with -deprecatedrpc=accounts. The account string may be given as a\n"
            "                     specific account name to find the balance associated with wallet keys in\n"
            "                     a named account, or as the empty string (\"\") to find the balance\n"
            "                     associated with wallet keys not in any named account, or as \"*\" to find\n"
            "                     the balance associated with all wallet keys regardless of account.\n"
            "                     When this option is specified, it calculates the balance in a different\n"
            "                     way than when it is not specified, and which can count spends twice when\n"
            "                     there are conflicting pending transactions (such as those created by\n"
            "                     the bumpfee command), temporarily resulting in low or even negative\n"
            "                     balances. In general, account balance calculation is not considered\n"
            "                     reliable and has resulted in confusing outcomes, so it is recommended to\n"
            "                     avoid passing this argument.\n"
            "2. minconf           (numeric, optional) Only include transactions confirmed at least this many times. \n"
            "                     The default is 1 if an account is provided or 0 if no account is provided\n")
            : std::string(
            "getbalance ( \"(dummy)\" minconf include_watchonly )\n"
            "\nReturns the total available balance.\n"
            "The available balance is what the wallet considers currently spendable, and is\n"
            "thus affected by options which limit spendability such as -spendzeroconfchange.\n"
            "\nArguments:\n"
            "1. (dummy)           (string, optional) Remains for backward compatibility. Must be excluded or set to \"*\".\n"
            "2. minconf           (numeric, optional, default=0) Only include transactions confirmed at least this many times.\n")) +
            "3. include_watchonly (bool, optional, default=false) Also include balance in watch-only addresses (see 'importaddress')\n"
            "\nResult:\n"
            "amount              (numeric) The total amount in " + CURRENCY_UNIT + " received for this account.\n"
            "\nExamples:\n"
            "\nThe total amount in the wallet with 1 or more confirmations\n"
            + HelpExampleCli("getbalance", "") +
            "\nThe total amount in the wallet at least 6 blocks confirmed\n"
            + HelpExampleCli("getbalance", "\"*\" 6") +
            "\nAs a json rpc call\n"
            + HelpExampleRpc("getbalance", "\"*\", 6")
        );

    // Make sure the results are valid at least up to the most recent block
    // the user could have gotten from another RPC command prior to now
    pwallet->BlockUntilSyncedToCurrentChain();

    LOCK2(cs_main, pwallet->cs_wallet);

    const UniValue& account_value = request.params[0];

    int min_depth = 0;
    if (IsDeprecatedRPCEnabled("accounts") && !account_value.isNull()) {
        // Default min_depth to 1 when an account is provided.
        min_depth = 1;
    }
    if (!request.params[1].isNull()) {
        min_depth = request.params[1].get_int();
    }

    isminefilter filter = ISMINE_SPENDABLE;
    if (!request.params[2].isNull() && request.params[2].get_bool()) {
        filter = filter | ISMINE_WATCH_ONLY;
    }

    if (!account_value.isNull()) {

        const std::string& account_param = account_value.get_str();
        const std::string* account = account_param != "*" ? &account_param : nullptr;

        if (!IsDeprecatedRPCEnabled("accounts") && account_param != "*") {
            throw JSONRPCError(RPC_METHOD_DEPRECATED, "dummy first argument must be excluded or set to \"*\".");
        } else if (IsDeprecatedRPCEnabled("accounts")) {
            return ValueFromAmount(pwallet->GetLegacyBalance(filter, min_depth, account));
        }
    }

    return ValueFromAmount(pwallet->GetBalance(filter, min_depth));
}

static UniValue getunconfirmedbalance(const JSONRPCRequest &request)
{
    std::shared_ptr<CWallet> const wallet = GetWalletForJSONRPCRequest(request);
    CWallet* const pwallet = wallet.get();

    if (!EnsureWalletIsAvailable(pwallet, request.fHelp)) {
        return NullUniValue;
    }

    if (request.fHelp || request.params.size() > 0)
        throw std::runtime_error(
                "getunconfirmedbalance\n"
                "Returns the server's total unconfirmed balance\n");

    // Make sure the results are valid at least up to the most recent block
    // the user could have gotten from another RPC command prior to now
    pwallet->BlockUntilSyncedToCurrentChain();

    LOCK2(cs_main, pwallet->cs_wallet);

    return ValueFromAmount(pwallet->GetUnconfirmedBalance());
}


static UniValue movecmd(const JSONRPCRequest& request)
{
    std::shared_ptr<CWallet> const wallet = GetWalletForJSONRPCRequest(request);
    CWallet* const pwallet = wallet.get();

    if (!EnsureWalletIsAvailable(pwallet, request.fHelp)) {
        return NullUniValue;
    }

    if (!IsDeprecatedRPCEnabled("accounts")) {
        if (request.fHelp) {
            throw std::runtime_error("move (Deprecated, will be removed in V0.18. To use this command, start united with -deprecatedrpc=accounts)");
        }
        throw JSONRPCError(RPC_METHOD_DEPRECATED, "move is deprecated and will be removed in V0.18. To use this command, start united with -deprecatedrpc=accounts.");
    }

    if (request.fHelp || request.params.size() < 3 || request.params.size() > 5)
        throw std::runtime_error(
            "move \"fromaccount\" \"toaccount\" amount ( minconf \"comment\" )\n"
            "\nDEPRECATED. Move a specified amount from one account in your wallet to another.\n"
            "\nArguments:\n"
            "1. \"fromaccount\"   (string, required) The name of the account to move funds from. May be the default account using \"\".\n"
            "2. \"toaccount\"     (string, required) The name of the account to move funds to. May be the default account using \"\".\n"
            "3. amount            (numeric) Quantity of " + CURRENCY_UNIT + " to move between accounts.\n"
            "4. (dummy)           (numeric, optional) Ignored. Remains for backward compatibility.\n"
            "5. \"comment\"       (string, optional) An optional comment, stored in the wallet only.\n"
            "\nResult:\n"
            "true|false           (boolean) true if successful.\n"
            "\nExamples:\n"
            "\nMove 0.01 " + CURRENCY_UNIT + " from the default account to the account named tabby\n"
            + HelpExampleCli("move", "\"\" \"tabby\" 0.01") +
            "\nMove 0.01 " + CURRENCY_UNIT + " timotei to akiko with a comment and funds have 6 confirmations\n"
            + HelpExampleCli("move", "\"timotei\" \"akiko\" 0.01 6 \"happy birthday!\"") +
            "\nAs a json rpc call\n"
            + HelpExampleRpc("move", "\"timotei\", \"akiko\", 0.01, 6, \"happy birthday!\"")
        );

    LOCK2(cs_main, pwallet->cs_wallet);

    std::string strFrom = LabelFromValue(request.params[0]);
    std::string strTo = LabelFromValue(request.params[1]);
    CAmount nAmount = AmountFromValue(request.params[2]);
    if (nAmount <= 0)
        throw JSONRPCError(RPC_TYPE_ERROR, "Invalid amount for send");
    if (!request.params[3].isNull())
        // unused parameter, used to be nMinDepth, keep type-checking it though
        (void)request.params[3].get_int();
    std::string strComment;
    if (!request.params[4].isNull())
        strComment = request.params[4].get_str();

    if (!pwallet->AccountMove(strFrom, strTo, nAmount, strComment)) {
        throw JSONRPCError(RPC_DATABASE_ERROR, "database error");
    }

    return true;
}


static UniValue sendfrom(const JSONRPCRequest& request)
{
    std::shared_ptr<CWallet> const wallet = GetWalletForJSONRPCRequest(request);
    CWallet* const pwallet = wallet.get();

    if (!EnsureWalletIsAvailable(pwallet, request.fHelp)) {
        return NullUniValue;
    }

    if (!IsDeprecatedRPCEnabled("accounts")) {
        if (request.fHelp) {
            throw std::runtime_error("sendfrom (Deprecated, will be removed in V0.18. To use this command, start united with -deprecatedrpc=accounts)");
        }
        throw JSONRPCError(RPC_METHOD_DEPRECATED, "sendfrom is deprecated and will be removed in V0.18. To use this command, start united with -deprecatedrpc=accounts.");
    }


    if (request.fHelp || request.params.size() < 3 || request.params.size() > 6)
        throw std::runtime_error(
            "sendfrom \"fromaccount\" \"toaddress\" amount ( minconf \"comment\" \"comment_to\" )\n"
            "\nDEPRECATED (use sendtoaddress). Sent an amount from an account to a Unit-e address."
            + HelpRequiringPassphrase(pwallet) + "\n"
            "\nArguments:\n"
            "1. \"fromaccount\"       (string, required) The name of the account to send funds from. May be the default account using \"\".\n"
            "                       Specifying an account does not influence coin selection, but it does associate the newly created\n"
            "                       transaction with the account, so the account's balance computation and transaction history can reflect\n"
            "                       the spend.\n"
            "2. \"toaddress\"         (string, required) The Unit-e address to send funds to.\n"
            "3. amount                (numeric or string, required) The amount in " + CURRENCY_UNIT + " (transaction fee is added on top).\n"
            "4. minconf               (numeric, optional, default=1) Only use funds with at least this many confirmations.\n"
            "5. \"comment\"           (string, optional) A comment used to store what the transaction is for. \n"
            "                                     This is not part of the transaction, just kept in your wallet.\n"
            "6. \"comment_to\"        (string, optional) An optional comment to store the name of the person or organization \n"
            "                                     to which you're sending the transaction. This is not part of the transaction, \n"
            "                                     it is just kept in your wallet.\n"
            "\nResult:\n"
            "\"txid\"                 (string) The transaction id.\n"
            "\nExamples:\n"
            "\nSend 0.01 " + CURRENCY_UNIT + " from the default account to the address, must have at least 1 confirmation\n"
            + HelpExampleCli("sendfrom", "\"\" \"1M72Sfpbz1BPpXFHz9m3CdqATR44Jvaydd\" 0.01") +
            "\nSend 0.01 from the tabby account to the given address, funds must have at least 6 confirmations\n"
            + HelpExampleCli("sendfrom", "\"tabby\" \"1M72Sfpbz1BPpXFHz9m3CdqATR44Jvaydd\" 0.01 6 \"donation\" \"seans outpost\"") +
            "\nAs a json rpc call\n"
            + HelpExampleRpc("sendfrom", "\"tabby\", \"1M72Sfpbz1BPpXFHz9m3CdqATR44Jvaydd\", 0.01, 6, \"donation\", \"seans outpost\"")
        );

    // Make sure the results are valid at least up to the most recent block
    // the user could have gotten from another RPC command prior to now
    pwallet->BlockUntilSyncedToCurrentChain();

    LOCK2(cs_main, pwallet->cs_wallet);

    std::string strAccount = LabelFromValue(request.params[0]);
    CTxDestination dest = DecodeDestination(request.params[1].get_str());
    if (!IsValidDestination(dest)) {
        throw JSONRPCError(RPC_INVALID_ADDRESS_OR_KEY, "Invalid Unit-e address");
    }
    CAmount nAmount = AmountFromValue(request.params[2]);
    if (nAmount <= 0)
        throw JSONRPCError(RPC_TYPE_ERROR, "Invalid amount for send");
    int nMinDepth = 1;
    if (!request.params[3].isNull())
        nMinDepth = request.params[3].get_int();

    mapValue_t mapValue;
    if (!request.params[4].isNull() && !request.params[4].get_str().empty())
        mapValue["comment"] = request.params[4].get_str();
    if (!request.params[5].isNull() && !request.params[5].get_str().empty())
        mapValue["to"] = request.params[5].get_str();

    EnsureWalletIsUnlocked(pwallet);

    // Check funds
    CAmount nBalance = pwallet->GetLegacyBalance(ISMINE_SPENDABLE, nMinDepth, &strAccount);
    if (nAmount > nBalance)
        throw JSONRPCError(RPC_WALLET_INSUFFICIENT_FUNDS, "Account has insufficient funds");

    CCoinControl no_coin_control; // This is a deprecated API
    CTransactionRef tx = SendMoney(pwallet, dest, nAmount, false, no_coin_control, std::move(mapValue), std::move(strAccount));
    return tx->GetHash().GetHex();
}


static UniValue sendmany(const JSONRPCRequest& request)
{
    std::shared_ptr<CWallet> const wallet = GetWalletForJSONRPCRequest(request);
    CWallet* const pwallet = wallet.get();

    if (!EnsureWalletIsAvailable(pwallet, request.fHelp)) {
        return NullUniValue;
    }

    std::string help_text;
    if (!IsDeprecatedRPCEnabled("accounts")) {
        help_text = "sendmany \"\" {\"address\":amount,...} ( minconf \"comment\" [\"address\",...] replaceable conf_target \"estimate_mode\")\n"
            "\nSend multiple times. Amounts are double-precision floating point numbers.\n"
            "Note that the \"fromaccount\" argument has been removed in V0.17. To use this RPC with a \"fromaccount\" argument, restart\n"
            "united with -deprecatedrpc=accounts\n"
            + HelpRequiringPassphrase(pwallet) + "\n"
            "\nArguments:\n"
            "1. \"dummy\"               (string, required) Must be set to \"\" for backwards compatibility.\n"
            "2. \"amounts\"             (string, required) A json object with addresses and amounts\n"
            "    {\n"
            "      \"address\":amount   (numeric or string) The Unit-e address is the key, the numeric amount (can be string) in " + CURRENCY_UNIT + " is the value\n"
            "      ,...\n"
            "    }\n"
            "3. minconf                 (numeric, optional, default=1) Only use the balance confirmed at least this many times.\n"
            "4. \"comment\"             (string, optional) A comment\n"
            "5. subtractfeefrom         (array, optional) A json array with addresses.\n"
            "                           The fee will be equally deducted from the amount of each selected address.\n"
            "                           Those recipients will receive less unites than you enter in their corresponding amount field.\n"
            "                           If no addresses are specified here, the sender pays the fee.\n"
            "    [\n"
            "      \"address\"          (string) Subtract fee from this address\n"
            "      ,...\n"
            "    ]\n"
            "6. replaceable            (boolean, optional) Allow this transaction to be replaced by a transaction with higher fees via BIP 125\n"
            "7. conf_target            (numeric, optional) Confirmation target (in blocks)\n"
            "8. \"estimate_mode\"      (string, optional, default=UNSET) The fee estimate mode, must be one of:\n"
            "       \"UNSET\"\n"
            "       \"ECONOMICAL\"\n"
            "       \"CONSERVATIVE\"\n"
             "\nResult:\n"
            "\"txid\"                   (string) The transaction id for the send. Only 1 transaction is created regardless of \n"
            "                                    the number of addresses.\n"
            "\nExamples:\n"
            "\nSend two amounts to two different addresses:\n"
            + HelpExampleCli("sendmany", "\"\" \"{\\\"1D1ZrZNe3JUo7ZycKEYQQiQAWd9y54F4XX\\\":0.01,\\\"1353tsE8YMTA4EuV7dgUXGjNFf9KpVvKHz\\\":0.02}\"") +
            "\nSend two amounts to two different addresses setting the confirmation and comment:\n"
            + HelpExampleCli("sendmany", "\"\" \"{\\\"1D1ZrZNe3JUo7ZycKEYQQiQAWd9y54F4XX\\\":0.01,\\\"1353tsE8YMTA4EuV7dgUXGjNFf9KpVvKHz\\\":0.02}\" 6 \"testing\"") +
            "\nSend two amounts to two different addresses, subtract fee from amount:\n"
            + HelpExampleCli("sendmany", "\"\" \"{\\\"1D1ZrZNe3JUo7ZycKEYQQiQAWd9y54F4XX\\\":0.01,\\\"1353tsE8YMTA4EuV7dgUXGjNFf9KpVvKHz\\\":0.02}\" 1 \"\" \"[\\\"1D1ZrZNe3JUo7ZycKEYQQiQAWd9y54F4XX\\\",\\\"1353tsE8YMTA4EuV7dgUXGjNFf9KpVvKHz\\\"]\"") +
            "\nAs a json rpc call\n"
            + HelpExampleRpc("sendmany", "\"\", {\"1D1ZrZNe3JUo7ZycKEYQQiQAWd9y54F4XX\":0.01,\"1353tsE8YMTA4EuV7dgUXGjNFf9KpVvKHz\":0.02}, 6, \"testing\"");
    } else {
        help_text = "sendmany \"\" \"fromaccount\" {\"address\":amount,...} ( minconf \"comment\" [\"address\",...] replaceable conf_target \"estimate_mode\")\n"
            "\nSend multiple times. Amounts are double-precision floating point numbers."
            + HelpRequiringPassphrase(pwallet) + "\n"
            "\nArguments:\n"
            "1. \"fromaccount\"         (string, required) DEPRECATED. The account to send the funds from. Should be \"\" for the default account\n"
            "2. \"amounts\"             (string, required) A json object with addresses and amounts\n"
            "    {\n"
            "      \"address\":amount   (numeric or string) The Unit-e address is the key, the numeric amount (can be string) in " + CURRENCY_UNIT + " is the value\n"
            "      ,...\n"
            "    }\n"
            "3. minconf                 (numeric, optional, default=1) Only use the balance confirmed at least this many times.\n"
            "4. \"comment\"             (string, optional) A comment\n"
            "5. subtractfeefrom         (array, optional) A json array with addresses.\n"
            "                           The fee will be equally deducted from the amount of each selected address.\n"
            "                           Those recipients will receive less unites than you enter in their corresponding amount field.\n"
            "                           If no addresses are specified here, the sender pays the fee.\n"
            "    [\n"
            "      \"address\"          (string) Subtract fee from this address\n"
            "      ,...\n"
            "    ]\n"
            "6. replaceable            (boolean, optional) Allow this transaction to be replaced by a transaction with higher fees via BIP 125\n"
            "7. conf_target            (numeric, optional) Confirmation target (in blocks)\n"
            "8. \"estimate_mode\"      (string, optional, default=UNSET) The fee estimate mode, must be one of:\n"
            "       \"UNSET\"\n"
            "       \"ECONOMICAL\"\n"
            "       \"CONSERVATIVE\"\n"
             "\nResult:\n"
            "\"txid\"                   (string) The transaction id for the send. Only 1 transaction is created regardless of \n"
            "                                    the number of addresses.\n"
            "\nExamples:\n"
            "\nSend two amounts to two different addresses:\n"
            + HelpExampleCli("sendmany", "\"\" \"{\\\"1D1ZrZNe3JUo7ZycKEYQQiQAWd9y54F4XX\\\":0.01,\\\"1353tsE8YMTA4EuV7dgUXGjNFf9KpVvKHz\\\":0.02}\"") +
            "\nSend two amounts to two different addresses setting the confirmation and comment:\n"
            + HelpExampleCli("sendmany", "\"\" \"{\\\"1D1ZrZNe3JUo7ZycKEYQQiQAWd9y54F4XX\\\":0.01,\\\"1353tsE8YMTA4EuV7dgUXGjNFf9KpVvKHz\\\":0.02}\" 6 \"testing\"") +
            "\nSend two amounts to two different addresses, subtract fee from amount:\n"
            + HelpExampleCli("sendmany", "\"\" \"{\\\"1D1ZrZNe3JUo7ZycKEYQQiQAWd9y54F4XX\\\":0.01,\\\"1353tsE8YMTA4EuV7dgUXGjNFf9KpVvKHz\\\":0.02}\" 1 \"\" \"[\\\"1D1ZrZNe3JUo7ZycKEYQQiQAWd9y54F4XX\\\",\\\"1353tsE8YMTA4EuV7dgUXGjNFf9KpVvKHz\\\"]\"") +
            "\nAs a json rpc call\n"
            + HelpExampleRpc("sendmany", "\"\", {\"1D1ZrZNe3JUo7ZycKEYQQiQAWd9y54F4XX\":0.01,\"1353tsE8YMTA4EuV7dgUXGjNFf9KpVvKHz\":0.02}, 6, \"testing\"");
    }

    if (request.fHelp || request.params.size() < 2 || request.params.size() > 8) throw std::runtime_error(help_text);

    // Make sure the results are valid at least up to the most recent block
    // the user could have gotten from another RPC command prior to now
    pwallet->BlockUntilSyncedToCurrentChain();

    LOCK2(cs_main, pwallet->cs_wallet);

    if (pwallet->GetBroadcastTransactions() && !g_connman) {
        throw JSONRPCError(RPC_CLIENT_P2P_DISABLED, "Error: Peer-to-peer functionality missing or disabled");
    }

    if (!IsDeprecatedRPCEnabled("accounts") && !request.params[0].get_str().empty()) {
        throw JSONRPCError(RPC_INVALID_PARAMETER, "Dummy value must be set to \"\"");
    }
    std::string strAccount = LabelFromValue(request.params[0]);
    UniValue sendTo = request.params[1].get_obj();
    int nMinDepth = 1;
    if (!request.params[2].isNull())
        nMinDepth = request.params[2].get_int();

    mapValue_t mapValue;
    if (!request.params[3].isNull() && !request.params[3].get_str().empty())
        mapValue["comment"] = request.params[3].get_str();

    UniValue subtractFeeFromAmount(UniValue::VARR);
    if (!request.params[4].isNull())
        subtractFeeFromAmount = request.params[4].get_array();

    CCoinControl coin_control;
    if (!request.params[5].isNull()) {
        coin_control.m_signal_bip125_rbf = request.params[5].get_bool();
    }

    if (!request.params[6].isNull()) {
        coin_control.m_confirm_target = ParseConfirmTarget(request.params[6]);
    }

    if (!request.params[7].isNull()) {
        if (!FeeModeFromString(request.params[7].get_str(), coin_control.m_fee_mode)) {
            throw JSONRPCError(RPC_INVALID_PARAMETER, "Invalid estimate_mode parameter");
        }
    }

    std::set<CTxDestination> destinations;
    std::vector<CRecipient> vecSend;

    CAmount totalAmount = 0;
    std::vector<std::string> keys = sendTo.getKeys();
    for (const std::string& name_ : keys) {
        CTxDestination dest = DecodeDestination(name_);
        if (!IsValidDestination(dest)) {
            throw JSONRPCError(RPC_INVALID_ADDRESS_OR_KEY, std::string("Invalid Unit-e address: ") + name_);
        }

        if (destinations.count(dest)) {
            throw JSONRPCError(RPC_INVALID_PARAMETER, std::string("Invalid parameter, duplicated address: ") + name_);
        }
        destinations.insert(dest);

        CScript scriptPubKey = GetScriptForDestination(dest);
        CAmount nAmount = AmountFromValue(sendTo[name_]);
        if (nAmount <= 0)
            throw JSONRPCError(RPC_TYPE_ERROR, "Invalid amount for send");
        totalAmount += nAmount;

        bool fSubtractFeeFromAmount = false;
        for (unsigned int idx = 0; idx < subtractFeeFromAmount.size(); idx++) {
            const UniValue& addr = subtractFeeFromAmount[idx];
            if (addr.get_str() == name_)
                fSubtractFeeFromAmount = true;
        }

        CRecipient recipient = {scriptPubKey, nAmount, fSubtractFeeFromAmount};
        vecSend.push_back(recipient);
    }

    EnsureWalletIsUnlocked(pwallet);

    // Check funds
    if (IsDeprecatedRPCEnabled("accounts") && totalAmount > pwallet->GetLegacyBalance(ISMINE_SPENDABLE, nMinDepth, &strAccount)) {
        throw JSONRPCError(RPC_WALLET_INSUFFICIENT_FUNDS, "Account has insufficient funds");
    } else if (!IsDeprecatedRPCEnabled("accounts") && totalAmount > pwallet->GetLegacyBalance(ISMINE_SPENDABLE, nMinDepth, nullptr)) {
        throw JSONRPCError(RPC_WALLET_INSUFFICIENT_FUNDS, "Wallet has insufficient funds");
    }

    // Shuffle recipient list
    std::shuffle(vecSend.begin(), vecSend.end(), FastRandomContext());

    // Send
    CReserveKey keyChange(pwallet);
    CAmount nFeeRequired = 0;
    int nChangePosRet = -1;
    std::string strFailReason;
    CTransactionRef tx;
    bool fCreated = pwallet->CreateTransaction(vecSend, tx, keyChange, nFeeRequired, nChangePosRet, strFailReason, coin_control);
    if (!fCreated)
        throw JSONRPCError(RPC_WALLET_INSUFFICIENT_FUNDS, strFailReason);
    CValidationState state;
    if (!pwallet->CommitTransaction(tx, std::move(mapValue), {} /* orderForm */, std::move(strAccount), keyChange, g_connman.get(), state)) {
        strFailReason = strprintf("Transaction commit failed:: %s", FormatStateMessage(state));
        throw JSONRPCError(RPC_WALLET_ERROR, strFailReason);
    }

    return tx->GetHash().GetHex();
}

static UniValue addmultisigaddress(const JSONRPCRequest& request)
{
    std::shared_ptr<CWallet> const wallet = GetWalletForJSONRPCRequest(request);
    CWallet* const pwallet = wallet.get();

    if (!EnsureWalletIsAvailable(pwallet, request.fHelp)) {
        return NullUniValue;
    }

    if (request.fHelp || request.params.size() < 2 || request.params.size() > 4) {
        std::string msg = "addmultisigaddress nrequired [\"key\",...] ( \"label\" \"address_type\" )\n"
            "\nAdd a nrequired-to-sign multisignature address to the wallet. Requires a new wallet backup.\n"
            "Each key is a Unit-e address or hex-encoded public key.\n"
            "This functionality is only intended for use with non-watchonly addresses.\n"
            "See `importaddress` for watchonly p2sh address support.\n"
            "If 'label' is specified, assign address to that label.\n"

            "\nArguments:\n"
            "1. nrequired                      (numeric, required) The number of required signatures out of the n keys or addresses.\n"
            "2. \"keys\"                         (string, required) A json array of Unit-e addresses or hex-encoded public keys\n"
            "     [\n"
            "       \"address\"                  (string) Unit-e address or hex-encoded public key\n"
            "       ...,\n"
            "     ]\n"
            "3. \"label\"                        (string, optional) A label to assign the addresses to.\n"
            "4. \"address_type\"                 (string, optional) The address type to use. Options are \"legacy\", \"p2sh-segwit\", and \"bech32\". Default is set by -addresstype.\n"

            "\nResult:\n"
            "{\n"
            "  \"address\":\"multisigaddress\",    (string) The value of the new multisig address.\n"
            "  \"redeemScript\":\"script\"         (string) The string value of the hex-encoded redemption script.\n"
            "}\n"
            "\nExamples:\n"
            "\nAdd a multisig address from 2 addresses\n"
            + HelpExampleCli("addmultisigaddress", "2 \"[\\\"16sSauSf5pF2UkUwvKGq4qjNRzBZYqgEL5\\\",\\\"171sgjn4YtPu27adkKGrdDwzRTxnRkBfKV\\\"]\"") +
            "\nAs json rpc call\n"
            + HelpExampleRpc("addmultisigaddress", "2, \"[\\\"16sSauSf5pF2UkUwvKGq4qjNRzBZYqgEL5\\\",\\\"171sgjn4YtPu27adkKGrdDwzRTxnRkBfKV\\\"]\"")
        ;
        throw std::runtime_error(msg);
    }

    LOCK2(cs_main, pwallet->cs_wallet);

    std::string label;
    if (!request.params[2].isNull())
        label = LabelFromValue(request.params[2]);

    int required = request.params[0].get_int();

    // Get the public keys
    const UniValue& keys_or_addrs = request.params[1].get_array();
    std::vector<CPubKey> pubkeys;
    for (unsigned int i = 0; i < keys_or_addrs.size(); ++i) {
        if (IsHex(keys_or_addrs[i].get_str()) && (keys_or_addrs[i].get_str().length() == 66 || keys_or_addrs[i].get_str().length() == 130)) {
            pubkeys.push_back(HexToPubKey(keys_or_addrs[i].get_str()));
        } else {
            pubkeys.push_back(AddrToPubKey(pwallet, keys_or_addrs[i].get_str()));
        }
    }

    OutputType output_type = pwallet->m_default_address_type;
    if (!request.params[3].isNull()) {
        if (!ParseOutputType(request.params[3].get_str(), output_type)) {
            throw JSONRPCError(RPC_INVALID_ADDRESS_OR_KEY, strprintf("Unknown address type '%s'", request.params[3].get_str()));
        }
    }

    // Construct using pay-to-script-hash:
    CScript inner = CreateMultisigRedeemscript(required, pubkeys);
    CTxDestination dest = AddAndGetDestinationForScript(*pwallet, inner, output_type);
    pwallet->SetAddressBook(dest, label, "send");

    UniValue result(UniValue::VOBJ);
    result.pushKV("address", EncodeDestination(dest));
    result.pushKV("redeemScript", HexStr(inner.begin(), inner.end()));
    return result;
}

class Witnessifier : public boost::static_visitor<bool>
{
public:
    CWallet * const pwallet;
    CTxDestination result;
    bool already_witness;

    explicit Witnessifier(CWallet *_pwallet) : pwallet(_pwallet), already_witness(false) {}

    bool operator()(const CKeyID &keyID) {
        if (pwallet) {
            CScript basescript = GetScriptForDestination(keyID);
            CScript witscript = GetScriptForWitness(basescript);
            if (!IsSolvable(*pwallet, witscript)) {
                return false;
            }
            return ExtractDestination(witscript, result);
        }
        return false;
    }

    bool operator()(const CScriptID &scriptID) {
        CScript subscript;
        if (pwallet && pwallet->GetCScript(scriptID, subscript)) {
            if (subscript.IsWitnessProgram()) {
                ExtractDestination(subscript, result);
                already_witness = true;
                return true;
            }
            CScript witscript = GetScriptForWitness(subscript);
            if (!IsSolvable(*pwallet, witscript)) {
                return false;
            }
            return ExtractDestination(witscript, result);
        }
        return false;
    }

    bool operator()(const WitnessV0KeyHash& id)
    {
        already_witness = true;
        result = id;
        return true;
    }

    bool operator()(const WitnessV0ScriptHash& id)
    {
        already_witness = true;
        result = id;
        return true;
    }

    template<typename T>
    bool operator()(const T& dest) { return false; }
};

static UniValue addwitnessaddress(const JSONRPCRequest& request)
{
    std::shared_ptr<CWallet> const wallet = GetWalletForJSONRPCRequest(request);
    CWallet* const pwallet = wallet.get();

    if (!EnsureWalletIsAvailable(pwallet, request.fHelp)) {
        return NullUniValue;
    }

    if (request.fHelp || request.params.size() < 1 || request.params.size() > 2)
    {
        std::string msg = "addwitnessaddress \"address\" ( p2sh )\n"
            "\nDEPRECATED: set the address_type argument of getnewaddress, or option -addresstype=[bech32|p2sh-segwit] instead.\n"
            "Add a witness address for a script (with pubkey or redeemscript known). Requires a new wallet backup.\n"
            "It returns the witness script.\n"

            "\nArguments:\n"
            "1. \"address\"       (string, required) An address known to the wallet\n"
            "2. p2sh            (bool, optional, default=true) Embed inside P2SH\n"

            "\nResult:\n"
            "\"witnessaddress\",  (string) The value of the new address (P2SH or BIP173).\n"
            "}\n"
        ;
        throw std::runtime_error(msg);
    }

    if (!IsDeprecatedRPCEnabled("addwitnessaddress")) {
        throw JSONRPCError(RPC_METHOD_DEPRECATED, "addwitnessaddress is deprecated and will be fully removed in v0.17. "
            "To use addwitnessaddress in v0.16, restart unit-e with -deprecatedrpc=addwitnessaddress.\n"
            "Projects should transition to using the address_type argument of getnewaddress, or option -addresstype=[bech32|p2sh-segwit] instead.\n");
    }

    CTxDestination dest = DecodeDestination(request.params[0].get_str());
    if (!IsValidDestination(dest)) {
        throw JSONRPCError(RPC_INVALID_ADDRESS_OR_KEY, "Invalid Unit-e address");
    }

    bool p2sh = true;
    if (!request.params[1].isNull()) {
        p2sh = request.params[1].get_bool();
    }

    Witnessifier w(pwallet);
    bool ret = boost::apply_visitor(w, dest);
    if (!ret) {
        throw JSONRPCError(RPC_WALLET_ERROR, "Public key or redeemscript not known to wallet, or the key is uncompressed");
    }

    CScript witprogram = GetScriptForDestination(w.result);

    if (p2sh) {
        w.result = CScriptID(witprogram);
    }

    if (w.already_witness) {
        if (!(dest == w.result)) {
            throw JSONRPCError(RPC_WALLET_ERROR, "Cannot convert between witness address types");
        }
    } else {
        pwallet->AddCScript(witprogram); // Implicit for single-key now, but necessary for multisig and for compatibility with older software
        pwallet->SetAddressBook(w.result, "", "receive");
    }

    return EncodeDestination(w.result);
}

struct tallyitem
{
    CAmount nAmount;
    int nConf;
    std::vector<uint256> txids;
    bool fIsWatchonly;
    tallyitem()
    {
        nAmount = 0;
        nConf = std::numeric_limits<int>::max();
        fIsWatchonly = false;
    }
};

static UniValue ListReceived(CWallet * const pwallet, const UniValue& params, bool by_label)
{
    // Minimum confirmations
    int nMinDepth = 1;
    if (!params[0].isNull())
        nMinDepth = params[0].get_int();

    // Whether to include empty labels
    bool fIncludeEmpty = false;
    if (!params[1].isNull())
        fIncludeEmpty = params[1].get_bool();

    isminefilter filter = ISMINE_SPENDABLE;
    if(!params[2].isNull())
        if(params[2].get_bool())
            filter = filter | ISMINE_WATCH_ONLY;

    bool has_filtered_address = false;
    CTxDestination filtered_address = CNoDestination();
    if (!by_label && params.size() > 3) {
        if (!IsValidDestinationString(params[3].get_str())) {
            throw JSONRPCError(RPC_WALLET_ERROR, "address_filter parameter was invalid");
        }
        filtered_address = DecodeDestination(params[3].get_str());
        has_filtered_address = true;
    }

    // Tally
    std::map<CTxDestination, tallyitem> mapTally;
    for (const std::pair<const uint256, CWalletTx>& pairWtx : pwallet->mapWallet) {
        const CWalletTx& wtx = pairWtx.second;

        if (wtx.IsCoinBase() || !CheckFinalTx(*wtx.tx))
            continue;

        int nDepth = wtx.GetDepthInMainChain();
        if (nDepth < nMinDepth)
            continue;

        for (const CTxOut& txout : wtx.tx->vout)
        {
            CTxDestination address;
            if (!ExtractDestination(txout.scriptPubKey, address))
                continue;

            if (has_filtered_address && !(filtered_address == address)) {
                continue;
            }

            isminefilter mine = IsMine(*pwallet, address);
            if(!(mine & filter))
                continue;

            tallyitem& item = mapTally[address];
            item.nAmount += txout.nValue;
            item.nConf = std::min(item.nConf, nDepth);
            item.txids.push_back(wtx.GetHash());
            if (mine & ISMINE_WATCH_ONLY)
                item.fIsWatchonly = true;
        }
    }

    // Reply
    UniValue ret(UniValue::VARR);
    std::map<std::string, tallyitem> label_tally;

    // Create mapAddressBook iterator
    // If we aren't filtering, go from begin() to end()
    auto start = pwallet->mapAddressBook.begin();
    auto end = pwallet->mapAddressBook.end();
    // If we are filtering, find() the applicable entry
    if (has_filtered_address) {
        start = pwallet->mapAddressBook.find(filtered_address);
        if (start != end) {
            end = std::next(start);
        }
    }

    for (auto item_it = start; item_it != end; ++item_it)
    {
        const CTxDestination& address = item_it->first;
        const std::string& label = item_it->second.name;
        auto it = mapTally.find(address);
        if (it == mapTally.end() && !fIncludeEmpty)
            continue;

        CAmount nAmount = 0;
        int nConf = std::numeric_limits<int>::max();
        bool fIsWatchonly = false;
        if (it != mapTally.end())
        {
            nAmount = (*it).second.nAmount;
            nConf = (*it).second.nConf;
            fIsWatchonly = (*it).second.fIsWatchonly;
        }

        if (by_label)
        {
            tallyitem& _item = label_tally[label];
            _item.nAmount += nAmount;
            _item.nConf = std::min(_item.nConf, nConf);
            _item.fIsWatchonly = fIsWatchonly;
        }
        else
        {
            UniValue obj(UniValue::VOBJ);
            if(fIsWatchonly)
                obj.pushKV("involvesWatchonly", true);
            obj.pushKV("address",       EncodeDestination(address));
            obj.pushKV("account",       label);
            obj.pushKV("amount",        ValueFromAmount(nAmount));
            obj.pushKV("confirmations", (nConf == std::numeric_limits<int>::max() ? 0 : nConf));
            obj.pushKV("label", label);
            UniValue transactions(UniValue::VARR);
            if (it != mapTally.end())
            {
                for (const uint256& _item : (*it).second.txids)
                {
                    transactions.push_back(_item.GetHex());
                }
            }
            obj.pushKV("txids", transactions);
            ret.push_back(obj);
        }
    }

    if (by_label)
    {
        for (const auto& entry : label_tally)
        {
            CAmount nAmount = entry.second.nAmount;
            int nConf = entry.second.nConf;
            UniValue obj(UniValue::VOBJ);
            if (entry.second.fIsWatchonly)
                obj.pushKV("involvesWatchonly", true);
            obj.pushKV("account",       entry.first);
            obj.pushKV("amount",        ValueFromAmount(nAmount));
            obj.pushKV("confirmations", (nConf == std::numeric_limits<int>::max() ? 0 : nConf));
            obj.pushKV("label",         entry.first);
            ret.push_back(obj);
        }
    }

    return ret;
}

static UniValue listreceivedbyaddress(const JSONRPCRequest& request)
{
    std::shared_ptr<CWallet> const wallet = GetWalletForJSONRPCRequest(request);
    CWallet* const pwallet = wallet.get();

    if (!EnsureWalletIsAvailable(pwallet, request.fHelp)) {
        return NullUniValue;
    }

    if (request.fHelp || request.params.size() > 4)
        throw std::runtime_error(
            "listreceivedbyaddress ( minconf include_empty include_watchonly address_filter )\n"
            "\nList balances by receiving address.\n"
            "\nArguments:\n"
            "1. minconf           (numeric, optional, default=1) The minimum number of confirmations before payments are included.\n"
            "2. include_empty     (bool, optional, default=false) Whether to include addresses that haven't received any payments.\n"
            "3. include_watchonly (bool, optional, default=false) Whether to include watch-only addresses (see 'importaddress').\n"
            "4. address_filter    (string, optional) If present, only return information on this address.\n"
            "\nResult:\n"
            "[\n"
            "  {\n"
            "    \"involvesWatchonly\" : true,        (bool) Only returned if imported addresses were involved in transaction\n"
            "    \"address\" : \"receivingaddress\",  (string) The receiving address\n"
            "    \"account\" : \"accountname\",       (string) DEPRECATED. Backwards compatible alias for label.\n"
            "    \"amount\" : x.xxx,                  (numeric) The total amount in " + CURRENCY_UNIT + " received by the address\n"
            "    \"confirmations\" : n,               (numeric) The number of confirmations of the most recent transaction included\n"
            "    \"label\" : \"label\",               (string) The label of the receiving address. The default label is \"\".\n"
            "    \"txids\": [\n"
            "       \"txid\",                         (string) The ids of transactions received with the address \n"
            "       ...\n"
            "    ]\n"
            "  }\n"
            "  ,...\n"
            "]\n"

            "\nExamples:\n"
            + HelpExampleCli("listreceivedbyaddress", "")
            + HelpExampleCli("listreceivedbyaddress", "6 true")
            + HelpExampleRpc("listreceivedbyaddress", "6, true, true")
            + HelpExampleRpc("listreceivedbyaddress", "6, true, true, \"1M72Sfpbz1BPpXFHz9m3CdqATR44Jvaydd\"")
        );

    // Make sure the results are valid at least up to the most recent block
    // the user could have gotten from another RPC command prior to now
    pwallet->BlockUntilSyncedToCurrentChain();

    LOCK2(cs_main, pwallet->cs_wallet);

    return ListReceived(pwallet, request.params, false);
}

static UniValue listreceivedbylabel(const JSONRPCRequest& request)
{
    std::shared_ptr<CWallet> const wallet = GetWalletForJSONRPCRequest(request);
    CWallet* const pwallet = wallet.get();

    if (!EnsureWalletIsAvailable(pwallet, request.fHelp)) {
        return NullUniValue;
    }

    if (!IsDeprecatedRPCEnabled("accounts") && request.strMethod == "listreceivedbyaccount") {
        if (request.fHelp) {
            throw std::runtime_error("listreceivedbyaccount (Deprecated, will be removed in V0.18. To use this command, start united with -deprecatedrpc=accounts)");
        }
        throw JSONRPCError(RPC_METHOD_DEPRECATED, "listreceivedbyaccount is deprecated and will be removed in V0.18. To use this command, start united with -deprecatedrpc=accounts.");
    }

    if (request.fHelp || request.params.size() > 3)
        throw std::runtime_error(
            "listreceivedbylabel ( minconf include_empty include_watchonly)\n"
            "\nList received transactions by label.\n"
            "\nArguments:\n"
            "1. minconf           (numeric, optional, default=1) The minimum number of confirmations before payments are included.\n"
            "2. include_empty     (bool, optional, default=false) Whether to include labels that haven't received any payments.\n"
            "3. include_watchonly (bool, optional, default=false) Whether to include watch-only addresses (see 'importaddress').\n"

            "\nResult:\n"
            "[\n"
            "  {\n"
            "    \"involvesWatchonly\" : true,   (bool) Only returned if imported addresses were involved in transaction\n"
            "    \"account\" : \"accountname\",  (string) DEPRECATED. Backwards compatible alias for label.\n"
            "    \"amount\" : x.xxx,             (numeric) The total amount received by addresses with this label\n"
            "    \"confirmations\" : n,          (numeric) The number of confirmations of the most recent transaction included\n"
            "    \"label\" : \"label\"           (string) The label of the receiving address. The default label is \"\".\n"
            "  }\n"
            "  ,...\n"
            "]\n"

            "\nExamples:\n"
            + HelpExampleCli("listreceivedbylabel", "")
            + HelpExampleCli("listreceivedbylabel", "6 true")
            + HelpExampleRpc("listreceivedbylabel", "6, true, true")
        );

    // Make sure the results are valid at least up to the most recent block
    // the user could have gotten from another RPC command prior to now
    pwallet->BlockUntilSyncedToCurrentChain();

    LOCK2(cs_main, pwallet->cs_wallet);

    return ListReceived(pwallet, request.params, true);
}

static void MaybePushAddress(UniValue & entry, const CTxDestination &dest)
{
    if (IsValidDestination(dest)) {
        entry.pushKV("address", EncodeDestination(dest));
    }
}

/**
 * List transactions based on the given criteria.
 *
 * @param  pwallet    The wallet.
 * @param  wtx        The wallet transaction.
 * @param  strAccount The account, if any, or "*" for all.
 * @param  nMinDepth  The minimum confirmation depth.
 * @param  fLong      Whether to include the JSON version of the transaction.
 * @param  ret        The UniValue into which the result is stored.
 * @param  filter     The "is mine" filter bool.
 */
static void ListTransactions(CWallet* const pwallet, const CWalletTx& wtx, const std::string& strAccount, int nMinDepth, bool fLong, UniValue& ret, const isminefilter& filter)
{
    CAmount nFee;
    std::string strSentAccount;
    std::list<COutputEntry> listReceived;
    std::list<COutputEntry> listSent;

    wtx.GetAmounts(listReceived, listSent, nFee, strSentAccount, filter);

    bool fAllAccounts = (strAccount == std::string("*"));
    bool involvesWatchonly = wtx.IsFromMe(ISMINE_WATCH_ONLY);

    bool list_sent = fAllAccounts;

    if (IsDeprecatedRPCEnabled("accounts")) {
        list_sent |= strAccount == strSentAccount;
    }

    // Sent
    if (list_sent) {
        for (const COutputEntry& s : listSent)
        {
            UniValue entry(UniValue::VOBJ);
            if (involvesWatchonly || (::IsMine(*pwallet, s.destination) & ISMINE_WATCH_ONLY)) {
                entry.pushKV("involvesWatchonly", true);
            }
            if (IsDeprecatedRPCEnabled("accounts")) entry.pushKV("account", strSentAccount);
            MaybePushAddress(entry, s.destination);
            entry.pushKV("category", "send");
            entry.pushKV("amount", ValueFromAmount(-s.amount));
            if (pwallet->mapAddressBook.count(s.destination)) {
                entry.pushKV("label", pwallet->mapAddressBook[s.destination].name);
            }
            entry.pushKV("vout", s.vout);
            entry.pushKV("fee", ValueFromAmount(-nFee));
            if (fLong)
                WalletTxToJSON(wtx, entry);
            entry.pushKV("abandoned", wtx.isAbandoned());
            ret.push_back(entry);
        }
    }

    // Received
    if (listReceived.size() > 0 && wtx.GetDepthInMainChain() >= nMinDepth)
    {
        for (const COutputEntry& r : listReceived)
        {
            std::string account;
            if (pwallet->mapAddressBook.count(r.destination)) {
                account = pwallet->mapAddressBook[r.destination].name;
            }
            if (fAllAccounts || (account == strAccount))
            {
                UniValue entry(UniValue::VOBJ);
                if (involvesWatchonly || (::IsMine(*pwallet, r.destination) & ISMINE_WATCH_ONLY)) {
                    entry.pushKV("involvesWatchonly", true);
                }
                if (IsDeprecatedRPCEnabled("accounts")) entry.pushKV("account", account);
                MaybePushAddress(entry, r.destination);
                if (wtx.IsCoinBase())
                {
                    if (wtx.GetDepthInMainChain() < 1)
                        entry.pushKV("category", "orphan");
                    else if (wtx.GetBlocksToRewardMaturity() > 0)
                        entry.pushKV("category", "immature");
                    else
                        entry.pushKV("category", "generate");
                }
                else
                {
                    entry.pushKV("category", "receive");
                }
                entry.pushKV("amount", ValueFromAmount(r.amount));
                if (pwallet->mapAddressBook.count(r.destination)) {
                    entry.pushKV("label", account);
                }
                entry.pushKV("vout", r.vout);
                if (fLong)
                    WalletTxToJSON(wtx, entry);
                ret.push_back(entry);
            }
        }
    }
}

static void AcentryToJSON(const CAccountingEntry& acentry, const std::string& strAccount, UniValue& ret)
{
    bool fAllAccounts = (strAccount == std::string("*"));

    if (fAllAccounts || acentry.strAccount == strAccount)
    {
        UniValue entry(UniValue::VOBJ);
        entry.pushKV("account", acentry.strAccount);
        entry.pushKV("category", "move");
        entry.pushKV("time", acentry.nTime);
        entry.pushKV("amount", ValueFromAmount(acentry.nCreditDebit));
        if (IsDeprecatedRPCEnabled("accounts")) entry.pushKV("otheraccount", acentry.strOtherAccount);
        entry.pushKV("comment", acentry.strComment);
        ret.push_back(entry);
    }
}

UniValue listtransactions(const JSONRPCRequest& request)
{
    std::shared_ptr<CWallet> const wallet = GetWalletForJSONRPCRequest(request);
    CWallet* const pwallet = wallet.get();

    if (!EnsureWalletIsAvailable(pwallet, request.fHelp)) {
        return NullUniValue;
    }

    std::string help_text {};
    if (!IsDeprecatedRPCEnabled("accounts")) {
        help_text = "listtransactions (label count skip include_watchonly)\n"
            "\nIf a label name is provided, this will return only incoming transactions paying to addresses with the specified label.\n"
            "\nReturns up to 'count' most recent transactions skipping the first 'from' transactions.\n"
            "Note that the \"account\" argument and \"otheraccount\" return value have been removed in V0.17. To use this RPC with an \"account\" argument, restart\n"
            "united with -deprecatedrpc=accounts\n"
            "\nArguments:\n"
            "1. \"label\"    (string, optional) If set, should be a valid label name to return only incoming transactions\n"
            "              with the specified label, or \"*\" to disable filtering and return all transactions.\n"
            "2. count          (numeric, optional, default=10) The number of transactions to return\n"
            "3. skip           (numeric, optional, default=0) The number of transactions to skip\n"
            "4. include_watchonly (bool, optional, default=false) Include transactions to watch-only addresses (see 'importaddress')\n"
            "\nResult:\n"
            "[\n"
            "  {\n"
            "    \"address\":\"address\",    (string) The Unit-e address of the transaction.\n"
            "    \"category\":\"send|receive\", (string) The transaction category.\n"
            "    \"amount\": x.xxx,          (numeric) The amount in " + CURRENCY_UNIT + ". This is negative for the 'send' category, and is positive\n"
            "                                        for the 'receive' category,\n"
            "    \"label\": \"label\",       (string) A comment for the address/transaction, if any\n"
            "    \"vout\": n,                (numeric) the vout value\n"
            "    \"fee\": x.xxx,             (numeric) The amount of the fee in " + CURRENCY_UNIT + ". This is negative and only available for the \n"
            "                                         'send' category of transactions.\n"
            "    \"confirmations\": n,       (numeric) The number of confirmations for the transaction. Negative confirmations indicate the\n"
            "                                         transaction conflicts with the block chain\n"
            "    \"trusted\": xxx,           (bool) Whether we consider the outputs of this unconfirmed transaction safe to spend.\n"
            "    \"blockhash\": \"hashvalue\", (string) The block hash containing the transaction.\n"
            "    \"blockindex\": n,          (numeric) The index of the transaction in the block that includes it.\n"
            "    \"blocktime\": xxx,         (numeric) The block time in seconds since epoch (1 Jan 1970 GMT).\n"
            "    \"txid\": \"transactionid\", (string) The transaction id.\n"
            "    \"time\": xxx,              (numeric) The transaction time in seconds since epoch (midnight Jan 1 1970 GMT).\n"
            "    \"timereceived\": xxx,      (numeric) The time received in seconds since epoch (midnight Jan 1 1970 GMT).\n"
            "    \"comment\": \"...\",       (string) If a comment is associated with the transaction.\n"
            "    \"bip125-replaceable\": \"yes|no|unknown\",  (string) Whether this transaction could be replaced due to BIP125 (replace-by-fee);\n"
            "                                                     may be unknown for unconfirmed transactions not in the mempool\n"
            "    \"abandoned\": xxx          (bool) 'true' if the transaction has been abandoned (inputs are respendable). Only available for the \n"
            "                                         'send' category of transactions.\n"
            "  }\n"
            "]\n"

            "\nExamples:\n"
            "\nList the most recent 10 transactions in the systems\n"
            + HelpExampleCli("listtransactions", "") +
            "\nList transactions 100 to 120\n"
            + HelpExampleCli("listtransactions", "\"*\" 20 100") +
            "\nAs a json rpc call\n"
            + HelpExampleRpc("listtransactions", "\"*\", 20, 100");
    } else {
        help_text = "listtransactions ( \"account\" count skip include_watchonly)\n"
            "\nReturns up to 'count' most recent transactions skipping the first 'from' transactions for account 'account'.\n"
            "\nArguments:\n"
            "1. \"account\"    (string, optional) DEPRECATED. This argument will be removed in V0.18. The account name. Should be \"*\".\n"
            "2. count          (numeric, optional, default=10) The number of transactions to return\n"
            "3. skip           (numeric, optional, default=0) The number of transactions to skip\n"
            "4. include_watchonly (bool, optional, default=false) Include transactions to watch-only addresses (see 'importaddress')\n"
            "\nResult:\n"
            "[\n"
            "  {\n"
            "    \"account\":\"accountname\",       (string) DEPRECATED. This field will be removed in V0.18. The account name associated with the transaction. \n"
            "                                                It will be \"\" for the default account.\n"
            "    \"address\":\"address\",    (string) The Unit-e address of the transaction. Not present for \n"
            "                                                move transactions (category = move).\n"
            "    \"category\":\"send|receive|move\", (string) The transaction category. 'move' is a local (off blockchain)\n"
            "                                                transaction between accounts, and not associated with an address,\n"
            "                                                transaction id or block. 'send' and 'receive' transactions are \n"
            "                                                associated with an address, transaction id and block details\n"
            "    \"amount\": x.xxx,          (numeric) The amount in " + CURRENCY_UNIT + ". This is negative for the 'send' category, and for the\n"
            "                                         'move' category for moves outbound. It is positive for the 'receive' category,\n"
            "                                         and for the 'move' category for inbound funds.\n"
            "    \"label\": \"label\",       (string) A comment for the address/transaction, if any\n"
            "    \"vout\": n,                (numeric) the vout value\n"
            "    \"fee\": x.xxx,             (numeric) The amount of the fee in " + CURRENCY_UNIT + ". This is negative and only available for the \n"
            "                                         'send' category of transactions.\n"
            "    \"confirmations\": n,       (numeric) The number of confirmations for the transaction. Available for 'send' and \n"
            "                                         'receive' category of transactions. Negative confirmations indicate the\n"
            "                                         transaction conflicts with the block chain\n"
            "    \"trusted\": xxx,           (bool) Whether we consider the outputs of this unconfirmed transaction safe to spend.\n"
            "    \"blockhash\": \"hashvalue\", (string) The block hash containing the transaction. Available for 'send' and 'receive'\n"
            "                                          category of transactions.\n"
            "    \"blockindex\": n,          (numeric) The index of the transaction in the block that includes it. Available for 'send' and 'receive'\n"
            "                                          category of transactions.\n"
            "    \"blocktime\": xxx,         (numeric) The block time in seconds since epoch (1 Jan 1970 GMT).\n"
            "    \"txid\": \"transactionid\", (string) The transaction id. Available for 'send' and 'receive' category of transactions.\n"
            "    \"time\": xxx,              (numeric) The transaction time in seconds since epoch (midnight Jan 1 1970 GMT).\n"
            "    \"timereceived\": xxx,      (numeric) The time received in seconds since epoch (midnight Jan 1 1970 GMT). Available \n"
            "                                          for 'send' and 'receive' category of transactions.\n"
            "    \"comment\": \"...\",       (string) If a comment is associated with the transaction.\n"
            "    \"otheraccount\": \"accountname\",  (string) DEPRECATED. This field will be removed in V0.18. For the 'move' category of transactions, the account the funds came \n"
            "                                          from (for receiving funds, positive amounts), or went to (for sending funds,\n"
            "                                          negative amounts).\n"
            "    \"bip125-replaceable\": \"yes|no|unknown\",  (string) Whether this transaction could be replaced due to BIP125 (replace-by-fee);\n"
            "                                                     may be unknown for unconfirmed transactions not in the mempool\n"
            "    \"abandoned\": xxx          (bool) 'true' if the transaction has been abandoned (inputs are respendable). Only available for the \n"
            "                                         'send' category of transactions.\n"
            "  }\n"
            "]\n"

            "\nExamples:\n"
            "\nList the most recent 10 transactions in the systems\n"
            + HelpExampleCli("listtransactions", "") +
            "\nList transactions 100 to 120\n"
            + HelpExampleCli("listtransactions", "\"*\" 20 100") +
            "\nAs a json rpc call\n"
            + HelpExampleRpc("listtransactions", "\"*\", 20, 100");
    }
    if (request.fHelp || request.params.size() > 4) throw std::runtime_error(help_text);

    // Make sure the results are valid at least up to the most recent block
    // the user could have gotten from another RPC command prior to now
    pwallet->BlockUntilSyncedToCurrentChain();

    std::string strAccount = "*";
    if (!request.params[0].isNull()) {
        strAccount = request.params[0].get_str();
        if (!IsDeprecatedRPCEnabled("accounts") && strAccount.empty()) {
            throw JSONRPCError(RPC_INVALID_PARAMETER, "Label argument must be a valid label name or \"*\".");
        }
    }
    int nCount = 10;
    if (!request.params[1].isNull())
        nCount = request.params[1].get_int();
    int nFrom = 0;
    if (!request.params[2].isNull())
        nFrom = request.params[2].get_int();
    isminefilter filter = ISMINE_SPENDABLE;
    if(!request.params[3].isNull())
        if(request.params[3].get_bool())
            filter = filter | ISMINE_WATCH_ONLY;

    if (nCount < 0)
        throw JSONRPCError(RPC_INVALID_PARAMETER, "Negative count");
    if (nFrom < 0)
        throw JSONRPCError(RPC_INVALID_PARAMETER, "Negative from");

    UniValue ret(UniValue::VARR);

    {
        LOCK2(cs_main, pwallet->cs_wallet);

        const CWallet::TxItems & txOrdered = pwallet->wtxOrdered;

        // iterate backwards until we have nCount items to return:
        for (CWallet::TxItems::const_reverse_iterator it = txOrdered.rbegin(); it != txOrdered.rend(); ++it)
        {
            CWalletTx *const pwtx = (*it).second.first;
            if (pwtx != nullptr)
                ListTransactions(pwallet, *pwtx, strAccount, 0, true, ret, filter);
            if (IsDeprecatedRPCEnabled("accounts")) {
                CAccountingEntry *const pacentry = (*it).second.second;
                if (pacentry != nullptr) AcentryToJSON(*pacentry, strAccount, ret);
            }

            if ((int)ret.size() >= (nCount+nFrom)) break;
        }
    }

    // ret is newest to oldest

    if (nFrom > (int)ret.size())
        nFrom = ret.size();
    if ((nFrom + nCount) > (int)ret.size())
        nCount = ret.size() - nFrom;

    std::vector<UniValue> arrTmp = ret.getValues();

    std::vector<UniValue>::iterator first = arrTmp.begin();
    std::advance(first, nFrom);
    std::vector<UniValue>::iterator last = arrTmp.begin();
    std::advance(last, nFrom+nCount);

    if (last != arrTmp.end()) arrTmp.erase(last, arrTmp.end());
    if (first != arrTmp.begin()) arrTmp.erase(arrTmp.begin(), first);

    std::reverse(arrTmp.begin(), arrTmp.end()); // Return oldest to newest

    ret.clear();
    ret.setArray();
    ret.push_backV(arrTmp);

    return ret;
}

static UniValue listaccounts(const JSONRPCRequest& request)
{
    std::shared_ptr<CWallet> const wallet = GetWalletForJSONRPCRequest(request);
    CWallet* const pwallet = wallet.get();

    if (!EnsureWalletIsAvailable(pwallet, request.fHelp)) {
        return NullUniValue;
    }

    if (!IsDeprecatedRPCEnabled("accounts")) {
        if (request.fHelp) {
            throw std::runtime_error("listaccounts (Deprecated, will be removed in V0.18. To use this command, start united with -deprecatedrpc=accounts)");
        }
        throw JSONRPCError(RPC_METHOD_DEPRECATED, "listaccounts is deprecated and will be removed in V0.18. To use this command, start united with -deprecatedrpc=accounts.");
    }

    if (request.fHelp || request.params.size() > 2)
        throw std::runtime_error(
            "listaccounts ( minconf include_watchonly)\n"
            "\nDEPRECATED. Returns Object that has account names as keys, account balances as values.\n"
            "\nArguments:\n"
            "1. minconf             (numeric, optional, default=1) Only include transactions with at least this many confirmations\n"
            "2. include_watchonly   (bool, optional, default=false) Include balances in watch-only addresses (see 'importaddress')\n"
            "\nResult:\n"
            "{                      (json object where keys are account names, and values are numeric balances\n"
            "  \"account\": x.xxx,  (numeric) The property name is the account name, and the value is the total balance for the account.\n"
            "  ...\n"
            "}\n"
            "\nExamples:\n"
            "\nList account balances where there at least 1 confirmation\n"
            + HelpExampleCli("listaccounts", "") +
            "\nList account balances including zero confirmation transactions\n"
            + HelpExampleCli("listaccounts", "0") +
            "\nList account balances for 6 or more confirmations\n"
            + HelpExampleCli("listaccounts", "6") +
            "\nAs json rpc call\n"
            + HelpExampleRpc("listaccounts", "6")
        );

    // Make sure the results are valid at least up to the most recent block
    // the user could have gotten from another RPC command prior to now
    pwallet->BlockUntilSyncedToCurrentChain();

    LOCK2(cs_main, pwallet->cs_wallet);

    int nMinDepth = 1;
    if (!request.params[0].isNull())
        nMinDepth = request.params[0].get_int();
    isminefilter includeWatchonly = ISMINE_SPENDABLE;
    if(!request.params[1].isNull())
        if(request.params[1].get_bool())
            includeWatchonly = includeWatchonly | ISMINE_WATCH_ONLY;

    std::map<std::string, CAmount> mapAccountBalances;
    for (const std::pair<const CTxDestination, CAddressBookData>& entry : pwallet->mapAddressBook) {
        if (IsMine(*pwallet, entry.first) & includeWatchonly) {  // This address belongs to me
            mapAccountBalances[entry.second.name] = 0;
        }
    }

    for (const std::pair<const uint256, CWalletTx>& pairWtx : pwallet->mapWallet) {
        const CWalletTx& wtx = pairWtx.second;
        CAmount nFee;
        std::string strSentAccount;
        std::list<COutputEntry> listReceived;
        std::list<COutputEntry> listSent;
        int nDepth = wtx.GetDepthInMainChain();
        if (wtx.GetBlocksToRewardMaturity() > 0 || nDepth < 0)
            continue;
        wtx.GetAmounts(listReceived, listSent, nFee, strSentAccount, includeWatchonly);
        mapAccountBalances[strSentAccount] -= nFee;
        for (const COutputEntry& s : listSent)
            mapAccountBalances[strSentAccount] -= s.amount;
        if (nDepth >= nMinDepth)
        {
            for (const COutputEntry& r : listReceived)
                if (pwallet->mapAddressBook.count(r.destination)) {
                    mapAccountBalances[pwallet->mapAddressBook[r.destination].name] += r.amount;
                }
                else
                    mapAccountBalances[""] += r.amount;
        }
    }

    const std::list<CAccountingEntry>& acentries = pwallet->laccentries;
    for (const CAccountingEntry& entry : acentries)
        mapAccountBalances[entry.strAccount] += entry.nCreditDebit;

    UniValue ret(UniValue::VOBJ);
    for (const std::pair<const std::string, CAmount>& accountBalance : mapAccountBalances) {
        ret.pushKV(accountBalance.first, ValueFromAmount(accountBalance.second));
    }
    return ret;
}

static UniValue listsinceblock(const JSONRPCRequest& request)
{
    std::shared_ptr<CWallet> const wallet = GetWalletForJSONRPCRequest(request);
    CWallet* const pwallet = wallet.get();

    if (!EnsureWalletIsAvailable(pwallet, request.fHelp)) {
        return NullUniValue;
    }

    if (request.fHelp || request.params.size() > 4)
        throw std::runtime_error(
            "listsinceblock ( \"blockhash\" target_confirmations include_watchonly include_removed )\n"
            "\nGet all transactions in blocks since block [blockhash], or all transactions if omitted.\n"
            "If \"blockhash\" is no longer a part of the main chain, transactions from the fork point onward are included.\n"
            "Additionally, if include_removed is set, transactions affecting the wallet which were removed are returned in the \"removed\" array.\n"
            "\nArguments:\n"
            "1. \"blockhash\"            (string, optional) The block hash to list transactions since\n"
            "2. target_confirmations:    (numeric, optional, default=1) Return the nth block hash from the main chain. e.g. 1 would mean the best block hash. Note: this is not used as a filter, but only affects [lastblock] in the return value\n"
            "3. include_watchonly:       (bool, optional, default=false) Include transactions to watch-only addresses (see 'importaddress')\n"
            "4. include_removed:         (bool, optional, default=true) Show transactions that were removed due to a reorg in the \"removed\" array\n"
            "                                                           (not guaranteed to work on pruned nodes)\n"
            "\nResult:\n"
            "{\n"
            "  \"transactions\": [\n"
            "    \"account\":\"accountname\",       (string) DEPRECATED. This field will be removed in V0.18. To see this deprecated field, start united with -deprecatedrpc=accounts. The account name associated with the transaction. Will be \"\" for the default account.\n"
            "    \"address\":\"address\",    (string) The Unit-e address of the transaction. Not present for move transactions (category = move).\n"
            "    \"category\":\"send|receive\",     (string) The transaction category. 'send' has negative amounts, 'receive' has positive amounts.\n"
            "    \"amount\": x.xxx,          (numeric) The amount in " + CURRENCY_UNIT + ". This is negative for the 'send' category, and for the 'move' category for moves \n"
            "                                          outbound. It is positive for the 'receive' category, and for the 'move' category for inbound funds.\n"
            "    \"vout\" : n,               (numeric) the vout value\n"
            "    \"fee\": x.xxx,             (numeric) The amount of the fee in " + CURRENCY_UNIT + ". This is negative and only available for the 'send' category of transactions.\n"
            "    \"confirmations\": n,       (numeric) The number of confirmations for the transaction. Available for 'send' and 'receive' category of transactions.\n"
            "                                          When it's < 0, it means the transaction conflicted that many blocks ago.\n"
            "    \"blockhash\": \"hashvalue\",     (string) The block hash containing the transaction. Available for 'send' and 'receive' category of transactions.\n"
            "    \"blockindex\": n,          (numeric) The index of the transaction in the block that includes it. Available for 'send' and 'receive' category of transactions.\n"
            "    \"blocktime\": xxx,         (numeric) The block time in seconds since epoch (1 Jan 1970 GMT).\n"
            "    \"txid\": \"transactionid\",  (string) The transaction id. Available for 'send' and 'receive' category of transactions.\n"
            "    \"time\": xxx,              (numeric) The transaction time in seconds since epoch (Jan 1 1970 GMT).\n"
            "    \"timereceived\": xxx,      (numeric) The time received in seconds since epoch (Jan 1 1970 GMT). Available for 'send' and 'receive' category of transactions.\n"
            "    \"bip125-replaceable\": \"yes|no|unknown\",  (string) Whether this transaction could be replaced due to BIP125 (replace-by-fee);\n"
            "                                                   may be unknown for unconfirmed transactions not in the mempool\n"
            "    \"abandoned\": xxx,         (bool) 'true' if the transaction has been abandoned (inputs are respendable). Only available for the 'send' category of transactions.\n"
            "    \"comment\": \"...\",       (string) If a comment is associated with the transaction.\n"
            "    \"label\" : \"label\"       (string) A comment for the address/transaction, if any\n"
            "    \"to\": \"...\",            (string) If a comment to is associated with the transaction.\n"
            "  ],\n"
            "  \"removed\": [\n"
            "    <structure is the same as \"transactions\" above, only present if include_removed=true>\n"
            "    Note: transactions that were re-added in the active chain will appear as-is in this array, and may thus have a positive confirmation count.\n"
            "  ],\n"
            "  \"lastblock\": \"lastblockhash\"     (string) The hash of the block (target_confirmations-1) from the best block on the main chain. This is typically used to feed back into listsinceblock the next time you call it. So you would generally use a target_confirmations of say 6, so you will be continually re-notified of transactions until they've reached 6 confirmations plus any new ones\n"
            "}\n"
            "\nExamples:\n"
            + HelpExampleCli("listsinceblock", "")
            + HelpExampleCli("listsinceblock", "\"000000000000000bacf66f7497b7dc45ef753ee9a7d38571037cdb1a57f663ad\" 6")
            + HelpExampleRpc("listsinceblock", "\"000000000000000bacf66f7497b7dc45ef753ee9a7d38571037cdb1a57f663ad\", 6")
        );

    // Make sure the results are valid at least up to the most recent block
    // the user could have gotten from another RPC command prior to now
    pwallet->BlockUntilSyncedToCurrentChain();

    LOCK2(cs_main, pwallet->cs_wallet);

    const CBlockIndex* pindex = nullptr;    // Block index of the specified block or the common ancestor, if the block provided was in a deactivated chain.
    const CBlockIndex* paltindex = nullptr; // Block index of the specified block, even if it's in a deactivated chain.
    int target_confirms = 1;
    isminefilter filter = ISMINE_SPENDABLE;

    if (!request.params[0].isNull() && !request.params[0].get_str().empty()) {
        uint256 blockId;

        blockId.SetHex(request.params[0].get_str());
        paltindex = pindex = LookupBlockIndex(blockId);
        if (!pindex) {
            throw JSONRPCError(RPC_INVALID_ADDRESS_OR_KEY, "Block not found");
        }
        if (chainActive[pindex->nHeight] != pindex) {
            // the block being asked for is a part of a deactivated chain;
            // we don't want to depend on its perceived height in the block
            // chain, we want to instead use the last common ancestor
            pindex = chainActive.FindFork(pindex);
        }
    }

    if (!request.params[1].isNull()) {
        target_confirms = request.params[1].get_int();

        if (target_confirms < 1) {
            throw JSONRPCError(RPC_INVALID_PARAMETER, "Invalid parameter");
        }
    }

    if (!request.params[2].isNull() && request.params[2].get_bool()) {
        filter = filter | ISMINE_WATCH_ONLY;
    }

    bool include_removed = (request.params[3].isNull() || request.params[3].get_bool());

    int depth = pindex ? (1 + chainActive.Height() - pindex->nHeight) : -1;

    UniValue transactions(UniValue::VARR);

    for (const std::pair<const uint256, CWalletTx>& pairWtx : pwallet->mapWallet) {
        CWalletTx tx = pairWtx.second;

        if (depth == -1 || tx.GetDepthInMainChain() < depth) {
            ListTransactions(pwallet, tx, "*", 0, true, transactions, filter);
        }
    }

    // when a reorg'd block is requested, we also list any relevant transactions
    // in the blocks of the chain that was detached
    UniValue removed(UniValue::VARR);
    while (include_removed && paltindex && paltindex != pindex) {
        CBlock block;
        if (!ReadBlockFromDisk(block, paltindex, Params().GetConsensus())) {
            throw JSONRPCError(RPC_INTERNAL_ERROR, "Can't read block from disk");
        }
        for (const CTransactionRef& tx : block.vtx) {
            auto it = pwallet->mapWallet.find(tx->GetHash());
            if (it != pwallet->mapWallet.end()) {
                // We want all transactions regardless of confirmation count to appear here,
                // even negative confirmation ones, hence the big negative.
                ListTransactions(pwallet, it->second, "*", -100000000, true, removed, filter);
            }
        }
        paltindex = paltindex->pprev;
    }

    CBlockIndex *pblockLast = chainActive[chainActive.Height() + 1 - target_confirms];
    uint256 lastblock = pblockLast ? pblockLast->GetBlockHash() : uint256();

    UniValue ret(UniValue::VOBJ);
    ret.pushKV("transactions", transactions);
    if (include_removed) ret.pushKV("removed", removed);
    ret.pushKV("lastblock", lastblock.GetHex());

    return ret;
}

static UniValue gettransaction(const JSONRPCRequest& request)
{
    std::shared_ptr<CWallet> const wallet = GetWalletForJSONRPCRequest(request);
    CWallet* const pwallet = wallet.get();

    if (!EnsureWalletIsAvailable(pwallet, request.fHelp)) {
        return NullUniValue;
    }

    if (request.fHelp || request.params.size() < 1 || request.params.size() > 2)
        throw std::runtime_error(
            "gettransaction \"txid\" ( include_watchonly )\n"
            "\nGet detailed information about in-wallet transaction <txid>\n"
            "\nArguments:\n"
            "1. \"txid\"                  (string, required) The transaction id\n"
            "2. \"include_watchonly\"     (bool, optional, default=false) Whether to include watch-only addresses in balance calculation and details[]\n"
            "\nResult:\n"
            "{\n"
            "  \"amount\" : x.xxx,        (numeric) The transaction amount in " + CURRENCY_UNIT + "\n"
            "  \"fee\": x.xxx,            (numeric) The amount of the fee in " + CURRENCY_UNIT + ". This is negative and only available for the \n"
            "                              'send' category of transactions.\n"
            "  \"confirmations\" : n,     (numeric) The number of confirmations\n"
            "  \"blockhash\" : \"hash\",  (string) The block hash\n"
            "  \"blockindex\" : xx,       (numeric) The index of the transaction in the block that includes it\n"
            "  \"blocktime\" : ttt,       (numeric) The time in seconds since epoch (1 Jan 1970 GMT)\n"
            "  \"txid\" : \"transactionid\",   (string) The transaction id.\n"
            "  \"time\" : ttt,            (numeric) The transaction time in seconds since epoch (1 Jan 1970 GMT)\n"
            "  \"timereceived\" : ttt,    (numeric) The time received in seconds since epoch (1 Jan 1970 GMT)\n"
            "  \"bip125-replaceable\": \"yes|no|unknown\",  (string) Whether this transaction could be replaced due to BIP125 (replace-by-fee);\n"
            "                                                   may be unknown for unconfirmed transactions not in the mempool\n"
            "  \"details\" : [\n"
            "    {\n"
            "      \"account\" : \"accountname\",      (string) DEPRECATED. This field will be removed in a V0.18. To see this deprecated field, start united with -deprecatedrpc=accounts. The account name involved in the transaction, can be \"\" for the default account.\n"
            "      \"address\" : \"address\",          (string) The Unit-e address involved in the transaction\n"
            "      \"category\" : \"send|receive\",    (string) The category, either 'send' or 'receive'\n"
            "      \"amount\" : x.xxx,                 (numeric) The amount in " + CURRENCY_UNIT + "\n"
            "      \"label\" : \"label\",              (string) A comment for the address/transaction, if any\n"
            "      \"vout\" : n,                       (numeric) the vout value\n"
            "      \"fee\": x.xxx,                     (numeric) The amount of the fee in " + CURRENCY_UNIT + ". This is negative and only available for the \n"
            "                                           'send' category of transactions.\n"
            "      \"abandoned\": xxx                  (bool) 'true' if the transaction has been abandoned (inputs are respendable). Only available for the \n"
            "                                           'send' category of transactions.\n"
            "    }\n"
            "    ,...\n"
            "  ],\n"
            "  \"hex\" : \"data\"         (string) Raw data for transaction\n"
            "}\n"

            "\nExamples:\n"
            + HelpExampleCli("gettransaction", "\"1075db55d416d3ca199f55b6084e2115b9345e16c5cf302fc80e9d5fbf5d48d\"")
            + HelpExampleCli("gettransaction", "\"1075db55d416d3ca199f55b6084e2115b9345e16c5cf302fc80e9d5fbf5d48d\" true")
            + HelpExampleRpc("gettransaction", "\"1075db55d416d3ca199f55b6084e2115b9345e16c5cf302fc80e9d5fbf5d48d\"")
        );

    // Make sure the results are valid at least up to the most recent block
    // the user could have gotten from another RPC command prior to now
    pwallet->BlockUntilSyncedToCurrentChain();

    LOCK2(cs_main, pwallet->cs_wallet);

    uint256 hash;
    hash.SetHex(request.params[0].get_str());

    isminefilter filter = ISMINE_SPENDABLE;
    if(!request.params[1].isNull())
        if(request.params[1].get_bool())
            filter = filter | ISMINE_WATCH_ONLY;

    UniValue entry(UniValue::VOBJ);
    auto it = pwallet->mapWallet.find(hash);
    if (it == pwallet->mapWallet.end()) {
        throw JSONRPCError(RPC_INVALID_ADDRESS_OR_KEY, "Invalid or non-wallet transaction id");
    }
    const CWalletTx& wtx = it->second;

    CAmount nCredit = wtx.GetCredit(filter);
    CAmount nDebit = wtx.GetDebit(filter);
    CAmount nNet = nCredit - nDebit;
    CAmount nFee = (wtx.IsFromMe(filter) ? wtx.tx->GetValueOut() - nDebit : 0);

    entry.pushKV("amount", ValueFromAmount(nNet - nFee));
    if (wtx.IsFromMe(filter))
        entry.pushKV("fee", ValueFromAmount(nFee));

    WalletTxToJSON(wtx, entry);

    UniValue details(UniValue::VARR);
    ListTransactions(pwallet, wtx, "*", 0, false, details, filter);
    entry.pushKV("details", details);

    std::string strHex = EncodeHexTx(*wtx.tx, RPCSerializationFlags());
    entry.pushKV("hex", strHex);

    return entry;
}

static UniValue abandontransaction(const JSONRPCRequest& request)
{
    std::shared_ptr<CWallet> const wallet = GetWalletForJSONRPCRequest(request);
    CWallet* const pwallet = wallet.get();

    if (!EnsureWalletIsAvailable(pwallet, request.fHelp)) {
        return NullUniValue;
    }

    if (request.fHelp || request.params.size() != 1) {
        throw std::runtime_error(
            "abandontransaction \"txid\"\n"
            "\nMark in-wallet transaction <txid> as abandoned\n"
            "This will mark this transaction and all its in-wallet descendants as abandoned which will allow\n"
            "for their inputs to be respent.  It can be used to replace \"stuck\" or evicted transactions.\n"
            "It only works on transactions which are not included in a block and are not currently in the mempool.\n"
            "It has no effect on transactions which are already abandoned.\n"
            "\nArguments:\n"
            "1. \"txid\"    (string, required) The transaction id\n"
            "\nResult:\n"
            "\nExamples:\n"
            + HelpExampleCli("abandontransaction", "\"1075db55d416d3ca199f55b6084e2115b9345e16c5cf302fc80e9d5fbf5d48d\"")
            + HelpExampleRpc("abandontransaction", "\"1075db55d416d3ca199f55b6084e2115b9345e16c5cf302fc80e9d5fbf5d48d\"")
        );
    }

    // Make sure the results are valid at least up to the most recent block
    // the user could have gotten from another RPC command prior to now
    pwallet->BlockUntilSyncedToCurrentChain();

    LOCK2(cs_main, pwallet->cs_wallet);

    uint256 hash;
    hash.SetHex(request.params[0].get_str());

    if (!pwallet->mapWallet.count(hash)) {
        throw JSONRPCError(RPC_INVALID_ADDRESS_OR_KEY, "Invalid or non-wallet transaction id");
    }
    if (!pwallet->AbandonTransaction(hash)) {
        throw JSONRPCError(RPC_INVALID_ADDRESS_OR_KEY, "Transaction not eligible for abandonment");
    }

    return NullUniValue;
}


static UniValue backupwallet(const JSONRPCRequest& request)
{
    std::shared_ptr<CWallet> const wallet = GetWalletForJSONRPCRequest(request);
    CWallet* const pwallet = wallet.get();

    if (!EnsureWalletIsAvailable(pwallet, request.fHelp)) {
        return NullUniValue;
    }

    if (request.fHelp || request.params.size() != 1)
        throw std::runtime_error(
            "backupwallet \"destination\"\n"
            "\nSafely copies current wallet file to destination, which can be a directory or a path with filename.\n"
            "\nArguments:\n"
            "1. \"destination\"   (string) The destination directory or file\n"
            "\nExamples:\n"
            + HelpExampleCli("backupwallet", "\"backup.dat\"")
            + HelpExampleRpc("backupwallet", "\"backup.dat\"")
        );

    // Make sure the results are valid at least up to the most recent block
    // the user could have gotten from another RPC command prior to now
    pwallet->BlockUntilSyncedToCurrentChain();

    LOCK2(cs_main, pwallet->cs_wallet);

    std::string strDest = request.params[0].get_str();
    if (!pwallet->BackupWallet(strDest)) {
        throw JSONRPCError(RPC_WALLET_ERROR, "Error: Wallet backup failed!");
    }

    return NullUniValue;
}


static UniValue keypoolrefill(const JSONRPCRequest& request)
{
    std::shared_ptr<CWallet> const wallet = GetWalletForJSONRPCRequest(request);
    CWallet* const pwallet = wallet.get();

    if (!EnsureWalletIsAvailable(pwallet, request.fHelp)) {
        return NullUniValue;
    }

    if (request.fHelp || request.params.size() > 1)
        throw std::runtime_error(
            "keypoolrefill ( newsize )\n"
            "\nFills the keypool."
            + HelpRequiringPassphrase(pwallet) + "\n"
            "\nArguments\n"
            "1. newsize     (numeric, optional, default=100) The new keypool size\n"
            "\nExamples:\n"
            + HelpExampleCli("keypoolrefill", "")
            + HelpExampleRpc("keypoolrefill", "")
        );

    if (pwallet->IsWalletFlagSet(WALLET_FLAG_DISABLE_PRIVATE_KEYS)) {
        throw JSONRPCError(RPC_WALLET_ERROR, "Error: Private keys are disabled for this wallet");
    }

    LOCK2(cs_main, pwallet->cs_wallet);

    // 0 is interpreted by TopUpKeyPool() as the default keypool size given by -keypool
    unsigned int kpSize = 0;
    if (!request.params[0].isNull()) {
        if (request.params[0].get_int() < 0)
            throw JSONRPCError(RPC_INVALID_PARAMETER, "Invalid parameter, expected valid size.");
        kpSize = (unsigned int)request.params[0].get_int();
    }

    EnsureWalletIsUnlocked(pwallet);
    pwallet->TopUpKeyPool(kpSize);

    if (pwallet->GetKeyPoolSize() < kpSize) {
        throw JSONRPCError(RPC_WALLET_ERROR, "Error refreshing keypool.");
    }

    return NullUniValue;
}


static UniValue walletpassphrase(const JSONRPCRequest& request)
{
    std::shared_ptr<CWallet> const wallet = GetWalletForJSONRPCRequest(request);
    CWallet* const pwallet = wallet.get();

    if (!EnsureWalletIsAvailable(pwallet, request.fHelp)) {
        return NullUniValue;
    }

    if (request.fHelp || request.params.size() < 2 || request.params.size() > 3) {
        throw std::runtime_error(
            "walletpassphrase \"passphrase\" timeout [staking_only]\n"
            "\nStores the wallet decryption key in memory for 'timeout' seconds.\n"
            "This is needed prior to performing transactions related to private keys such as sending unites\n"
            "\nArguments:\n"
            "1. \"passphrase\"     (string, required) The wallet passphrase\n"
            "2. timeout            (numeric, required) The time to keep the decryption key in seconds; capped at 100000000 (~3 years).\n"
            "3. staking_only       (boolean, optional, default=false) Unlock the wallet for staking, but not for other operations. Set <timeout> to 0\n"
            "                      to keep it unlocked indefinitely.\n"
            "\nNote:\n"
            "Issuing the walletpassphrase command while the wallet is already unlocked will set a new unlock\n"
            "time that overrides the old one.\n"
            "\nExamples:\n"
            "\nUnlock the wallet for 60 seconds\n"
            + HelpExampleCli("walletpassphrase", "\"my pass phrase\" 60") +
            "\nLock the wallet again (before 60 seconds)\n"
            + HelpExampleCli("walletlock", "") +
            "\nAs json rpc call\n"
            + HelpExampleRpc("walletpassphrase", "\"my pass phrase\", 60")
        );
    }

    LOCK2(cs_main, pwallet->cs_wallet);

    if (!pwallet->IsCrypted()) {
        throw JSONRPCError(RPC_WALLET_WRONG_ENC_STATE, "Error: running with an unencrypted wallet, but walletpassphrase was called.");
    }

    // Note that the walletpassphrase is stored in request.params[0] which is not mlock()ed
    SecureString strWalletPass;
    strWalletPass.reserve(100);
    // TODO: get rid of this .c_str() by implementing SecureString::operator=(std::string)
    // Alternately, find a way to make request.params[0] mlock()'d to begin with.
    strWalletPass = request.params[0].get_str().c_str();

    // Get the timeout
    int64_t nSleepTime = request.params[1].get_int64();
    // Timeout cannot be negative, otherwise it will relock immediately
    if (nSleepTime < 0) {
        throw JSONRPCError(RPC_INVALID_PARAMETER, "Timeout cannot be negative.");
    }
    // Clamp timeout
    constexpr int64_t MAX_SLEEP_TIME = 100000000; // larger values trigger a macos/libevent bug?
    if (nSleepTime > MAX_SLEEP_TIME) {
        nSleepTime = MAX_SLEEP_TIME;
    }

    bool staking_only = false;
    if (!request.params[2].isNull()) {
        staking_only = request.params[2].get_bool();
    }

    if (strWalletPass.length() > 0)
    {
        if (!pwallet->GetWalletExtension().Unlock(strWalletPass, staking_only)) {
            throw JSONRPCError(RPC_WALLET_PASSPHRASE_INCORRECT, "Error: The wallet passphrase entered was incorrect.");
        }
    }
    else
        throw std::runtime_error(
            "walletpassphrase <passphrase> <timeout> [<staking_only>]\n"
            "Stores the wallet decryption key in memory for <timeout> seconds.");

    pwallet->TopUpKeyPool();

    // If the wallet is unlocked for staking, allow unlimited timeout
    if (staking_only && nSleepTime == 0) {
        pwallet->nRelockTime = 0;

        // Clear previous unlock timer for the wallet
        RPCRunLater(strprintf("lockwallet(%s)", pwallet->GetName()), [](){}, 0);
        return NullUniValue;
    }

    pwallet->nRelockTime = GetTime() + nSleepTime;

    // Keep a weak pointer to the wallet so that it is possible to unload the
    // wallet before the following callback is called. If a valid shared pointer
    // is acquired in the callback then the wallet is still loaded.
    std::weak_ptr<CWallet> weak_wallet = wallet;
    RPCRunLater(strprintf("lockwallet(%s)", pwallet->GetName()), [weak_wallet] {
        if (auto shared_wallet = weak_wallet.lock()) {
            LOCK(shared_wallet->cs_wallet);
            shared_wallet->Lock();
            shared_wallet->nRelockTime = 0;
        }
    }, nSleepTime);

    return NullUniValue;
}


static UniValue walletpassphrasechange(const JSONRPCRequest& request)
{
    std::shared_ptr<CWallet> const wallet = GetWalletForJSONRPCRequest(request);
    CWallet* const pwallet = wallet.get();

    if (!EnsureWalletIsAvailable(pwallet, request.fHelp)) {
        return NullUniValue;
    }

    if (request.fHelp || request.params.size() != 2) {
        throw std::runtime_error(
            "walletpassphrasechange \"oldpassphrase\" \"newpassphrase\"\n"
            "\nChanges the wallet passphrase from 'oldpassphrase' to 'newpassphrase'.\n"
            "\nArguments:\n"
            "1. \"oldpassphrase\"      (string) The current passphrase\n"
            "2. \"newpassphrase\"      (string) The new passphrase\n"
            "\nExamples:\n"
            + HelpExampleCli("walletpassphrasechange", "\"old one\" \"new one\"")
            + HelpExampleRpc("walletpassphrasechange", "\"old one\", \"new one\"")
        );
    }

    LOCK2(cs_main, pwallet->cs_wallet);

    if (!pwallet->IsCrypted()) {
        throw JSONRPCError(RPC_WALLET_WRONG_ENC_STATE, "Error: running with an unencrypted wallet, but walletpassphrasechange was called.");
    }

    // TODO: get rid of these .c_str() calls by implementing SecureString::operator=(std::string)
    // Alternately, find a way to make request.params[0] mlock()'d to begin with.
    SecureString strOldWalletPass;
    strOldWalletPass.reserve(100);
    strOldWalletPass = request.params[0].get_str().c_str();

    SecureString strNewWalletPass;
    strNewWalletPass.reserve(100);
    strNewWalletPass = request.params[1].get_str().c_str();

    if (strOldWalletPass.length() < 1 || strNewWalletPass.length() < 1)
        throw std::runtime_error(
            "walletpassphrasechange <oldpassphrase> <newpassphrase>\n"
            "Changes the wallet passphrase from <oldpassphrase> to <newpassphrase>.");

    if (!pwallet->ChangeWalletPassphrase(strOldWalletPass, strNewWalletPass)) {
        throw JSONRPCError(RPC_WALLET_PASSPHRASE_INCORRECT, "Error: The wallet passphrase entered was incorrect.");
    }

    return NullUniValue;
}


static UniValue walletlock(const JSONRPCRequest& request)
{
    std::shared_ptr<CWallet> const wallet = GetWalletForJSONRPCRequest(request);
    CWallet* const pwallet = wallet.get();

    if (!EnsureWalletIsAvailable(pwallet, request.fHelp)) {
        return NullUniValue;
    }

    if (request.fHelp || request.params.size() != 0) {
        throw std::runtime_error(
            "walletlock\n"
            "\nRemoves the wallet encryption key from memory, locking the wallet.\n"
            "After calling this method, you will need to call walletpassphrase again\n"
            "before being able to call any methods which require the wallet to be unlocked.\n"
            "\nExamples:\n"
            "\nSet the passphrase for 2 minutes to perform a transaction\n"
            + HelpExampleCli("walletpassphrase", "\"my pass phrase\" 120") +
            "\nPerform a send (requires passphrase set)\n"
            + HelpExampleCli("sendtoaddress", "\"1M72Sfpbz1BPpXFHz9m3CdqATR44Jvaydd\" 1.0") +
            "\nClear the passphrase since we are done before 2 minutes is up\n"
            + HelpExampleCli("walletlock", "") +
            "\nAs json rpc call\n"
            + HelpExampleRpc("walletlock", "")
        );
    }

    LOCK2(cs_main, pwallet->cs_wallet);

    if (!pwallet->IsCrypted()) {
        throw JSONRPCError(RPC_WALLET_WRONG_ENC_STATE, "Error: running with an unencrypted wallet, but walletlock was called.");
    }

    pwallet->Lock();
    pwallet->nRelockTime = 0;

    return NullUniValue;
}


static UniValue encryptwallet(const JSONRPCRequest& request)
{
    std::shared_ptr<CWallet> const wallet = GetWalletForJSONRPCRequest(request);
    CWallet* const pwallet = wallet.get();

    if (!EnsureWalletIsAvailable(pwallet, request.fHelp)) {
        return NullUniValue;
    }

    if (request.fHelp || request.params.size() != 1) {
        throw std::runtime_error(
            "encryptwallet \"passphrase\"\n"
            "\nEncrypts the wallet with 'passphrase'. This is for first time encryption.\n"
            "After this, any calls that interact with private keys such as sending or signing \n"
            "will require the passphrase to be set prior the making these calls.\n"
            "Use the walletpassphrase call for this, and then walletlock call.\n"
            "If the wallet is already encrypted, use the walletpassphrasechange call.\n"
            "Note that this will shutdown the server.\n"
            "\nArguments:\n"
            "1. \"passphrase\"    (string) The pass phrase to encrypt the wallet with. It must be at least 1 character, but should be long.\n"
            "\nExamples:\n"
            "\nEncrypt your wallet\n"
            + HelpExampleCli("encryptwallet", "\"my pass phrase\"") +
            "\nNow set the passphrase to use the wallet, such as for signing or sending unite\n"
            + HelpExampleCli("walletpassphrase", "\"my pass phrase\"") +
            "\nNow we can do something like sign\n"
            + HelpExampleCli("signmessage", "\"address\" \"test message\"") +
            "\nNow lock the wallet again by removing the passphrase\n"
            + HelpExampleCli("walletlock", "") +
            "\nAs a json rpc call\n"
            + HelpExampleRpc("encryptwallet", "\"my pass phrase\"")
        );
    }

    LOCK2(cs_main, pwallet->cs_wallet);

    if (pwallet->IsCrypted()) {
        throw JSONRPCError(RPC_WALLET_WRONG_ENC_STATE, "Error: running with an encrypted wallet, but encryptwallet was called.");
    }

    // TODO: get rid of this .c_str() by implementing SecureString::operator=(std::string)
    // Alternately, find a way to make request.params[0] mlock()'d to begin with.
    SecureString strWalletPass;
    strWalletPass.reserve(100);
    strWalletPass = request.params[0].get_str().c_str();

    if (strWalletPass.length() < 1)
        throw std::runtime_error(
            "encryptwallet <passphrase>\n"
            "Encrypts the wallet with <passphrase>.");

    if (!pwallet->EncryptWallet(strWalletPass)) {
        throw JSONRPCError(RPC_WALLET_ENCRYPTION_FAILED, "Error: Failed to encrypt the wallet.");
    }

    // BDB seems to have a bad habit of writing old data into
    // slack space in .dat files; that is bad if the old data is
    // unencrypted private keys. So:
    StartShutdown();
    return "wallet encrypted; Unit-e server stopping, restart to run with encrypted wallet. The keypool has been flushed and a new HD seed was generated (if you are using HD). You need to make a new backup.";
}

static UniValue lockunspent(const JSONRPCRequest& request)
{
    std::shared_ptr<CWallet> const wallet = GetWalletForJSONRPCRequest(request);
    CWallet* const pwallet = wallet.get();

    if (!EnsureWalletIsAvailable(pwallet, request.fHelp)) {
        return NullUniValue;
    }

    if (request.fHelp || request.params.size() < 1 || request.params.size() > 2)
        throw std::runtime_error(
            "lockunspent unlock ([{\"txid\":\"txid\",\"vout\":n},...])\n"
            "\nUpdates list of temporarily unspendable outputs.\n"
            "Temporarily lock (unlock=false) or unlock (unlock=true) specified transaction outputs.\n"
            "If no transaction outputs are specified when unlocking then all current locked transaction outputs are unlocked.\n"
            "A locked transaction output will not be chosen by automatic coin selection, when spending unites.\n"
            "Locks are stored in memory only. Nodes start with zero locked outputs, and the locked output list\n"
            "is always cleared (by virtue of process exit) when a node stops or fails.\n"
            "Also see the listunspent call\n"
            "\nArguments:\n"
            "1. unlock            (boolean, required) Whether to unlock (true) or lock (false) the specified transactions\n"
            "2. \"transactions\"  (string, optional) A json array of objects. Each object the txid (string) vout (numeric)\n"
            "     [           (json array of json objects)\n"
            "       {\n"
            "         \"txid\":\"id\",    (string) The transaction id\n"
            "         \"vout\": n         (numeric) The output number\n"
            "       }\n"
            "       ,...\n"
            "     ]\n"

            "\nResult:\n"
            "true|false    (boolean) Whether the command was successful or not\n"

            "\nExamples:\n"
            "\nList the unspent transactions\n"
            + HelpExampleCli("listunspent", "") +
            "\nLock an unspent transaction\n"
            + HelpExampleCli("lockunspent", "false \"[{\\\"txid\\\":\\\"a08e6907dbbd3d809776dbfc5d82e371b764ed838b5655e72f463568df1aadf0\\\",\\\"vout\\\":1}]\"") +
            "\nList the locked transactions\n"
            + HelpExampleCli("listlockunspent", "") +
            "\nUnlock the transaction again\n"
            + HelpExampleCli("lockunspent", "true \"[{\\\"txid\\\":\\\"a08e6907dbbd3d809776dbfc5d82e371b764ed838b5655e72f463568df1aadf0\\\",\\\"vout\\\":1}]\"") +
            "\nAs a json rpc call\n"
            + HelpExampleRpc("lockunspent", "false, \"[{\\\"txid\\\":\\\"a08e6907dbbd3d809776dbfc5d82e371b764ed838b5655e72f463568df1aadf0\\\",\\\"vout\\\":1}]\"")
        );

    // Make sure the results are valid at least up to the most recent block
    // the user could have gotten from another RPC command prior to now
    pwallet->BlockUntilSyncedToCurrentChain();

    LOCK2(cs_main, pwallet->cs_wallet);

    RPCTypeCheckArgument(request.params[0], UniValue::VBOOL);

    bool fUnlock = request.params[0].get_bool();

    if (request.params[1].isNull()) {
        if (fUnlock)
            pwallet->UnlockAllCoins();
        return true;
    }

    RPCTypeCheckArgument(request.params[1], UniValue::VARR);

    const UniValue& output_params = request.params[1];

    // Create and validate the COutPoints first.

    std::vector<COutPoint> outputs;
    outputs.reserve(output_params.size());

    for (unsigned int idx = 0; idx < output_params.size(); idx++) {
        const UniValue& o = output_params[idx].get_obj();

        RPCTypeCheckObj(o,
            {
                {"txid", UniValueType(UniValue::VSTR)},
                {"vout", UniValueType(UniValue::VNUM)},
            });

        const std::string& txid = find_value(o, "txid").get_str();
        if (!IsHex(txid)) {
            throw JSONRPCError(RPC_INVALID_PARAMETER, "Invalid parameter, expected hex txid");
        }

        const int nOutput = find_value(o, "vout").get_int();
        if (nOutput < 0) {
            throw JSONRPCError(RPC_INVALID_PARAMETER, "Invalid parameter, vout must be positive");
        }

        const COutPoint outpt(uint256S(txid), nOutput);

        const auto it = pwallet->mapWallet.find(outpt.hash);
        if (it == pwallet->mapWallet.end()) {
            throw JSONRPCError(RPC_INVALID_PARAMETER, "Invalid parameter, unknown transaction");
        }

        const CWalletTx& trans = it->second;

        if (outpt.n >= trans.tx->vout.size()) {
            throw JSONRPCError(RPC_INVALID_PARAMETER, "Invalid parameter, vout index out of bounds");
        }

        if (pwallet->IsSpent(outpt.hash, outpt.n)) {
            throw JSONRPCError(RPC_INVALID_PARAMETER, "Invalid parameter, expected unspent output");
        }

        const bool is_locked = pwallet->IsLockedCoin(outpt.hash, outpt.n);

        if (fUnlock && !is_locked) {
            throw JSONRPCError(RPC_INVALID_PARAMETER, "Invalid parameter, expected locked output");
        }

        if (!fUnlock && is_locked) {
            throw JSONRPCError(RPC_INVALID_PARAMETER, "Invalid parameter, output already locked");
        }

        outputs.push_back(outpt);
    }

    // Atomically set (un)locked status for the outputs.
    for (const COutPoint& outpt : outputs) {
        if (fUnlock) pwallet->UnlockCoin(outpt);
        else pwallet->LockCoin(outpt);
    }

    return true;
}

static UniValue listlockunspent(const JSONRPCRequest& request)
{
    std::shared_ptr<CWallet> const wallet = GetWalletForJSONRPCRequest(request);
    CWallet* const pwallet = wallet.get();

    if (!EnsureWalletIsAvailable(pwallet, request.fHelp)) {
        return NullUniValue;
    }

    if (request.fHelp || request.params.size() > 0)
        throw std::runtime_error(
            "listlockunspent\n"
            "\nReturns list of temporarily unspendable outputs.\n"
            "See the lockunspent call to lock and unlock transactions for spending.\n"
            "\nResult:\n"
            "[\n"
            "  {\n"
            "    \"txid\" : \"transactionid\",     (string) The transaction id locked\n"
            "    \"vout\" : n                      (numeric) The vout value\n"
            "  }\n"
            "  ,...\n"
            "]\n"
            "\nExamples:\n"
            "\nList the unspent transactions\n"
            + HelpExampleCli("listunspent", "") +
            "\nLock an unspent transaction\n"
            + HelpExampleCli("lockunspent", "false \"[{\\\"txid\\\":\\\"a08e6907dbbd3d809776dbfc5d82e371b764ed838b5655e72f463568df1aadf0\\\",\\\"vout\\\":1}]\"") +
            "\nList the locked transactions\n"
            + HelpExampleCli("listlockunspent", "") +
            "\nUnlock the transaction again\n"
            + HelpExampleCli("lockunspent", "true \"[{\\\"txid\\\":\\\"a08e6907dbbd3d809776dbfc5d82e371b764ed838b5655e72f463568df1aadf0\\\",\\\"vout\\\":1}]\"") +
            "\nAs a json rpc call\n"
            + HelpExampleRpc("listlockunspent", "")
        );

    LOCK2(cs_main, pwallet->cs_wallet);

    std::vector<COutPoint> vOutpts;
    pwallet->ListLockedCoins(vOutpts);

    UniValue ret(UniValue::VARR);

    for (COutPoint &outpt : vOutpts) {
        UniValue o(UniValue::VOBJ);

        o.pushKV("txid", outpt.hash.GetHex());
        o.pushKV("vout", (int)outpt.n);
        ret.push_back(o);
    }

    return ret;
}

static UniValue settxfee(const JSONRPCRequest& request)
{
    std::shared_ptr<CWallet> const wallet = GetWalletForJSONRPCRequest(request);
    CWallet* const pwallet = wallet.get();

    if (!EnsureWalletIsAvailable(pwallet, request.fHelp)) {
        return NullUniValue;
    }

    if (request.fHelp || request.params.size() < 1 || request.params.size() > 1) {
        throw std::runtime_error(
            "settxfee amount\n"
            "\nSet the transaction fee per kB for this wallet. Overrides the global -paytxfee command line parameter.\n"
            "\nArguments:\n"
            "1. amount         (numeric or string, required) The transaction fee in " + CURRENCY_UNIT + "/kB\n"
            "\nResult\n"
            "true|false        (boolean) Returns true if successful\n"
            "\nExamples:\n"
            + HelpExampleCli("settxfee", "0.00001")
            + HelpExampleRpc("settxfee", "0.00001")
        );
    }

    LOCK2(cs_main, pwallet->cs_wallet);

    CAmount nAmount = AmountFromValue(request.params[0]);

    pwallet->m_pay_tx_fee = CFeeRate(nAmount, 1000);
    return true;
}

static UniValue getwalletinfo(const JSONRPCRequest& request)
{
    std::shared_ptr<CWallet> const wallet = GetWalletForJSONRPCRequest(request);
    CWallet* const pwallet = wallet.get();

    if (!EnsureWalletIsAvailable(pwallet, request.fHelp)) {
        return NullUniValue;
    }

    if (request.fHelp || request.params.size() != 0)
        throw std::runtime_error(
            "getwalletinfo\n"
            "Returns an object containing various wallet state info.\n"
            "\nResult:\n"
            "{\n"
            "  \"walletname\": xxxxx,               (string) the wallet name\n"
            "  \"walletversion\": xxxxx,            (numeric) the wallet version\n"
            "  \"balance\": xxxxxxx,                (numeric) the total confirmed balance of the wallet in " + CURRENCY_UNIT + "\n"
            "  \"unconfirmed_balance\": xxx,        (numeric) the total unconfirmed balance of the wallet in " + CURRENCY_UNIT + "\n"
            "  \"immature_balance\": xxxxxx,        (numeric) the total immature balance of the wallet in " + CURRENCY_UNIT + "\n"
            "  \"remote_staking_balance\": xxx,     (numeric) the total balance that is being staked on remote nodes in " + CURRENCY_UNIT + "\n"
            "  \"txcount\": xxxxxxx,                (numeric) the total number of transactions in the wallet\n"
            "  \"keypoololdest\": xxxxxx,           (numeric) the timestamp (seconds since Unix epoch) of the oldest pre-generated key in the key pool\n"
            "  \"keypoolsize\": xxxx,               (numeric) how many new keys are pre-generated (only counts external keys)\n"
            "  \"keypoolsize_hd_internal\": xxxx,   (numeric) how many new keys are pre-generated for internal use (used for change outputs, only appears if the wallet is using this feature, otherwise external keys are used)\n"
            "  \"unlocked_until\": ttt,             (numeric) the timestamp in seconds since epoch (midnight Jan 1 1970 GMT) that the wallet is unlocked for transfers, or 0 if the wallet is locked\n"
            "  \"encryption_state\": xxxxx,         (string) the wallet's encryption status (UNENCRYPTED, LOCKED, UNLOCKED, UNLOCKED_FOR_STAKING_ONLY)\n"
            "  \"paytxfee\": x.xxxx,                (numeric) the transaction fee configuration, set in " + CURRENCY_UNIT + "/kB\n"
            "  \"hdseedid\": \"<hash160>\"            (string, optional) the Hash160 of the HD seed (only present when HD is enabled)\n"
            "  \"hdmasterkeyid\": \"<hash160>\"       (string, optional) alias for hdseedid retained for backwards-compatibility. Will be removed in V0.18.\n"
            "  \"private_keys_enabled\": true|false (boolean) false if privatekeys are disabled for this wallet (enforced watch-only wallet)\n"
            "}\n"
            "\nExamples:\n"
            + HelpExampleCli("getwalletinfo", "")
            + HelpExampleRpc("getwalletinfo", "")
        );

    // Make sure the results are valid at least up to the most recent block
    // the user could have gotten from another RPC command prior to now
    pwallet->BlockUntilSyncedToCurrentChain();

    LOCK2(cs_main, pwallet->cs_wallet);

    UniValue obj(UniValue::VOBJ);

    size_t kpExternalSize = pwallet->KeypoolCountExternalKeys();
    obj.pushKV("walletname", pwallet->GetName());
    obj.pushKV("walletversion", pwallet->GetVersion());
    obj.pushKV("balance",       ValueFromAmount(pwallet->GetBalance()));
    obj.pushKV("unconfirmed_balance", ValueFromAmount(pwallet->GetUnconfirmedBalance()));
    obj.pushKV("immature_balance",    ValueFromAmount(pwallet->GetImmatureBalance()));
    obj.pushKV("remote_staking_balance", ValueFromAmount(pwallet->GetWalletExtension().GetRemoteStakingBalance()));
    obj.pushKV("txcount",       (int)pwallet->mapWallet.size());
    obj.pushKV("keypoololdest", pwallet->GetOldestKeyPoolTime());
    obj.pushKV("keypoolsize", (int64_t)kpExternalSize);
    CKeyID seed_id = pwallet->GetHDChain().seed_id;
    if (!seed_id.IsNull() && pwallet->CanSupportFeature(FEATURE_HD_SPLIT)) {
        obj.pushKV("keypoolsize_hd_internal",   (int64_t)(pwallet->GetKeyPoolSize() - kpExternalSize));
    }

    auto state = pwallet->GetWalletExtension().GetEncryptionState();
    obj.push_back(Pair("encryption_state", state._to_string()));
    if (state != +esperanza::EncryptionState::UNENCRYPTED) {
        obj.pushKV("unlocked_until", pwallet->nRelockTime);
    }
    obj.pushKV("paytxfee", ValueFromAmount(pwallet->m_pay_tx_fee.GetFeePerK()));
    if (!seed_id.IsNull()) {
        obj.pushKV("hdseedid", seed_id.GetHex());
        obj.pushKV("hdmasterkeyid", seed_id.GetHex());
    }
    obj.pushKV("private_keys_enabled", !pwallet->IsWalletFlagSet(WALLET_FLAG_DISABLE_PRIVATE_KEYS));
    return obj;
}

static UniValue listwallets(const JSONRPCRequest& request)
{
    if (request.fHelp || request.params.size() != 0)
        throw std::runtime_error(
            "listwallets\n"
            "Returns a list of currently loaded wallets.\n"
            "For full information on the wallet, use \"getwalletinfo\"\n"
            "\nResult:\n"
            "[                         (json array of strings)\n"
            "  \"walletname\"            (string) the wallet name\n"
            "   ...\n"
            "]\n"
            "\nExamples:\n"
            + HelpExampleCli("listwallets", "")
            + HelpExampleRpc("listwallets", "")
        );

    UniValue obj(UniValue::VARR);

    for (const std::shared_ptr<CWallet>& wallet : GetWallets()) {
        if (!EnsureWalletIsAvailable(wallet.get(), request.fHelp)) {
            return NullUniValue;
        }

        LOCK(wallet->cs_wallet);

        obj.push_back(wallet->GetName());
    }

    return obj;
}

static UniValue loadwallet(const JSONRPCRequest& request)
{
    if (request.fHelp || request.params.size() != 1)
        throw std::runtime_error(
            "loadwallet \"filename\"\n"
            "\nLoads a wallet from a wallet file or directory."
            "\nNote that all wallet command-line options used when starting united will be"
            "\napplied to the new wallet (eg -zapwallettxes, upgradewallet, rescan, etc).\n"
            "\nArguments:\n"
            "1. \"filename\"    (string, required) The wallet directory or .dat file.\n"
            "\nResult:\n"
            "{\n"
            "  \"name\" :    <wallet_name>,        (string) The wallet name if loaded successfully.\n"
            "  \"warning\" : <warning>,            (string) Warning message if wallet was not loaded cleanly.\n"
            "}\n"
            "\nExamples:\n"
            + HelpExampleCli("loadwallet", "\"test.dat\"")
            + HelpExampleRpc("loadwallet", "\"test.dat\"")
        );
    std::string wallet_file = request.params[0].get_str();
    std::string error;

    fs::path wallet_path = fs::absolute(wallet_file, GetWalletDir());
    if (fs::symlink_status(wallet_path).type() == fs::file_not_found) {
        throw JSONRPCError(RPC_WALLET_NOT_FOUND, "Wallet " + wallet_file + " not found.");
    } else if (fs::is_directory(wallet_path)) {
        // The given filename is a directory. Check that there's a wallet.dat file.
        fs::path wallet_dat_file = wallet_path / "wallet.dat";
        if (fs::symlink_status(wallet_dat_file).type() == fs::file_not_found) {
            throw JSONRPCError(RPC_WALLET_NOT_FOUND, "Directory " + wallet_file + " does not contain a wallet.dat file.");
        }
    }

    std::string warning;
    if (!CWallet::Verify(wallet_file, false, error, warning)) {
        throw JSONRPCError(RPC_WALLET_ERROR, "Wallet file verification failed: " + error);
    }

    esperanza::WalletExtensionDeps deps(GetInjector());
    std::shared_ptr<CWallet> const wallet = CWallet::CreateWalletFromFile(deps, wallet_file, fs::absolute(wallet_file, GetWalletDir()));
    if (!wallet) {
        throw JSONRPCError(RPC_WALLET_ERROR, "Wallet loading failed.");
    }
    AddWallet(wallet);

    wallet->postInitProcess(GetScheduler());

    UniValue obj(UniValue::VOBJ);
    obj.pushKV("name", wallet->GetName());
    obj.pushKV("warning", warning);

    return obj;
}

static UniValue createwallet(const JSONRPCRequest& request)
{
    if (request.fHelp || request.params.size() < 1 || request.params.size() > 2) {
        throw std::runtime_error(
            "createwallet \"wallet_name\" ( disable_private_keys )\n"
            "\nCreates and loads a new wallet.\n"
            "\nArguments:\n"
            "1. \"wallet_name\"          (string, required) The name for the new wallet. If this is a path, the wallet will be created at the path location.\n"
            "2. disable_private_keys   (boolean, optional, default: false) Disable the possibility of private keys (only watchonlys are possible in this mode).\n"
            "\nResult:\n"
            "{\n"
            "  \"name\" :    <wallet_name>,        (string) The wallet name if created successfully. If the wallet was created using a full path, the wallet_name will be the full path.\n"
            "  \"warning\" : <warning>,            (string) Warning message if wallet was not loaded cleanly.\n"
            "}\n"
            "\nExamples:\n"
            + HelpExampleCli("createwallet", "\"testwallet\"")
            + HelpExampleRpc("createwallet", "\"testwallet\"")
        );
    }
    std::string wallet_name = request.params[0].get_str();
    std::string error;
    std::string warning;

    bool disable_privatekeys = false;
    if (!request.params[1].isNull()) {
        disable_privatekeys = request.params[1].get_bool();
    }

    fs::path wallet_path = fs::absolute(wallet_name, GetWalletDir());
    if (fs::symlink_status(wallet_path).type() != fs::file_not_found) {
        throw JSONRPCError(RPC_WALLET_ERROR, "Wallet " + wallet_name + " already exists.");
    }

    // Wallet::Verify will check if we're trying to create a wallet with a duplication name.
    if (!CWallet::Verify(wallet_name, false, error, warning)) {
        throw JSONRPCError(RPC_WALLET_ERROR, "Wallet file verification failed: " + error);
    }

    esperanza::WalletExtensionDeps deps(GetInjector());
    std::shared_ptr<CWallet> const wallet = CWallet::CreateWalletFromFile(deps, wallet_name, fs::absolute(wallet_name, GetWalletDir()), (disable_privatekeys ? (uint64_t)WALLET_FLAG_DISABLE_PRIVATE_KEYS : 0));
    if (!wallet) {
        throw JSONRPCError(RPC_WALLET_ERROR, "Wallet creation failed.");
    }
    AddWallet(wallet);

    wallet->postInitProcess(GetScheduler());

    UniValue obj(UniValue::VOBJ);
    obj.pushKV("name", wallet->GetName());
    obj.pushKV("warning", warning);

    return obj;
}

static UniValue unloadwallet(const JSONRPCRequest& request)
{
    if (request.fHelp || request.params.size() > 1) {
        throw std::runtime_error(
            "unloadwallet ( \"wallet_name\" )\n"
            "Unloads the wallet referenced by the request endpoint otherwise unloads the wallet specified in the argument.\n"
            "Specifying the wallet name on a wallet endpoint is invalid."
            "\nArguments:\n"
            "1. \"wallet_name\"    (string, optional) The name of the wallet to unload.\n"
            "\nExamples:\n"
            + HelpExampleCli("unloadwallet", "wallet_name")
            + HelpExampleRpc("unloadwallet", "wallet_name")
        );
    }

    std::string wallet_name;
    if (GetWalletNameFromJSONRPCRequest(request, wallet_name)) {
        if (!request.params[0].isNull()) {
            throw JSONRPCError(RPC_INVALID_PARAMETER, "Cannot unload the requested wallet");
        }
    } else {
        wallet_name = request.params[0].get_str();
    }

    std::shared_ptr<CWallet> wallet = GetWallet(wallet_name);
    if (!wallet) {
        throw JSONRPCError(RPC_WALLET_NOT_FOUND, "Requested wallet does not exist or is not loaded");
    }

    // Release the "main" shared pointer and prevent further notifications.
    // Note that any attempt to load the same wallet would fail until the wallet
    // is destroyed (see CheckUniqueFileid).
    if (!RemoveWallet(wallet)) {
        throw JSONRPCError(RPC_MISC_ERROR, "Requested wallet already unloaded");
    }

    UnloadWallet(std::move(wallet));

    return NullUniValue;
}

static UniValue resendwallettransactions(const JSONRPCRequest& request)
{
    std::shared_ptr<CWallet> const wallet = GetWalletForJSONRPCRequest(request);
    CWallet* const pwallet = wallet.get();

    if (!EnsureWalletIsAvailable(pwallet, request.fHelp)) {
        return NullUniValue;
    }

    if (request.fHelp || request.params.size() != 0)
        throw std::runtime_error(
            "resendwallettransactions\n"
            "Immediately re-broadcast unconfirmed wallet transactions to all peers.\n"
            "Intended only for testing; the wallet code periodically re-broadcasts\n"
            "automatically.\n"
            "Returns an RPC error if -walletbroadcast is set to false.\n"
            "Returns array of transaction ids that were re-broadcast.\n"
            );

    if (!g_connman)
        throw JSONRPCError(RPC_CLIENT_P2P_DISABLED, "Error: Peer-to-peer functionality missing or disabled");

    LOCK2(cs_main, pwallet->cs_wallet);

    if (!pwallet->GetBroadcastTransactions()) {
        throw JSONRPCError(RPC_WALLET_ERROR, "Error: Wallet transaction broadcasting is disabled with -walletbroadcast");
    }

    std::vector<uint256> txids = pwallet->ResendWalletTransactionsBefore(GetTime(), g_connman.get());
    UniValue result(UniValue::VARR);
    for (const uint256& txid : txids)
    {
        result.push_back(txid.ToString());
    }
    return result;
}

static UniValue listunspent(const JSONRPCRequest& request)
{
    std::shared_ptr<CWallet> const wallet = GetWalletForJSONRPCRequest(request);
    CWallet* const pwallet = wallet.get();

    if (!EnsureWalletIsAvailable(pwallet, request.fHelp)) {
        return NullUniValue;
    }

    if (request.fHelp || request.params.size() > 5)
        throw std::runtime_error(
            "listunspent ( minconf maxconf  [\"addresses\",...] [include_unsafe] [query_options])\n"
            "\nReturns array of unspent transaction outputs\n"
            "with between minconf and maxconf (inclusive) confirmations.\n"
            "Optionally filter to only include txouts paid to specified addresses.\n"
            "\nArguments:\n"
            "1. minconf          (numeric, optional, default=1) The minimum confirmations to filter\n"
            "2. maxconf          (numeric, optional, default=9999999) The maximum confirmations to filter\n"
            "3. \"addresses\"      (string) A json array of Unit-e addresses to filter\n"
            "    [\n"
            "      \"address\"     (string) Unit-e address\n"
            "      ,...\n"
            "    ]\n"
            "4. include_unsafe (bool, optional, default=true) Include outputs that are not safe to spend\n"
            "                  See description of \"safe\" attribute below.\n"
            "5. query_options    (json, optional) JSON with query options\n"
            "    {\n"
            "      \"minimumAmount\"    (numeric or string, default=0) Minimum value of each UTXO in " + CURRENCY_UNIT + "\n"
            "      \"maximumAmount\"    (numeric or string, default=unlimited) Maximum value of each UTXO in " + CURRENCY_UNIT + "\n"
            "      \"maximumCount\"     (numeric or string, default=unlimited) Maximum number of UTXOs\n"
            "      \"minimumSumAmount\" (numeric or string, default=unlimited) Minimum sum value of all UTXOs in " + CURRENCY_UNIT + "\n"
            "    }\n"
            "\nResult\n"
            "[                   (array of json object)\n"
            "  {\n"
            "    \"txid\" : \"txid\",          (string) the transaction id \n"
            "    \"vout\" : n,               (numeric) the vout value\n"
            "    \"address\" : \"address\",    (string) the Unit-e address\n"
            "    \"label\" : \"label\",        (string) The associated label, or \"\" for the default label\n"
            "    \"account\" : \"account\",    (string) DEPRECATED. This field will be removed in V0.18. To see this deprecated field, start united with -deprecatedrpc=accounts. The associated account, or \"\" for the default account\n"
            "    \"scriptPubKey\" : \"key\",   (string) the script key\n"
            "    \"amount\" : x.xxx,         (numeric) the transaction output amount in " + CURRENCY_UNIT + "\n"
            "    \"confirmations\" : n,      (numeric) The number of confirmations\n"
            "    \"redeemScript\" : n        (string) The redeemScript if scriptPubKey is P2SH\n"
            "    \"spendable\" : xxx,        (bool) Whether we have the private keys to spend this output\n"
            "    \"solvable\" : xxx,         (bool) Whether we know how to spend this output, ignoring the lack of keys\n"
            "    \"safe\" : xxx              (bool) Whether this output is considered safe to spend. Unconfirmed transactions\n"
            "                              from outside keys and unconfirmed replacement transactions are considered unsafe\n"
            "                              and are not eligible for spending by fundrawtransaction and sendtoaddress.\n"
            "  }\n"
            "  ,...\n"
            "]\n"

            "\nExamples\n"
            + HelpExampleCli("listunspent", "")
            + HelpExampleCli("listunspent", "6 9999999 \"[\\\"1PGFqEzfmQch1gKD3ra4k18PNj3tTUUSqg\\\",\\\"1LtvqCaApEdUGFkpKMM4MstjcaL4dKg8SP\\\"]\"")
            + HelpExampleRpc("listunspent", "6, 9999999 \"[\\\"1PGFqEzfmQch1gKD3ra4k18PNj3tTUUSqg\\\",\\\"1LtvqCaApEdUGFkpKMM4MstjcaL4dKg8SP\\\"]\"")
            + HelpExampleCli("listunspent", "6 9999999 '[]' true '{ \"minimumAmount\": 0.005 }'")
            + HelpExampleRpc("listunspent", "6, 9999999, [] , true, { \"minimumAmount\": 0.005 } ")
        );

    int nMinDepth = 1;
    if (!request.params[0].isNull()) {
        RPCTypeCheckArgument(request.params[0], UniValue::VNUM);
        nMinDepth = request.params[0].get_int();
    }

    int nMaxDepth = 9999999;
    if (!request.params[1].isNull()) {
        RPCTypeCheckArgument(request.params[1], UniValue::VNUM);
        nMaxDepth = request.params[1].get_int();
    }

    std::set<CTxDestination> destinations;
    if (!request.params[2].isNull()) {
        RPCTypeCheckArgument(request.params[2], UniValue::VARR);
        UniValue inputs = request.params[2].get_array();
        for (unsigned int idx = 0; idx < inputs.size(); idx++) {
            const UniValue& input = inputs[idx];
            CTxDestination dest = DecodeDestination(input.get_str());
            if (!IsValidDestination(dest)) {
                throw JSONRPCError(RPC_INVALID_ADDRESS_OR_KEY, std::string("Invalid Unit-e address: ") + input.get_str());
            }
            if (!destinations.insert(dest).second) {
                throw JSONRPCError(RPC_INVALID_PARAMETER, std::string("Invalid parameter, duplicated address: ") + input.get_str());
            }
        }
    }

    bool include_unsafe = true;
    if (!request.params[3].isNull()) {
        RPCTypeCheckArgument(request.params[3], UniValue::VBOOL);
        include_unsafe = request.params[3].get_bool();
    }

    CAmount nMinimumAmount = 0;
    CAmount nMaximumAmount = MAX_MONEY;
    CAmount nMinimumSumAmount = MAX_MONEY;
    uint64_t nMaximumCount = 0;

    if (!request.params[4].isNull()) {
        const UniValue& options = request.params[4].get_obj();

        if (options.exists("minimumAmount"))
            nMinimumAmount = AmountFromValue(options["minimumAmount"]);

        if (options.exists("maximumAmount"))
            nMaximumAmount = AmountFromValue(options["maximumAmount"]);

        if (options.exists("minimumSumAmount"))
            nMinimumSumAmount = AmountFromValue(options["minimumSumAmount"]);

        if (options.exists("maximumCount"))
            nMaximumCount = options["maximumCount"].get_int64();
    }

    // Make sure the results are valid at least up to the most recent block
    // the user could have gotten from another RPC command prior to now
    pwallet->BlockUntilSyncedToCurrentChain();

    UniValue results(UniValue::VARR);
    std::vector<COutput> vecOutputs;
    {
        LOCK2(cs_main, pwallet->cs_wallet);
        pwallet->AvailableCoins(vecOutputs, !include_unsafe, nullptr, nMinimumAmount, nMaximumAmount, nMinimumSumAmount, nMaximumCount, nMinDepth, nMaxDepth);
    }

    LOCK(pwallet->cs_wallet);

    for (const COutput& out : vecOutputs) {
        CTxDestination address;
        const CScript& scriptPubKey = out.tx->tx->vout[out.i].scriptPubKey;
        bool fValidAddress = ExtractDestination(scriptPubKey, address);

        if (destinations.size() && (!fValidAddress || !destinations.count(address)))
            continue;

        UniValue entry(UniValue::VOBJ);
        entry.pushKV("txid", out.tx->GetHash().GetHex());
        entry.pushKV("vout", out.i);

        if (fValidAddress) {
            entry.pushKV("address", EncodeDestination(address));

            auto i = pwallet->mapAddressBook.find(address);
            if (i != pwallet->mapAddressBook.end()) {
                entry.pushKV("label", i->second.name);
                if (IsDeprecatedRPCEnabled("accounts")) {
                    entry.pushKV("account", i->second.name);
                }
            }

            if (scriptPubKey.IsPayToScriptHash()) {
                const CScriptID& hash = boost::get<CScriptID>(address);
                CScript redeemScript;
                if (pwallet->GetCScript(hash, redeemScript)) {
                    entry.pushKV("redeemScript", HexStr(redeemScript.begin(), redeemScript.end()));
                }
            }
        }

        entry.pushKV("scriptPubKey", HexStr(scriptPubKey.begin(), scriptPubKey.end()));
        entry.pushKV("amount", ValueFromAmount(out.tx->tx->vout[out.i].nValue));
        entry.pushKV("confirmations", out.nDepth);
        entry.pushKV("spendable", out.fSpendable);
        entry.pushKV("solvable", out.fSolvable);
        entry.pushKV("safe", out.fSafe);
        results.push_back(entry);
    }

    return results;
}

void FundTransaction(CWallet* const pwallet, CMutableTransaction& tx, CAmount& fee_out, int& change_position, UniValue options)
{
    // Make sure the results are valid at least up to the most recent block
    // the user could have gotten from another RPC command prior to now
    pwallet->BlockUntilSyncedToCurrentChain();

    CCoinControl coinControl;
    change_position = -1;
    bool lockUnspents = false;
    UniValue subtractFeeFromOutputs;
    std::set<int> setSubtractFeeFromOutputs;

    if (!options.isNull()) {
      if (options.type() == UniValue::VBOOL) {
        // backward compatibility bool only fallback
        coinControl.fAllowWatchOnly = options.get_bool();
      }
      else {
        RPCTypeCheckArgument(options, UniValue::VOBJ);
        RPCTypeCheckObj(options,
            {
                {"changeAddress", UniValueType(UniValue::VSTR)},
                {"changePosition", UniValueType(UniValue::VNUM)},
                {"change_type", UniValueType(UniValue::VSTR)},
                {"includeWatching", UniValueType(UniValue::VBOOL)},
                {"lockUnspents", UniValueType(UniValue::VBOOL)},
                {"feeRate", UniValueType()}, // will be checked below
                {"subtractFeeFromOutputs", UniValueType(UniValue::VARR)},
                {"replaceable", UniValueType(UniValue::VBOOL)},
                {"conf_target", UniValueType(UniValue::VNUM)},
                {"estimate_mode", UniValueType(UniValue::VSTR)},
            },
            true, true);

        if (options.exists("changeAddress")) {
            CTxDestination dest = DecodeDestination(options["changeAddress"].get_str());

            if (!IsValidDestination(dest)) {
                throw JSONRPCError(RPC_INVALID_ADDRESS_OR_KEY, "changeAddress must be a valid Unit-e address");
            }

            coinControl.destChange = dest;
        }

        if (options.exists("changePosition"))
            change_position = options["changePosition"].get_int();

        if (options.exists("change_type")) {
            if (options.exists("changeAddress")) {
                throw JSONRPCError(RPC_INVALID_PARAMETER, "Cannot specify both changeAddress and address_type options");
            }
            coinControl.m_change_type = pwallet->m_default_change_type;
            if (!ParseOutputType(options["change_type"].get_str(), *coinControl.m_change_type)) {
                throw JSONRPCError(RPC_INVALID_ADDRESS_OR_KEY, strprintf("Unknown change type '%s'", options["change_type"].get_str()));
            }
        }

        if (options.exists("includeWatching"))
            coinControl.fAllowWatchOnly = options["includeWatching"].get_bool();

        if (options.exists("lockUnspents"))
            lockUnspents = options["lockUnspents"].get_bool();

        if (options.exists("feeRate"))
        {
            coinControl.m_feerate = CFeeRate(AmountFromValue(options["feeRate"]));
            coinControl.fOverrideFeeRate = true;
        }

        if (options.exists("subtractFeeFromOutputs"))
            subtractFeeFromOutputs = options["subtractFeeFromOutputs"].get_array();

        if (options.exists("replaceable")) {
            coinControl.m_signal_bip125_rbf = options["replaceable"].get_bool();
        }
        if (options.exists("conf_target")) {
            if (options.exists("feeRate")) {
                throw JSONRPCError(RPC_INVALID_PARAMETER, "Cannot specify both conf_target and feeRate");
            }
            coinControl.m_confirm_target = ParseConfirmTarget(options["conf_target"]);
        }
        if (options.exists("estimate_mode")) {
            if (options.exists("feeRate")) {
                throw JSONRPCError(RPC_INVALID_PARAMETER, "Cannot specify both estimate_mode and feeRate");
            }
            if (!FeeModeFromString(options["estimate_mode"].get_str(), coinControl.m_fee_mode)) {
                throw JSONRPCError(RPC_INVALID_PARAMETER, "Invalid estimate_mode parameter");
            }
        }
      }
    }

    if (tx.vout.size() == 0)
        throw JSONRPCError(RPC_INVALID_PARAMETER, "TX must have at least one output");

    if (change_position != -1 && (change_position < 0 || (unsigned int)change_position > tx.vout.size()))
        throw JSONRPCError(RPC_INVALID_PARAMETER, "changePosition out of bounds");

    for (unsigned int idx = 0; idx < subtractFeeFromOutputs.size(); idx++) {
        int pos = subtractFeeFromOutputs[idx].get_int();
        if (setSubtractFeeFromOutputs.count(pos))
            throw JSONRPCError(RPC_INVALID_PARAMETER, strprintf("Invalid parameter, duplicated position: %d", pos));
        if (pos < 0)
            throw JSONRPCError(RPC_INVALID_PARAMETER, strprintf("Invalid parameter, negative position: %d", pos));
        if (pos >= int(tx.vout.size()))
            throw JSONRPCError(RPC_INVALID_PARAMETER, strprintf("Invalid parameter, position too large: %d", pos));
        setSubtractFeeFromOutputs.insert(pos);
    }

    std::string strFailReason;

    if (!pwallet->FundTransaction(tx, fee_out, change_position, strFailReason, lockUnspents, setSubtractFeeFromOutputs, coinControl)) {
        throw JSONRPCError(RPC_WALLET_ERROR, strFailReason);
    }
}

static UniValue fundrawtransaction(const JSONRPCRequest& request)
{
    std::shared_ptr<CWallet> const wallet = GetWalletForJSONRPCRequest(request);
    CWallet* const pwallet = wallet.get();

    if (!EnsureWalletIsAvailable(pwallet, request.fHelp)) {
        return NullUniValue;
    }

    if (request.fHelp || request.params.size() < 1 || request.params.size() > 3)
        throw std::runtime_error(
                            "fundrawtransaction \"hexstring\" ( options iswitness )\n"
                            "\nAdd inputs to a transaction until it has enough in value to meet its out value.\n"
                            "This will not modify existing inputs, and will add at most one change output to the outputs.\n"
                            "No existing outputs will be modified unless \"subtractFeeFromOutputs\" is specified.\n"
                            "Note that inputs which were signed may need to be resigned after completion since in/outputs have been added.\n"
                            "The inputs added will not be signed, use signrawtransaction for that.\n"
                            "Note that all existing inputs must have their previous output transaction be in the wallet.\n"
                            "Note that all inputs selected must be of standard form and P2SH scripts must be\n"
                            "in the wallet using importaddress or addmultisigaddress (to calculate fees).\n"
                            "You can see whether this is the case by checking the \"solvable\" field in the listunspent output.\n"
                            "Only pay-to-pubkey, multisig, and P2SH versions thereof are currently supported for watch-only\n"
                            "\nArguments:\n"
                            "1. \"hexstring\"           (string, required) The hex string of the raw transaction\n"
                            "2. options                 (object, optional)\n"
                            "   {\n"
                            "     \"changeAddress\"          (string, optional, default pool address) The Unit-e address to receive the change\n"
                            "     \"changePosition\"         (numeric, optional, default random) The index of the change output\n"
                            "     \"change_type\"            (string, optional) The output type to use. Only valid if changeAddress is not specified. Options are \"legacy\", \"p2sh-segwit\", and \"bech32\". Default is set by -changetype.\n"
                            "     \"includeWatching\"        (boolean, optional, default false) Also select inputs which are watch only\n"
                            "     \"lockUnspents\"           (boolean, optional, default false) Lock selected unspent outputs\n"
                            "     \"feeRate\"                (numeric, optional, default not set: makes wallet determine the fee) Set a specific fee rate in " + CURRENCY_UNIT + "/kB\n"
                            "     \"subtractFeeFromOutputs\" (array, optional) A json array of integers.\n"
                            "                              The fee will be equally deducted from the amount of each specified output.\n"
                            "                              The outputs are specified by their zero-based index, before any change output is added.\n"
                            "                              Those recipients will receive less unites than you enter in their corresponding amount field.\n"
                            "                              If no outputs are specified here, the sender pays the fee.\n"
                            "                                  [vout_index,...]\n"
                            "     \"replaceable\"            (boolean, optional) Marks this transaction as BIP125 replaceable.\n"
                            "                              Allows this transaction to be replaced by a transaction with higher fees\n"
                            "     \"conf_target\"            (numeric, optional) Confirmation target (in blocks)\n"
                            "     \"estimate_mode\"          (string, optional, default=UNSET) The fee estimate mode, must be one of:\n"
                            "         \"UNSET\"\n"
                            "         \"ECONOMICAL\"\n"
                            "         \"CONSERVATIVE\"\n"
                            "   }\n"
                            "                         for backward compatibility: passing in a true instead of an object will result in {\"includeWatching\":true}\n"
                            "3. iswitness               (boolean, optional) Whether the transaction hex is a serialized witness transaction \n"
                            "                              If iswitness is not present, heuristic tests will be used in decoding\n"

                            "\nResult:\n"
                            "{\n"
                            "  \"hex\":       \"value\", (string)  The resulting raw transaction (hex-encoded string)\n"
                            "  \"fee\":       n,         (numeric) Fee in " + CURRENCY_UNIT + " the resulting transaction pays\n"
                            "  \"changepos\": n          (numeric) The position of the added change output, or -1\n"
                            "}\n"
                            "\nExamples:\n"
                            "\nCreate a transaction with no inputs\n"
                            + HelpExampleCli("createrawtransaction", "\"[]\" \"{\\\"myaddress\\\":0.01}\"") +
                            "\nAdd sufficient unsigned inputs to meet the output value\n"
                            + HelpExampleCli("fundrawtransaction", "\"rawtransactionhex\"") +
                            "\nSign the transaction\n"
                            + HelpExampleCli("signrawtransaction", "\"fundedtransactionhex\"") +
                            "\nSend the transaction\n"
                            + HelpExampleCli("sendrawtransaction", "\"signedtransactionhex\"")
                            );

    RPCTypeCheck(request.params, {UniValue::VSTR, UniValueType(), UniValue::VBOOL});

    // parse hex string from parameter
    CMutableTransaction tx;
    bool try_witness = request.params[2].isNull() ? true : request.params[2].get_bool();
    bool try_no_witness = request.params[2].isNull() ? true : !request.params[2].get_bool();
    if (!DecodeHexTx(tx, request.params[0].get_str(), try_no_witness, try_witness)) {
        throw JSONRPCError(RPC_DESERIALIZATION_ERROR, "TX decode failed");
    }

    CAmount fee;
    int change_position;
    FundTransaction(pwallet, tx, fee, change_position, request.params[1]);

    UniValue result(UniValue::VOBJ);
    result.pushKV("hex", EncodeHexTx(tx));
    result.pushKV("fee", ValueFromAmount(fee));
    result.pushKV("changepos", change_position);

    return result;
}

UniValue signrawtransactionwithwallet(const JSONRPCRequest& request)
{
    std::shared_ptr<CWallet> const wallet = GetWalletForJSONRPCRequest(request);
    CWallet* const pwallet = wallet.get();

    if (!EnsureWalletIsAvailable(pwallet, request.fHelp)) {
        return NullUniValue;
    }

    if (request.fHelp || request.params.size() < 1 || request.params.size() > 3)
        throw std::runtime_error(
            "signrawtransactionwithwallet \"hexstring\" ( [{\"txid\":\"id\",\"vout\":n,\"scriptPubKey\":\"hex\",\"redeemScript\":\"hex\"},...] sighashtype )\n"
            "\nSign inputs for raw transaction (serialized, hex-encoded).\n"
            "The second optional argument (may be null) is an array of previous transaction outputs that\n"
            "this transaction depends on but may not yet be in the block chain.\n"
            + HelpRequiringPassphrase(pwallet) + "\n"

            "\nArguments:\n"
            "1. \"hexstring\"                      (string, required) The transaction hex string\n"
            "2. \"prevtxs\"                        (string, optional) An json array of previous dependent transaction outputs\n"
            "     [                              (json array of json objects, or 'null' if none provided)\n"
            "       {\n"
            "         \"txid\":\"id\",               (string, required) The transaction id\n"
            "         \"vout\":n,                  (numeric, required) The output number\n"
            "         \"scriptPubKey\": \"hex\",     (string, required) script key\n"
            "         \"redeemScript\": \"hex\",     (string, required for P2SH or P2WSH) redeem script\n"
            "         \"amount\": value            (numeric, required) The amount spent\n"
            "       }\n"
            "       ,...\n"
            "    ]\n"
            "3. \"sighashtype\"                    (string, optional, default=ALL) The signature hash type. Must be one of\n"
            "       \"ALL\"\n"
            "       \"NONE\"\n"
            "       \"SINGLE\"\n"
            "       \"ALL|ANYONECANPAY\"\n"
            "       \"NONE|ANYONECANPAY\"\n"
            "       \"SINGLE|ANYONECANPAY\"\n"

            "\nResult:\n"
            "{\n"
            "  \"hex\" : \"value\",                  (string) The hex-encoded raw transaction with signature(s)\n"
            "  \"complete\" : true|false,          (boolean) If the transaction has a complete set of signatures\n"
            "  \"errors\" : [                      (json array of objects) Script verification errors (if there are any)\n"
            "    {\n"
            "      \"txid\" : \"hash\",              (string) The hash of the referenced, previous transaction\n"
            "      \"vout\" : n,                   (numeric) The index of the output to spent and used as input\n"
            "      \"scriptSig\" : \"hex\",          (string) The hex-encoded signature script\n"
            "      \"sequence\" : n,               (numeric) Script sequence number\n"
            "      \"error\" : \"text\"              (string) Verification or signing error related to the input\n"
            "    }\n"
            "    ,...\n"
            "  ]\n"
            "}\n"

            "\nExamples:\n"
            + HelpExampleCli("signrawtransactionwithwallet", "\"myhex\"")
            + HelpExampleRpc("signrawtransactionwithwallet", "\"myhex\"")
        );

    RPCTypeCheck(request.params, {UniValue::VSTR, UniValue::VARR, UniValue::VSTR}, true);

    CMutableTransaction mtx;
    if (!DecodeHexTx(mtx, request.params[0].get_str(), true)) {
        throw JSONRPCError(RPC_DESERIALIZATION_ERROR, "TX decode failed");
    }

    // Sign the transaction
    LOCK2(cs_main, pwallet->cs_wallet);
    EnsureWalletIsUnlocked(pwallet);

    return SignTransaction(mtx, request.params[1], pwallet, false, request.params[2]);
}

static UniValue bumpfee(const JSONRPCRequest& request)
{
    std::shared_ptr<CWallet> const wallet = GetWalletForJSONRPCRequest(request);
    CWallet* const pwallet = wallet.get();


    if (!EnsureWalletIsAvailable(pwallet, request.fHelp))
        return NullUniValue;

    if (request.fHelp || request.params.size() < 1 || request.params.size() > 3) {
        throw std::runtime_error(
            "bumpfee \"txid\" ( options test_fee ) \n"
            "\nBumps the fee of an opt-in-RBF transaction T, replacing it with a new transaction B.\n"
            "An opt-in RBF transaction with the given txid must be in the wallet.\n"
            "The command will pay the additional fee by decreasing (or perhaps removing) its change output.\n"
            "If the change output is not big enough to cover the increased fee, the command will currently fail\n"
            "instead of adding new inputs to compensate. (A future implementation could improve this.)\n"
            "The command will fail if the wallet or mempool contains a transaction that spends one of T's outputs.\n"
            "By default, the new fee will be calculated automatically using estimatesmartfee.\n"
            "The user can specify a confirmation target for estimatesmartfee.\n"
            "Alternatively, the user can specify totalFee, or use RPC settxfee to set a higher fee rate.\n"
            "At a minimum, the new fee rate must be high enough to pay an additional new relay fee (incrementalfee\n"
            "returned by getnetworkinfo) to enter the node's mempool.\n"
            "\nArguments:\n"
            "1. txid                  (string, required) The txid to be bumped\n"
            "2. options               (object, optional)\n"
            "   {\n"
            "     \"confTarget\"        (numeric, optional) Confirmation target (in blocks)\n"
            "     \"totalFee\"          (numeric, optional) Total fee (NOT feerate) to pay, in satoshis.\n"
            "                         In rare cases, the actual fee paid might be slightly higher than the specified\n"
            "                         totalFee if the tx change output has to be removed because it is too close to\n"
            "                         the dust threshold.\n"
            "     \"replaceable\"       (boolean, optional, default true) Whether the new transaction should still be\n"
            "                         marked bip-125 replaceable. If true, the sequence numbers in the transaction will\n"
            "                         be left unchanged from the original. If false, any input sequence numbers in the\n"
            "                         original transaction that were less than 0xfffffffe will be increased to 0xfffffffe\n"
            "                         so the new transaction will not be explicitly bip-125 replaceable (though it may\n"
            "                         still be replaceable in practice, for example if it has unconfirmed ancestors which\n"
            "                         are replaceable).\n"
            "     \"estimate_mode\"     (string, optional, default=UNSET) The fee estimate mode, must be one of:\n"
            "         \"UNSET\"\n"
            "         \"ECONOMICAL\"\n"
            "         \"CONSERVATIVE\"\n"
            "   }\n"
            "3. test_fee              (bool, optional, default=false) Only return the fee it would cost to send, txn is discarded.\n"
            "\nResult:\n"
            "{\n"
            "  \"txid\":    \"value\",   (string)  The id of the new transaction\n"
            "  \"origfee\":  n,         (numeric) Fee of the replaced transaction\n"
            "  \"fee\":      n,         (numeric) Fee of the new transaction\n"
            "  \"errors\":  [ str... ] (json array of strings) Errors encountered during processing (may be empty)\n"
            "}\n"
            "\nExamples:\n"
            "\nBump the fee, get the new transaction\'s txid\n" +
            HelpExampleCli("bumpfee", "<txid>"));
    }

    RPCTypeCheck(request.params, {UniValue::VSTR, UniValue::VOBJ, UniValue::VBOOL}, true);
    uint256 hash;
    hash.SetHex(request.params[0].get_str());

    // optional parameters
    CAmount totalFee = 0;
    CCoinControl coin_control;
    coin_control.m_signal_bip125_rbf = true;
    if (!request.params[1].isNull()) {
        UniValue options = request.params[1];
        RPCTypeCheckObj(options,
            {
                {"confTarget", UniValueType(UniValue::VNUM)},
                {"totalFee", UniValueType(UniValue::VNUM)},
                {"replaceable", UniValueType(UniValue::VBOOL)},
                {"estimate_mode", UniValueType(UniValue::VSTR)},
            },
            true, true);

        if (options.exists("confTarget") && options.exists("totalFee")) {
            throw JSONRPCError(RPC_INVALID_PARAMETER, "confTarget and totalFee options should not both be set. Please provide either a confirmation target for fee estimation or an explicit total fee for the transaction.");
        } else if (options.exists("confTarget")) { // TODO: alias this to conf_target
            coin_control.m_confirm_target = ParseConfirmTarget(options["confTarget"]);
        } else if (options.exists("totalFee")) {
            totalFee = options["totalFee"].get_int64();
            if (totalFee <= 0) {
                throw JSONRPCError(RPC_INVALID_PARAMETER, strprintf("Invalid totalFee %s (must be greater than 0)", FormatMoney(totalFee)));
            }
        }

        if (options.exists("replaceable")) {
            coin_control.m_signal_bip125_rbf = options["replaceable"].get_bool();
        }
        if (options.exists("estimate_mode")) {
            if (!FeeModeFromString(options["estimate_mode"].get_str(), coin_control.m_fee_mode)) {
                throw JSONRPCError(RPC_INVALID_PARAMETER, "Invalid estimate_mode parameter");
            }
        }
    }

    bool test_fee = false;
    if (!request.params[2].isNull()) {
        test_fee = request.params[2].get_bool();
    }


    // Make sure the results are valid at least up to the most recent block
    // the user could have gotten from another RPC command prior to now
    pwallet->BlockUntilSyncedToCurrentChain();

    LOCK2(cs_main, pwallet->cs_wallet);
    EnsureWalletIsUnlocked(pwallet);


    std::vector<std::string> errors;
    CAmount old_fee;
    CAmount new_fee;
    CMutableTransaction mtx;
    feebumper::Result res = feebumper::CreateTransaction(pwallet, hash, coin_control, totalFee, errors, old_fee, new_fee, mtx);
    if (res != feebumper::Result::OK) {
        switch(res) {
            case feebumper::Result::INVALID_ADDRESS_OR_KEY:
                throw JSONRPCError(RPC_INVALID_ADDRESS_OR_KEY, errors[0]);
                break;
            case feebumper::Result::INVALID_REQUEST:
                throw JSONRPCError(RPC_INVALID_REQUEST, errors[0]);
                break;
            case feebumper::Result::INVALID_PARAMETER:
                throw JSONRPCError(RPC_INVALID_PARAMETER, errors[0]);
                break;
            case feebumper::Result::WALLET_ERROR:
                throw JSONRPCError(RPC_WALLET_ERROR, errors[0]);
                break;
            default:
                throw JSONRPCError(RPC_MISC_ERROR, errors[0]);
                break;
        }
    }

    UniValue result(UniValue::VOBJ);

    if (!test_fee) {
        // sign bumped transaction
        if (!feebumper::SignTransaction(pwallet, mtx)) {
            throw JSONRPCError(RPC_WALLET_ERROR, "Can't sign transaction.");
        }
        // commit the bumped transaction
        uint256 txid;
        if (feebumper::CommitTransaction(pwallet, hash, std::move(mtx), errors, txid) != feebumper::Result::OK) {
            throw JSONRPCError(RPC_WALLET_ERROR, errors[0]);
        }
        result.pushKV("txid", txid.GetHex());
    }
    result.pushKV("origfee", ValueFromAmount(old_fee));
    result.pushKV("fee", ValueFromAmount(new_fee));
    UniValue result_errors(UniValue::VARR);
    for (const std::string& error : errors) {
        result_errors.push_back(error);
    }
    result.pushKV("errors", result_errors);

    return result;
}

UniValue generateBlocks(CWallet * const pwallet, std::shared_ptr<CReserveScript> coinbaseScript, int nGenerate, uint64_t nMaxTries, bool keepScript)
{
    static const int nInnerLoopCount = 0x10000;
    int nHeightEnd = 0;
    int nHeight = 0;

    {   // Don't keep cs_main locked
        LOCK(cs_main);
        nHeight = chainActive.Height();
        nHeightEnd = nHeight+nGenerate;
    }
    unsigned int nExtraNonce = 0;
    UniValue blockHashes(UniValue::VARR);
    while (nHeight < nHeightEnd)
    {
        std::unique_ptr<CBlockTemplate> pblocktemplate(BlockAssembler(Params()).CreateNewBlock(
              coinbaseScript->reserveScript, pwallet
        ));
        if (!pblocktemplate.get())
            throw JSONRPCError(RPC_INTERNAL_ERROR, "Couldn't create new block");
        CBlock *pblock = &pblocktemplate->block;
        {
            LOCK(cs_main);
            IncrementExtraNonce(pblock, chainActive.Tip(), nExtraNonce);
        }

        while (nMaxTries > 0 && pblock->nNonce < nInnerLoopCount && !CheckProofOfWork(pblock->GetHash(), pblock->nBits, Params().GetConsensus())) {
            ++pblock->nNonce;
            --nMaxTries;
        }
        if (nMaxTries == 0) {
            break;
        }
        if (pblock->nNonce == nInnerLoopCount) {
            continue;
        }
        std::shared_ptr<const CBlock> shared_pblock = std::make_shared<const CBlock>(*pblock);
        if (!ProcessNewBlock(Params(), shared_pblock, true, nullptr))
            throw JSONRPCError(RPC_INTERNAL_ERROR, "ProcessNewBlock, block not accepted");

        ++nHeight;
        blockHashes.push_back(pblock->GetHash().GetHex());

        //mark script as important because it was used at least for one coinbase output if the script came from the wallet
        if (keepScript)
        {
            coinbaseScript->KeepScript();
        }

        if (pwallet)
            pwallet->BlockUntilSyncedToCurrentChain();
    }
    return blockHashes;
}

UniValue generate(const JSONRPCRequest& request)
{
    std::shared_ptr<CWallet> const wallet = GetWalletForJSONRPCRequest(request);
    CWallet* const pwallet = wallet.get();


    if (!EnsureWalletIsAvailable(pwallet, request.fHelp)) {
        return NullUniValue;
    }

    if (request.fHelp || request.params.size() < 1 || request.params.size() > 2) {
        throw std::runtime_error(
            "generate nblocks ( maxtries )\n"
            "\nMine up to nblocks blocks immediately (before the RPC call returns) to an address in the wallet.\n"
            "\nNote: this function can only be used on the regtest network.\n"
            "\nArguments:\n"
            "1. nblocks      (numeric, required) How many blocks are generated immediately.\n"
            "2. maxtries     (numeric, optional) How many iterations to try (default = 1000000).\n"
            "\nResult:\n"
            "[ blockhashes ]     (array) hashes of blocks generated\n"
            "\nExamples:\n"
            "\nGenerate 11 blocks\n"
            + HelpExampleCli("generate", "11")
        );
    }

    if (!Params().MineBlocksOnDemand()) {
        throw JSONRPCError(RPC_METHOD_NOT_FOUND, "This method can only be used on regtest");
    }

    int num_generate = request.params[0].get_int();
    uint64_t max_tries = 1000000;
    if (!request.params[1].isNull()) {
        max_tries = request.params[1].get_int();
    }

    std::shared_ptr<CReserveScript> coinbase_script;
    pwallet->GetScriptForMining(coinbase_script);

    // If the keypool is exhausted, no script is returned at all.  Catch this.
    if (!coinbase_script) {
        throw JSONRPCError(RPC_WALLET_KEYPOOL_RAN_OUT, "Error: Keypool ran out, please call keypoolrefill first");
    }

    //throw an error if no script was provided
    if (coinbase_script->reserveScript.empty()) {
        throw JSONRPCError(RPC_INTERNAL_ERROR, "No coinbase script available");
    }

    return generateBlocks(pwallet, coinbase_script, num_generate, max_tries, true);
}

UniValue generatetoaddress(const JSONRPCRequest& request)
{
    std::shared_ptr<CWallet> const wallet = GetWalletForJSONRPCRequest(request);
    CWallet * const pwallet = wallet.get();

    if (!EnsureWalletIsAvailable(pwallet, request.fHelp)) {
        return NullUniValue;
    }

    if (request.fHelp || request.params.size() < 2 || request.params.size() > 3)
        throw std::runtime_error(
            "generatetoaddress nblocks address (maxtries)\n"
            "\nMine blocks immediately to a specified address (before the RPC call returns)\n"
            "\nArguments:\n"
            "1. nblocks      (numeric, required) How many blocks are generated immediately.\n"
            "2. address      (string, required) The address to send the newly generated unite to.\n"
            "3. maxtries     (numeric, optional) How many iterations to try (default = 1000000).\n"
            "\nResult:\n"
            "[ blockhashes ]     (array) hashes of blocks generated\n"
            "\nExamples:\n"
            "\nGenerate 11 blocks to myaddress\n"
            + HelpExampleCli("generatetoaddress", "11 \"myaddress\"")
        );

    int nGenerate = request.params[0].get_int();
    uint64_t nMaxTries = 1000000;
    if (!request.params[2].isNull()) {
        nMaxTries = request.params[2].get_int();
    }

    CTxDestination destination = DecodeDestination(request.params[1].get_str());
    if (!IsValidDestination(destination)) {
        throw JSONRPCError(RPC_INVALID_ADDRESS_OR_KEY, "Error: Invalid address");
    }

    std::shared_ptr<CReserveScript> coinbaseScript = std::make_shared<CReserveScript>();
    coinbaseScript->reserveScript = GetScriptForDestination(destination);

    return generateBlocks(pwallet, coinbaseScript, nGenerate, nMaxTries, false);
}

UniValue rescanblockchain(const JSONRPCRequest& request)
{
    std::shared_ptr<CWallet> const wallet = GetWalletForJSONRPCRequest(request);
    CWallet* const pwallet = wallet.get();

    if (!EnsureWalletIsAvailable(pwallet, request.fHelp)) {
        return NullUniValue;
    }

    if (request.fHelp || request.params.size() > 2) {
        throw std::runtime_error(
            "rescanblockchain (\"start_height\") (\"stop_height\")\n"
            "\nRescan the local blockchain for wallet related transactions.\n"
            "\nArguments:\n"
            "1. \"start_height\"    (numeric, optional) block height where the rescan should start\n"
            "2. \"stop_height\"     (numeric, optional) the last block height that should be scanned\n"
            "\nResult:\n"
            "{\n"
            "  \"start_height\"     (numeric) The block height where the rescan has started. If omitted, rescan started from the genesis block.\n"
            "  \"stop_height\"      (numeric) The height of the last rescanned block. If omitted, rescan stopped at the chain tip.\n"
            "}\n"
            "\nExamples:\n"
            + HelpExampleCli("rescanblockchain", "100000 120000")
            + HelpExampleRpc("rescanblockchain", "100000, 120000")
            );
    }

    WalletRescanReserver reserver(pwallet);
    if (!reserver.reserve()) {
        throw JSONRPCError(RPC_WALLET_ERROR, "Wallet is currently rescanning. Abort existing rescan or wait.");
    }

    CBlockIndex *pindexStart = nullptr;
    CBlockIndex *pindexStop = nullptr;
    CBlockIndex *pChainTip = nullptr;
    {
        LOCK(cs_main);
        pindexStart = chainActive.Genesis();
        pChainTip = chainActive.Tip();

        if (!request.params[0].isNull()) {
            pindexStart = chainActive[request.params[0].get_int()];
            if (!pindexStart) {
                throw JSONRPCError(RPC_INVALID_PARAMETER, "Invalid start_height");
            }
        }

        if (!request.params[1].isNull()) {
            pindexStop = chainActive[request.params[1].get_int()];
            if (!pindexStop) {
                throw JSONRPCError(RPC_INVALID_PARAMETER, "Invalid stop_height");
            }
            else if (pindexStop->nHeight < pindexStart->nHeight) {
                throw JSONRPCError(RPC_INVALID_PARAMETER, "stop_height must be greater than start_height");
            }
        }
    }

    // We can't rescan beyond non-pruned blocks, stop and throw an error
    if (fPruneMode) {
        LOCK(cs_main);
        CBlockIndex *block = pindexStop ? pindexStop : pChainTip;
        while (block && block->nHeight >= pindexStart->nHeight) {
            if (!(block->nStatus & BLOCK_HAVE_DATA)) {
                throw JSONRPCError(RPC_MISC_ERROR, "Can't rescan beyond pruned data. Use RPC call getblockchaininfo to determine your pruned height.");
            }
            block = block->pprev;
        }
    }

    CBlockIndex *stopBlock = pwallet->ScanForWalletTransactions(pindexStart, pindexStop, reserver, true);
    if (!stopBlock) {
        if (pwallet->IsAbortingRescan()) {
            throw JSONRPCError(RPC_MISC_ERROR, "Rescan aborted.");
        }
        // if we got a nullptr returned, ScanForWalletTransactions did rescan up to the requested stopindex
        stopBlock = pindexStop ? pindexStop : pChainTip;
    }
    else {
        throw JSONRPCError(RPC_MISC_ERROR, "Rescan failed. Potentially corrupted data files.");
    }
    UniValue response(UniValue::VOBJ);
    response.pushKV("start_height", pindexStart->nHeight);
    response.pushKV("stop_height", stopBlock->nHeight);
    return response;
}

class DescribeWalletAddressVisitor : public boost::static_visitor<UniValue>
{
public:
    CWallet * const pwallet;

    void ProcessSubScript(const CScript& subscript, UniValue& obj, bool include_addresses = false) const
    {
        // Always present: script type and redeemscript
        txnouttype which_type;
        std::vector<std::vector<unsigned char>> solutions_data;
        Solver(subscript, which_type, solutions_data);
        obj.pushKV("script", GetTxnOutputType(which_type));
        obj.pushKV("hex", HexStr(subscript.begin(), subscript.end()));

        CTxDestination embedded;
        UniValue a(UniValue::VARR);
        if (ExtractDestination(subscript, embedded)) {
            // Only when the script corresponds to an address.
            UniValue subobj(UniValue::VOBJ);
            UniValue detail = DescribeAddress(embedded);
            subobj.pushKVs(detail);
            UniValue wallet_detail = boost::apply_visitor(*this, embedded);
            subobj.pushKVs(wallet_detail);
            subobj.pushKV("address", EncodeDestination(embedded));
            subobj.pushKV("scriptPubKey", HexStr(subscript.begin(), subscript.end()));
            // Always report the pubkey at the top level, so that `getnewaddress()['pubkey']` always works.
            if (subobj.exists("pubkey")) obj.pushKV("pubkey", subobj["pubkey"]);
            obj.pushKV("embedded", std::move(subobj));
            if (include_addresses) a.push_back(EncodeDestination(embedded));
        } else if (which_type == TX_MULTISIG) {
            // Also report some information on multisig scripts (which do not have a corresponding address).
            // TODO: abstract out the common functionality between this logic and ExtractDestinations.
            obj.pushKV("sigsrequired", solutions_data[0][0]);
            UniValue pubkeys(UniValue::VARR);
            for (size_t i = 1; i < solutions_data.size() - 1; ++i) {
                CPubKey key(solutions_data[i].begin(), solutions_data[i].end());
                if (include_addresses) a.push_back(EncodeDestination(key.GetID()));
                pubkeys.push_back(HexStr(key.begin(), key.end()));
            }
            obj.pushKV("pubkeys", std::move(pubkeys));
        }

        // The "addresses" field is confusing because it refers to public keys using their P2PKH address.
        // For that reason, only add the 'addresses' field when needed for backward compatibility. New applications
        // can use the 'embedded'->'address' field for P2SH or P2WSH wrapped addresses, and 'pubkeys' for
        // inspecting multisig participants.
        if (include_addresses) obj.pushKV("addresses", std::move(a));
    }

    explicit DescribeWalletAddressVisitor(CWallet* _pwallet) : pwallet(_pwallet) {}

    UniValue operator()(const CNoDestination& dest) const { return UniValue(UniValue::VOBJ); }

    UniValue operator()(const CKeyID& keyID) const
    {
        UniValue obj(UniValue::VOBJ);
        CPubKey vchPubKey;
        if (pwallet && pwallet->GetPubKey(keyID, vchPubKey)) {
            obj.pushKV("pubkey", HexStr(vchPubKey));
            obj.pushKV("iscompressed", vchPubKey.IsCompressed());
        }
        return obj;
    }

    UniValue operator()(const CScriptID& scriptID) const
    {
        UniValue obj(UniValue::VOBJ);
        CScript subscript;
        if (pwallet && pwallet->GetCScript(scriptID, subscript)) {
            ProcessSubScript(subscript, obj, IsDeprecatedRPCEnabled("validateaddress"));
        }
        return obj;
    }

    UniValue operator()(const WitnessV0KeyHash& id) const
    {
        UniValue obj(UniValue::VOBJ);
        CPubKey pubkey;
        if (pwallet && pwallet->GetPubKey(CKeyID(id), pubkey)) {
            obj.pushKV("pubkey", HexStr(pubkey));
        }
        return obj;
    }

    UniValue operator()(const WitnessV0ScriptHash& id) const
    {
        UniValue obj(UniValue::VOBJ);
        CScript subscript;
        CRIPEMD160 hasher;
        uint160 hash;
        hasher.Write(id.begin(), 32).Finalize(hash.begin());
        if (pwallet && pwallet->GetCScript(CScriptID(hash), subscript)) {
            ProcessSubScript(subscript, obj);
        }
        return obj;
    }

    UniValue operator()(const WitnessUnknown& id) const { return UniValue(UniValue::VOBJ); }
};

static UniValue DescribeWalletAddress(CWallet* pwallet, const CTxDestination& dest)
{
    UniValue ret(UniValue::VOBJ);
    UniValue detail = DescribeAddress(dest);
    ret.pushKVs(detail);
    ret.pushKVs(boost::apply_visitor(DescribeWalletAddressVisitor(pwallet), dest));
    return ret;
}

/** Convert CAddressBookData to JSON record.  */
static UniValue AddressBookDataToJSON(const CAddressBookData& data, const bool verbose)
{
    UniValue ret(UniValue::VOBJ);
    if (verbose) {
        ret.pushKV("name", data.name);
    }
    ret.pushKV("purpose", data.purpose);
    return ret;
}

UniValue getaddressinfo(const JSONRPCRequest& request)
{
    std::shared_ptr<CWallet> const wallet = GetWalletForJSONRPCRequest(request);
    CWallet* const pwallet = wallet.get();

    if (!EnsureWalletIsAvailable(pwallet, request.fHelp)) {
        return NullUniValue;
    }

    if (request.fHelp || request.params.size() != 1) {
        throw std::runtime_error(
            "getaddressinfo \"address\"\n"
            "\nReturn information about the given Unit-e address. Some information requires the address\n"
            "to be in the wallet.\n"
            "\nArguments:\n"
            "1. \"address\"                    (string, required) The Unit-e address to get the information of.\n"
            "\nResult:\n"
            "{\n"
            "  \"address\" : \"address\",        (string) The Unit-e address validated\n"
            "  \"scriptPubKey\" : \"hex\",       (string) The hex encoded scriptPubKey generated by the address\n"
            "  \"ismine\" : true|false,        (boolean) If the address is yours or not\n"
            "  \"iswatchonly\" : true|false,   (boolean) If the address is watchonly\n"
            "  \"isscript\" : true|false,      (boolean) If the key is a script\n"
            "  \"iswitness\" : true|false,     (boolean) If the address is a witness address\n"
            "  \"witness_version\" : version   (numeric, optional) The version number of the witness program\n"
            "  \"witness_program\" : \"hex\"     (string, optional) The hex value of the witness program\n"
            "  \"script\" : \"type\"             (string, optional) The output script type. Only if \"isscript\" is true and the redeemscript is known. Possible types: nonstandard, pubkey, pubkeyhash, scripthash, multisig, nulldata, witness_v0_keyhash, witness_v0_scripthash, witness_unknown\n"
            "  \"hex\" : \"hex\",                (string, optional) The redeemscript for the p2sh address\n"
            "  \"pubkeys\"                     (string, optional) Array of pubkeys associated with the known redeemscript (only if \"script\" is \"multisig\")\n"
            "    [\n"
            "      \"pubkey\"\n"
            "      ,...\n"
            "    ]\n"
            "  \"sigsrequired\" : xxxxx        (numeric, optional) Number of signatures required to spend multisig output (only if \"script\" is \"multisig\")\n"
            "  \"pubkey\" : \"publickeyhex\",    (string, optional) The hex value of the raw public key, for single-key addresses (possibly embedded in P2SH or P2WSH)\n"
            "  \"embedded\" : {...},           (object, optional) Information about the address embedded in P2SH or P2WSH, if relevant and known. It includes all getaddressinfo output fields for the embedded address, excluding metadata (\"timestamp\", \"hdkeypath\", \"hdseedid\") and relation to the wallet (\"ismine\", \"iswatchonly\", \"account\").\n"
            "  \"iscompressed\" : true|false,  (boolean) If the address is compressed\n"
            "  \"label\" :  \"label\"         (string) The label associated with the address, \"\" is the default account\n"
            "  \"account\" : \"account\"         (string) DEPRECATED. This field will be removed in V0.18. To see this deprecated field, start united with -deprecatedrpc=accounts. The account associated with the address, \"\" is the default account\n"
            "  \"timestamp\" : timestamp,      (number, optional) The creation time of the key if available in seconds since epoch (Jan 1 1970 GMT)\n"
            "  \"hdkeypath\" : \"keypath\"       (string, optional) The HD keypath if the key is HD and available\n"
            "  \"hdseedid\" : \"<hash160>\"      (string, optional) The Hash160 of the HD seed\n"
            "  \"hdmasterkeyid\" : \"<hash160>\" (string, optional) alias for hdseedid maintained for backwards compatibility. Will be removed in V0.18.\n"
            "  \"labels\"                      (object) Array of labels associated with the address.\n"
            "    [\n"
            "      { (json object of label data)\n"
            "        \"name\": \"labelname\" (string) The label\n"
            "        \"purpose\": \"string\" (string) Purpose of address (\"send\" for sending address, \"receive\" for receiving address)\n"
            "      },...\n"
            "    ]\n"
            "}\n"
            "\nExamples:\n"
            + HelpExampleCli("getaddressinfo", "\"1PSSGeFHDnKNxiEyFrD1wcEaHr9hrQDDWc\"")
            + HelpExampleRpc("getaddressinfo", "\"1PSSGeFHDnKNxiEyFrD1wcEaHr9hrQDDWc\"")
        );
    }

    LOCK(pwallet->cs_wallet);

    UniValue ret(UniValue::VOBJ);
    CTxDestination dest = DecodeDestination(request.params[0].get_str());

    // Make sure the destination is valid
    if (!IsValidDestination(dest)) {
        throw JSONRPCError(RPC_INVALID_ADDRESS_OR_KEY, "Invalid address");
    }

    std::string currentAddress = EncodeDestination(dest);
    ret.pushKV("address", currentAddress);

    CScript scriptPubKey = GetScriptForDestination(dest);
    ret.pushKV("scriptPubKey", HexStr(scriptPubKey.begin(), scriptPubKey.end()));

    isminetype mine = IsMine(*pwallet, dest);
    ret.pushKV("ismine", bool(mine & ISMINE_SPENDABLE));
    ret.pushKV("iswatchonly", bool(mine & ISMINE_WATCH_ONLY));
    UniValue detail = DescribeWalletAddress(pwallet, dest);
    ret.pushKVs(detail);
    if (pwallet->mapAddressBook.count(dest)) {
        ret.pushKV("label", pwallet->mapAddressBook[dest].name);
        if (IsDeprecatedRPCEnabled("accounts")) {
            ret.pushKV("account", pwallet->mapAddressBook[dest].name);
        }
    }
    const CKeyMetadata* meta = nullptr;
    CKeyID key_id = GetKeyForDestination(*pwallet, dest);
    if (!key_id.IsNull()) {
        auto it = pwallet->mapKeyMetadata.find(key_id);
        if (it != pwallet->mapKeyMetadata.end()) {
            meta = &it->second;
        }
    }
    if (!meta) {
        auto it = pwallet->m_script_metadata.find(CScriptID(scriptPubKey));
        if (it != pwallet->m_script_metadata.end()) {
            meta = &it->second;
        }
    }
    if (meta) {
        ret.pushKV("timestamp", meta->nCreateTime);
        if (!meta->hdKeypath.empty()) {
            ret.pushKV("hdkeypath", meta->hdKeypath);
            ret.pushKV("hdseedid", meta->hd_seed_id.GetHex());
            ret.pushKV("hdmasterkeyid", meta->hd_seed_id.GetHex());
        }
    }

    // Currently only one label can be associated with an address, return an array
    // so the API remains stable if we allow multiple labels to be associated with
    // an address.
    UniValue labels(UniValue::VARR);
    std::map<CTxDestination, CAddressBookData>::iterator mi = pwallet->mapAddressBook.find(dest);
    if (mi != pwallet->mapAddressBook.end()) {
        labels.push_back(AddressBookDataToJSON(mi->second, true));
    }
    ret.pushKV("labels", std::move(labels));

    return ret;
}

static UniValue getaddressesbylabel(const JSONRPCRequest& request)
{
    std::shared_ptr<CWallet> const wallet = GetWalletForJSONRPCRequest(request);
    CWallet* const pwallet = wallet.get();

    if (!EnsureWalletIsAvailable(pwallet, request.fHelp)) {
        return NullUniValue;
    }

    if (request.fHelp || request.params.size() != 1)
        throw std::runtime_error(
            "getaddressesbylabel \"label\"\n"
            "\nReturns the list of addresses assigned the specified label.\n"
            "\nArguments:\n"
            "1. \"label\"  (string, required) The label.\n"
            "\nResult:\n"
            "{ (json object with addresses as keys)\n"
            "  \"address\": { (json object with information about address)\n"
            "    \"purpose\": \"string\" (string)  Purpose of address (\"send\" for sending address, \"receive\" for receiving address)\n"
            "  },...\n"
            "}\n"
            "\nExamples:\n"
            + HelpExampleCli("getaddressesbylabel", "\"tabby\"")
            + HelpExampleRpc("getaddressesbylabel", "\"tabby\"")
        );

    LOCK(pwallet->cs_wallet);

    std::string label = LabelFromValue(request.params[0]);

    // Find all addresses that have the given label
    UniValue ret(UniValue::VOBJ);
    for (const std::pair<const CTxDestination, CAddressBookData>& item : pwallet->mapAddressBook) {
        if (item.second.name == label) {
            ret.pushKV(EncodeDestination(item.first), AddressBookDataToJSON(item.second, false));
        }
    }

    if (ret.empty()) {
        throw JSONRPCError(RPC_WALLET_INVALID_LABEL_NAME, std::string("No addresses with label " + label));
    }

    return ret;
}

static UniValue listlabels(const JSONRPCRequest& request)
{
    std::shared_ptr<CWallet> const wallet = GetWalletForJSONRPCRequest(request);
    CWallet* const pwallet = wallet.get();

    if (!EnsureWalletIsAvailable(pwallet, request.fHelp)) {
        return NullUniValue;
    }

    if (request.fHelp || request.params.size() > 1)
        throw std::runtime_error(
            "listlabels ( \"purpose\" )\n"
            "\nReturns the list of all labels, or labels that are assigned to addresses with a specific purpose.\n"
            "\nArguments:\n"
            "1. \"purpose\"    (string, optional) Address purpose to list labels for ('send','receive'). An empty string is the same as not providing this argument.\n"
            "\nResult:\n"
            "[               (json array of string)\n"
            "  \"label\",      (string) Label name\n"
            "  ...\n"
            "]\n"
            "\nExamples:\n"
            "\nList all labels\n"
            + HelpExampleCli("listlabels", "") +
            "\nList labels that have receiving addresses\n"
            + HelpExampleCli("listlabels", "receive") +
            "\nList labels that have sending addresses\n"
            + HelpExampleCli("listlabels", "send") +
            "\nAs json rpc call\n"
            + HelpExampleRpc("listlabels", "receive")
        );

    LOCK(pwallet->cs_wallet);

    std::string purpose;
    if (!request.params[0].isNull()) {
        purpose = request.params[0].get_str();
    }

    // Add to a set to sort by label name, then insert into Univalue array
    std::set<std::string> label_set;
    for (const std::pair<const CTxDestination, CAddressBookData>& entry : pwallet->mapAddressBook) {
        if (purpose.empty() || entry.second.purpose == purpose) {
            label_set.insert(entry.second.name);
        }
    }

    UniValue ret(UniValue::VARR);
    for (const std::string& name : label_set) {
        ret.push_back(name);
    }

    return ret;
}

UniValue sethdseed(const JSONRPCRequest& request)
{
    std::shared_ptr<CWallet> const wallet = GetWalletForJSONRPCRequest(request);
    CWallet* const pwallet = wallet.get();

    if (!EnsureWalletIsAvailable(pwallet, request.fHelp)) {
        return NullUniValue;
    }

    if (request.fHelp || request.params.size() > 2) {
        throw std::runtime_error(
            "sethdseed ( \"newkeypool\" \"seed\" )\n"
            "\nSet or generate a new HD wallet seed. Non-HD wallets will not be upgraded to being a HD wallet. Wallets that are already\n"
            "HD will have a new HD seed set so that new keys added to the keypool will be derived from this new seed.\n"
            "\nNote that you will need to MAKE A NEW BACKUP of your wallet after setting the HD wallet seed.\n"
            + HelpRequiringPassphrase(pwallet) +
            "\nArguments:\n"
            "1. \"newkeypool\"         (boolean, optional, default=true) Whether to flush old unused addresses, including change addresses, from the keypool and regenerate it.\n"
            "                             If true, the next address from getnewaddress and change address from getrawchangeaddress will be from this new seed.\n"
            "                             If false, addresses (including change addresses if the wallet already had HD Chain Split enabled) from the existing\n"
            "                             keypool will be used until it has been depleted.\n"
            "2. \"seed\"               (string, optional) The WIF private key to use as the new HD seed; if not provided a random seed will be used.\n"
            "                             The seed value can be retrieved using the dumpwallet command. It is the private key marked hdseed=1\n"
            "\nExamples:\n"
            + HelpExampleCli("sethdseed", "")
            + HelpExampleCli("sethdseed", "false")
            + HelpExampleCli("sethdseed", "true \"wifkey\"")
            + HelpExampleRpc("sethdseed", "true, \"wifkey\"")
            );
    }

    if (IsInitialBlockDownload()) {
        throw JSONRPCError(RPC_CLIENT_IN_INITIAL_DOWNLOAD, "Cannot set a new HD seed while still in Initial Block Download");
    }

    LOCK2(cs_main, pwallet->cs_wallet);

    // Do not do anything to non-HD wallets
    if (!pwallet->IsHDEnabled()) {
        throw JSONRPCError(RPC_WALLET_ERROR, "Cannot set a HD seed on a non-HD wallet. Start with -upgradewallet in order to upgrade a non-HD wallet to HD");
    }

    EnsureWalletIsUnlocked(pwallet);

    bool flush_key_pool = true;
    if (!request.params[0].isNull()) {
        flush_key_pool = request.params[0].get_bool();
    }

    CPubKey master_pub_key;
    if (request.params[1].isNull()) {
        master_pub_key = pwallet->GenerateNewSeed();
    } else {
        CKey key = DecodeSecret(request.params[1].get_str());
        if (!key.IsValid()) {
            throw JSONRPCError(RPC_INVALID_ADDRESS_OR_KEY, "Invalid private key");
        }

        if (HaveKey(*pwallet, key)) {
            throw JSONRPCError(RPC_INVALID_ADDRESS_OR_KEY, "Already have this key (either as an HD seed or as a loose private key)");
        }

        master_pub_key = pwallet->DeriveNewSeed(key);
    }

    pwallet->SetHDSeed(master_pub_key);
    if (flush_key_pool) pwallet->NewKeyPool();

    return NullUniValue;
}

bool ParseHDKeypath(std::string keypath_str, std::vector<uint32_t>& keypath)
{
    std::stringstream ss(keypath_str);
    std::string item;
    bool first = true;
    while (std::getline(ss, item, '/')) {
        if (item.compare("m") == 0) {
            if (first) {
                first = false;
                continue;
            }
            return false;
        }
        // Finds whether it is hardened
        uint32_t path = 0;
        size_t pos = item.find("'");
        if (pos != std::string::npos) {
            // The hardened tick can only be in the last index of the string
            if (pos != item.size() - 1) {
                return false;
            }
            path |= 0x80000000;
            item = item.substr(0, item.size() - 1); // Drop the last character which is the hardened tick
        }

        // Ensure this is only numbers
        if (item.find_first_not_of( "0123456789" ) != std::string::npos) {
            return false;
        }
        uint32_t number;
        if (!ParseUInt32(item, &number)) {
            return false;
        }
        path |= number;

        keypath.push_back(path);
        first = false;
    }
    return true;
}

void AddKeypathToMap(const CWallet* pwallet, const CKeyID& keyID, std::map<CPubKey, std::vector<uint32_t>>& hd_keypaths)
{
    CPubKey vchPubKey;
    if (!pwallet->GetPubKey(keyID, vchPubKey)) {
        return;
    }
    CKeyMetadata meta;
    auto it = pwallet->mapKeyMetadata.find(keyID);
    if (it != pwallet->mapKeyMetadata.end()) {
        meta = it->second;
    }
    std::vector<uint32_t> keypath;
    if (!meta.hdKeypath.empty()) {
        if (!ParseHDKeypath(meta.hdKeypath, keypath)) {
            throw JSONRPCError(RPC_INTERNAL_ERROR, "Internal keypath is broken");
        }
        // Get the proper master key id
        CKey key;
        pwallet->GetKey(meta.hd_seed_id, key);
        CExtKey masterKey;
        masterKey.SetSeed(key.begin(), key.size());
        // Add to map
        keypath.insert(keypath.begin(), ReadLE32(masterKey.key.GetPubKey().GetID().begin()));
    } else { // Single pubkeys get the master fingerprint of themselves
        keypath.insert(keypath.begin(), ReadLE32(vchPubKey.GetID().begin()));
    }
    hd_keypaths.emplace(vchPubKey, keypath);
}

bool FillPSBT(const CWallet* pwallet, PartiallySignedTransaction& psbtx, int sighash_type, bool sign, bool bip32derivs)
{
    LOCK(pwallet->cs_wallet);
    // Get all of the previous transactions
    bool complete = true;
    for (unsigned int i = 0; i < psbtx.tx->vin.size(); ++i) {
        const CTxIn& txin = psbtx.tx->vin[i];
        PSBTInput& input = psbtx.inputs.at(i);

        if (PSBTInputSigned(input)) {
            continue;
        }

        // Verify input looks sane. This will check that we have at most one uxto, witness or non-witness.
        if (!input.IsSane()) {
            throw JSONRPCError(RPC_DESERIALIZATION_ERROR, "PSBT input is not sane.");
        }

        // If we have no utxo, grab it from the wallet.
        if (!input.non_witness_utxo && input.witness_utxo.IsNull()) {
            const uint256& txhash = txin.prevout.hash;
            const auto it = pwallet->mapWallet.find(txhash);
            if (it != pwallet->mapWallet.end()) {
                const CWalletTx& wtx = it->second;
                // We only need the non_witness_utxo, which is a superset of the witness_utxo.
                //   The signing code will switch to the smaller witness_utxo if this is ok.
                input.non_witness_utxo = wtx.tx;
            }
        }

        // Get the Sighash type
        if (sign && input.sighash_type > 0 && input.sighash_type != sighash_type) {
            throw JSONRPCError(RPC_DESERIALIZATION_ERROR, "Specified Sighash and sighash in PSBT do not match.");
        }

        SignatureData sigdata;
        if (sign) {
            complete &= SignPSBTInput(*pwallet, psbtx, sigdata, i, sighash_type);
        } else {
            complete &= SignPSBTInput(PublicOnlySigningProvider(pwallet), psbtx, sigdata, i, sighash_type);
        }

        if (sigdata.witness) {
            // Convert the non-witness utxo to witness
            if (input.witness_utxo.IsNull() && input.non_witness_utxo) {
                input.witness_utxo = input.non_witness_utxo->vout[txin.prevout.n];
            }
        }

        // Get public key paths
        if (bip32derivs) {
            for (const auto& pubkey_it : sigdata.misc_pubkeys) {
                AddKeypathToMap(pwallet, pubkey_it.first, input.hd_keypaths);
            }
        }
    }

    // Fill in the bip32 keypaths and redeemscripts for the outputs so that hardware wallets can identify change
    for (unsigned int i = 0; i < psbtx.tx->vout.size(); ++i) {
        const CTxOut& out = psbtx.tx->vout.at(i);
        PSBTOutput& psbt_out = psbtx.outputs.at(i);

        // Dummy tx so we can use ProduceSignature to get stuff out
        CMutableTransaction dummy_tx;
        dummy_tx.vin.push_back(CTxIn());
        dummy_tx.vout.push_back(CTxOut());

        // Fill a SignatureData with output info
        SignatureData sigdata;
        psbt_out.FillSignatureData(sigdata);

        MutableTransactionSignatureCreator creator(psbtx.tx.get_ptr(), 0, out.nValue, 1);
        ProduceSignature(*pwallet, creator, out.scriptPubKey, sigdata);
        psbt_out.FromSignatureData(sigdata);

        // Get public key paths
        if (bip32derivs) {
            for (const auto& pubkey_it : sigdata.misc_pubkeys) {
                AddKeypathToMap(pwallet, pubkey_it.first, psbt_out.hd_keypaths);
            }
        }
    }
    return complete;
}

UniValue walletprocesspsbt(const JSONRPCRequest& request)
{
    std::shared_ptr<CWallet> const wallet = GetWalletForJSONRPCRequest(request);
    CWallet* const pwallet = wallet.get();

    if (!EnsureWalletIsAvailable(pwallet, request.fHelp)) {
        return NullUniValue;
    }

    if (request.fHelp || request.params.size() < 1 || request.params.size() > 4)
        throw std::runtime_error(
            "walletprocesspsbt \"psbt\" ( sign \"sighashtype\" bip32derivs )\n"
            "\nUpdate a PSBT with input information from our wallet and then sign inputs\n"
            "that we can sign for.\n"
            + HelpRequiringPassphrase(pwallet) + "\n"

            "\nArguments:\n"
            "1. \"psbt\"                      (string, required) The transaction base64 string\n"
            "2. sign                          (boolean, optional, default=true) Also sign the transaction when updating\n"
            "3. \"sighashtype\"            (string, optional, default=ALL) The signature hash type to sign with if not specified by the PSBT. Must be one of\n"
            "       \"ALL\"\n"
            "       \"NONE\"\n"
            "       \"SINGLE\"\n"
            "       \"ALL|ANYONECANPAY\"\n"
            "       \"NONE|ANYONECANPAY\"\n"
            "       \"SINGLE|ANYONECANPAY\"\n"
            "4. bip32derivs                    (boolean, optional, default=false) If true, includes the BIP 32 derivation paths for public keys if we know them\n"

            "\nResult:\n"
            "{\n"
            "  \"psbt\" : \"value\",          (string) The base64-encoded partially signed transaction\n"
            "  \"complete\" : true|false,   (boolean) If the transaction has a complete set of signatures\n"
            "  ]\n"
            "}\n"

            "\nExamples:\n"
            + HelpExampleCli("walletprocesspsbt", "\"psbt\"")
        );

    RPCTypeCheck(request.params, {UniValue::VSTR, UniValue::VBOOL, UniValue::VSTR});

    // Unserialize the transaction
    PartiallySignedTransaction psbtx;
    std::string error;
    if (!DecodePSBT(psbtx, request.params[0].get_str(), error)) {
        throw JSONRPCError(RPC_DESERIALIZATION_ERROR, strprintf("TX decode failed %s", error));
    }

    // Get the sighash type
    int nHashType = ParseSighashString(request.params[2]);

    // Fill transaction with our data and also sign
    bool sign = request.params[1].isNull() ? true : request.params[1].get_bool();
    bool bip32derivs = request.params[3].isNull() ? false : request.params[3].get_bool();
    bool complete = FillPSBT(pwallet, psbtx, nHashType, sign, bip32derivs);

    UniValue result(UniValue::VOBJ);
    CDataStream ssTx(SER_NETWORK, PROTOCOL_VERSION);
    ssTx << psbtx;
    result.pushKV("psbt", EncodeBase64(ssTx.str()));
    result.pushKV("complete", complete);

    return result;
}

UniValue walletcreatefundedpsbt(const JSONRPCRequest& request)
{
    std::shared_ptr<CWallet> const wallet = GetWalletForJSONRPCRequest(request);
    CWallet* const pwallet = wallet.get();

    if (!EnsureWalletIsAvailable(pwallet, request.fHelp)) {
        return NullUniValue;
    }

    if (request.fHelp || request.params.size() < 2 || request.params.size() > 5)
        throw std::runtime_error(
                            "walletcreatefundedpsbt [{\"txid\":\"id\",\"vout\":n},...] [{\"address\":amount},{\"data\":\"hex\"},...] ( locktime ) ( replaceable ) ( options bip32derivs )\n"
                            "\nCreates and funds a transaction in the Partially Signed Transaction format. Inputs will be added if supplied inputs are not enough\n"
                            "Implements the Creator and Updater roles.\n"
                            "\nArguments:\n"
                            "1. \"inputs\"                (array, required) A json array of json objects\n"
                            "     [\n"
                            "       {\n"
                            "         \"txid\":\"id\",      (string, required) The transaction id\n"
                            "         \"vout\":n,         (numeric, required) The output number\n"
                            "         \"sequence\":n      (numeric, optional) The sequence number\n"
                            "       } \n"
                            "       ,...\n"
                            "     ]\n"
                            "2. \"outputs\"               (array, required) a json array with outputs (key-value pairs), where none of the keys are duplicated.\n"
                            "That is, each address can only appear once and there can only be one 'data' object.\n"
                            "   [\n"
                            "    {\n"
                            "      \"address\": x.xxx,    (obj, optional) A key-value pair. The key (string) is the Unit-e address, the value (float or string) is the amount in " + CURRENCY_UNIT + "\n"
                            "    },\n"
                            "    {\n"
                            "      \"data\": \"hex\"        (obj, optional) A key-value pair. The key must be \"data\", the value is hex encoded data\n"
                            "    }\n"
                            "    ,...                     More key-value pairs of the above form. For compatibility reasons, a dictionary, which holds the key-value pairs directly, is also\n"
                            "                             accepted as second parameter.\n"
                            "   ]\n"
                            "3. locktime                  (numeric, optional, default=0) Raw locktime. Non-0 value also locktime-activates inputs\n"
                            "4. options                 (object, optional)\n"
                            "   {\n"
                            "     \"changeAddress\"          (string, optional, default pool address) The Unit-e address to receive the change\n"
                            "     \"changePosition\"         (numeric, optional, default random) The index of the change output\n"
                            "     \"change_type\"            (string, optional) The output type to use. Only valid if changeAddress is not specified. Options are \"legacy\", \"p2sh-segwit\", and \"bech32\". Default is set by -changetype.\n"
                            "     \"includeWatching\"        (boolean, optional, default false) Also select inputs which are watch only\n"
                            "     \"lockUnspents\"           (boolean, optional, default false) Lock selected unspent outputs\n"
                            "     \"feeRate\"                (numeric, optional, default not set: makes wallet determine the fee) Set a specific fee rate in " + CURRENCY_UNIT + "/kB\n"
                            "     \"subtractFeeFromOutputs\" (array, optional) A json array of integers.\n"
                            "                              The fee will be equally deducted from the amount of each specified output.\n"
                            "                              The outputs are specified by their zero-based index, before any change output is added.\n"
                            "                              Those recipients will receive less unites than you enter in their corresponding amount field.\n"
                            "                              If no outputs are specified here, the sender pays the fee.\n"
                            "                                  [vout_index,...]\n"
                            "     \"replaceable\"            (boolean, optional) Marks this transaction as BIP125 replaceable.\n"
                            "                              Allows this transaction to be replaced by a transaction with higher fees\n"
                            "     \"conf_target\"            (numeric, optional) Confirmation target (in blocks)\n"
                            "     \"estimate_mode\"          (string, optional, default=UNSET) The fee estimate mode, must be one of:\n"
                            "         \"UNSET\"\n"
                            "         \"ECONOMICAL\"\n"
                            "         \"CONSERVATIVE\"\n"
                            "   }\n"
                            "5. bip32derivs                    (boolean, optional, default=false) If true, includes the BIP 32 derivation paths for public keys if we know them\n"
                            "\nResult:\n"
                            "{\n"
                            "  \"psbt\": \"value\",        (string)  The resulting raw transaction (base64-encoded string)\n"
                            "  \"fee\":       n,         (numeric) Fee in " + CURRENCY_UNIT + " the resulting transaction pays\n"
                            "  \"changepos\": n          (numeric) The position of the added change output, or -1\n"
                            "}\n"
                            "\nExamples:\n"
                            "\nCreate a transaction with no inputs\n"
                            + HelpExampleCli("walletcreatefundedpsbt", "\"[{\\\"txid\\\":\\\"myid\\\",\\\"vout\\\":0}]\" \"[{\\\"data\\\":\\\"00010203\\\"}]\"")
                            );

    RPCTypeCheck(request.params, {
        UniValue::VARR,
        UniValueType(), // ARR or OBJ, checked later
        UniValue::VNUM,
        UniValue::VOBJ,
        UniValue::VBOOL
        }, true
    );

    CAmount fee;
    int change_position;
    CMutableTransaction rawTx = ConstructTransaction(request.params[0], request.params[1], request.params[2], request.params[3]["replaceable"]);
    FundTransaction(pwallet, rawTx, fee, change_position, request.params[3]);

    // Make a blank psbt
    PartiallySignedTransaction psbtx(rawTx);

    // Fill transaction with out data but don't sign
    bool bip32derivs = request.params[4].isNull() ? false : request.params[4].get_bool();
    FillPSBT(pwallet, psbtx, 1, false, bip32derivs);

    // Serialize the PSBT
    CDataStream ssTx(SER_NETWORK, PROTOCOL_VERSION);
    ssTx << psbtx;

    UniValue result(UniValue::VOBJ);
    result.pushKV("psbt", EncodeBase64(ssTx.str()));
    result.pushKV("fee", ValueFromAmount(fee));
    result.pushKV("changepos", change_position);
    return result;
}

extern UniValue abortrescan(const JSONRPCRequest& request); // in rpcdump.cpp
extern UniValue dumpprivkey(const JSONRPCRequest& request); // in rpcdump.cpp
extern UniValue importprivkey(const JSONRPCRequest& request);
extern UniValue importaddress(const JSONRPCRequest& request);
extern UniValue importpubkey(const JSONRPCRequest& request);
extern UniValue dumpwallet(const JSONRPCRequest& request);
extern UniValue importwallet(const JSONRPCRequest& request);
extern UniValue importprunedfunds(const JSONRPCRequest& request);
extern UniValue removeprunedfunds(const JSONRPCRequest& request);
extern UniValue importmulti(const JSONRPCRequest& request);
extern UniValue rescanblockchain(const JSONRPCRequest& request);

// clang-format off
static const CRPCCommand commands[] =
<<<<<<< HEAD
{ //  category              name                                actor (function)                argNames
    //  --------------------- ------------------------          -----------------------         ----------
    { "rawtransactions",    "fundrawtransaction",               &fundrawtransaction,            {"hexstring","options","iswitness"} },
    { "wallet",             "walletprocesspsbt",                &walletprocesspsbt,             {"psbt","sign","sighashtype","bip32derivs"} },
    { "wallet",             "walletcreatefundedpsbt",           &walletcreatefundedpsbt,        {"inputs","outputs","locktime","options","bip32derivs"} },
    { "hidden",             "resendwallettransactions",         &resendwallettransactions,      {} },
    { "wallet",             "abandontransaction",               &abandontransaction,            {"txid"} },
    { "wallet",             "abortrescan",                      &abortrescan,                   {} },
    { "wallet",             "addmultisigaddress",               &addmultisigaddress,            {"nrequired","keys","label|account","address_type"} },
    { "hidden",             "addwitnessaddress",                &addwitnessaddress,             {"address","p2sh"} },
    { "wallet",             "backupwallet",                     &backupwallet,                  {"destination"} },
    { "wallet",             "bumpfee",                          &bumpfee,                       {"txid", "options"} },
    { "wallet",             "createwallet",                     &createwallet,                  {"wallet_name", "disable_private_keys"} },
    { "wallet",             "dumpprivkey",                      &dumpprivkey,                   {"address"}  },
    { "wallet",             "dumpwallet",                       &dumpwallet,                    {"filename"} },
    { "wallet",             "encryptwallet",                    &encryptwallet,                 {"passphrase"} },
    { "wallet",             "getaddressinfo",                   &getaddressinfo,                {"address"} },
    { "wallet",             "getbalance",                       &getbalance,                    {"account|dummy","minconf","include_watchonly"} },
    { "wallet",             "getnewaddress",                    &getnewaddress,                 {"label|account","address_type"} },
    { "wallet",             "getrawchangeaddress",              &getrawchangeaddress,           {"address_type"} },
    { "wallet",             "getreceivedbyaddress",             &getreceivedbyaddress,          {"address","minconf"} },
    { "wallet",             "gettransaction",                   &gettransaction,                {"txid","include_watchonly"} },
    { "wallet",             "getunconfirmedbalance",            &getunconfirmedbalance,         {} },
    { "wallet",             "getwalletinfo",                    &getwalletinfo,                 {} },
    { "wallet",             "importmulti",                      &importmulti,                   {"requests","options"} },
    { "wallet",             "importprivkey",                    &importprivkey,                 {"privkey","label","rescan"} },
    { "wallet",             "importwallet",                     &importwallet,                  {"filename"} },
    { "wallet",             "importaddress",                    &importaddress,                 {"address","label","rescan","p2sh"} },
    { "wallet",             "importprunedfunds",                &importprunedfunds,             {"rawtransaction","txoutproof"} },
    { "wallet",             "importpubkey",                     &importpubkey,                  {"pubkey","label","rescan"} },
    { "wallet",             "keypoolrefill",                    &keypoolrefill,                 {"newsize"} },
    { "wallet",             "listaddressgroupings",             &listaddressgroupings,          {} },
    { "wallet",             "listlockunspent",                  &listlockunspent,               {} },
    { "wallet",             "listreceivedbyaddress",            &listreceivedbyaddress,         {"minconf","include_empty","include_watchonly","address_filter"} },
    { "wallet",             "listsinceblock",                   &listsinceblock,                {"blockhash","target_confirmations","include_watchonly","include_removed"} },
    { "wallet",             "listtransactions",                 &listtransactions,              {"account|label|dummy","count","skip","include_watchonly"} },
    { "wallet",             "listunspent",                      &listunspent,                   {"minconf","maxconf","addresses","include_unsafe","query_options"} },
    { "wallet",             "listwallets",                      &listwallets,                   {} },
    { "wallet",             "loadwallet",                       &loadwallet,                    {"filename"} },
    { "wallet",             "lockunspent",                      &lockunspent,                   {"unlock","transactions"} },
    { "wallet",             "sendmany",                         &sendmany,                      {"fromaccount|dummy","amounts","minconf","comment","subtractfeefrom","replaceable","conf_target","estimate_mode"} },
    { "wallet",             "sendtoaddress",                    &sendtoaddress,                 {"address","amount","comment","comment_to","subtractfeefromamount","replaceable","conf_target","estimate_mode"} },
    { "wallet",             "settxfee",                         &settxfee,                      {"amount"} },
    { "wallet",             "signmessage",                      &signmessage,                   {"address","message"} },
    { "wallet",             "signrawtransactionwithwallet",     &signrawtransactionwithwallet,  {"hexstring","prevtxs","sighashtype"} },
    { "wallet",             "unloadwallet",                     &unloadwallet,                  {"wallet_name"} },
    { "wallet",             "walletlock",                       &walletlock,                    {} },
    { "wallet",             "walletpassphrasechange",           &walletpassphrasechange,        {"oldpassphrase","newpassphrase"} },
    { "wallet",             "walletpassphrase",                 &walletpassphrase,              {"passphrase","timeout"} },
    { "wallet",             "removeprunedfunds",                &removeprunedfunds,             {"txid"} },
    { "wallet",             "rescanblockchain",                 &rescanblockchain,              {"start_height", "stop_height"} },
    { "wallet",             "sethdseed",                        &sethdseed,                     {"newkeypool","seed"} },

    /** Account functions (deprecated) */
    { "wallet",             "getaccountaddress",                &getaccountaddress,             {"account"} },
    { "wallet",             "getaccount",                       &getaccount,                    {"address"} },
    { "wallet",             "getaddressesbyaccount",            &getaddressesbyaccount,         {"account"} },
    { "wallet",             "getreceivedbyaccount",             &getreceivedbylabel,            {"account","minconf"} },
    { "wallet",             "listaccounts",                     &listaccounts,                  {"minconf","include_watchonly"} },
    { "wallet",             "listreceivedbyaccount",            &listreceivedbylabel,           {"minconf","include_empty","include_watchonly"} },
    { "wallet",             "setaccount",                       &setlabel,                      {"address","account"} },
    { "wallet",             "sendfrom",                         &sendfrom,                      {"fromaccount","toaddress","amount","minconf","comment","comment_to"} },
    { "wallet",             "move",                             &movecmd,                       {"fromaccount","toaccount","amount","minconf","comment"} },

    /** Label functions (to replace non-balance account functions) */
    { "wallet",             "getaddressesbylabel",              &getaddressesbylabel,           {"label"} },
    { "wallet",             "getreceivedbylabel",               &getreceivedbylabel,            {"label","minconf"} },
    { "wallet",             "listlabels",                       &listlabels,                    {"purpose"} },
    { "wallet",             "listreceivedbylabel",              &listreceivedbylabel,           {"minconf","include_empty","include_watchonly"} },
    { "wallet",             "setlabel",                         &setlabel,                      {"address","label"} },

    { "generating",         "generate",                         &generate,                      {"nblocks","maxtries"} },
    { "generating",         "generatetoaddress",                &generatetoaddress,             {"nblocks","address","maxtries"} },
=======
{ //  category              name                        actor (function)           argNames
  //  --------------------- ------------------------    -----------------------  ----------
    { "rawtransactions",    "fundrawtransaction",       &fundrawtransaction,       {"hexstring","options","iswitness"} },
    { "hidden",             "resendwallettransactions", &resendwallettransactions, {} },
    { "wallet",             "abandontransaction",       &abandontransaction,       {"txid"} },
    { "wallet",             "abortrescan",              &abortrescan,              {} },
    { "wallet",             "addmultisigaddress",       &addmultisigaddress,       {"nrequired","keys","account","address_type"} },
    { "hidden",             "addwitnessaddress",        &addwitnessaddress,        {"address","p2sh"} },
    { "wallet",             "backupwallet",             &backupwallet,             {"destination"} },
    { "wallet",             "bumpfee",                  &bumpfee,                  {"txid", "options"} },
    { "wallet",             "dumpprivkey",              &dumpprivkey,              {"address"}  },
    { "wallet",             "dumpwallet",               &dumpwallet,               {"filename"} },
    { "wallet",             "encryptwallet",            &encryptwallet,            {"passphrase"} },
    { "wallet",             "getaccountaddress",        &getaccountaddress,        {"account"} },
    { "wallet",             "getaccount",               &getaccount,               {"address"} },
    { "wallet",             "getaddressesbyaccount",    &getaddressesbyaccount,    {"account"} },
    { "wallet",             "getbalance",               &getbalance,               {"account","minconf","include_watchonly"} },
    { "wallet",             "getnewaddress",            &getnewaddress,            {"account","address_type"} },
    { "wallet",             "getrawchangeaddress",      &getrawchangeaddress,      {"address_type"} },
    { "wallet",             "getreceivedbyaccount",     &getreceivedbyaccount,     {"account","minconf"} },
    { "wallet",             "getreceivedbyaddress",     &getreceivedbyaddress,     {"address","minconf"} },
    { "wallet",             "gettransaction",           &gettransaction,           {"txid","include_watchonly"} },
    { "wallet",             "getunconfirmedbalance",    &getunconfirmedbalance,    {} },
    { "wallet",             "getwalletinfo",            &getwalletinfo,            {} },
    { "wallet",             "importmulti",              &importmulti,              {"requests","options"} },
    { "wallet",             "importprivkey",            &importprivkey,            {"privkey","label","rescan"} },
    { "wallet",             "importwallet",             &importwallet,             {"filename"} },
    { "wallet",             "importaddress",            &importaddress,            {"address","label","rescan","p2sh"} },
    { "wallet",             "importprunedfunds",        &importprunedfunds,        {"rawtransaction","txoutproof"} },
    { "wallet",             "importpubkey",             &importpubkey,             {"pubkey","label","rescan"} },
    { "wallet",             "keypoolrefill",            &keypoolrefill,            {"newsize"} },
    { "wallet",             "listaccounts",             &listaccounts,             {"minconf","include_watchonly"} },
    { "wallet",             "listaddressgroupings",     &listaddressgroupings,     {} },
    { "wallet",             "listlockunspent",          &listlockunspent,          {} },
    { "wallet",             "listreceivedbyaccount",    &listreceivedbyaccount,    {"minconf","include_empty","include_watchonly"} },
    { "wallet",             "listreceivedbyaddress",    &listreceivedbyaddress,    {"minconf","include_empty","include_watchonly"} },
    { "wallet",             "listsinceblock",           &listsinceblock,           {"blockhash","target_confirmations","include_watchonly","include_removed"} },
    { "wallet",             "listtransactions",         &listtransactions,         {"account","count","skip","include_watchonly"} },
    { "wallet",             "listunspent",              &listunspent,              {"minconf","maxconf","addresses","include_unsafe","query_options"} },
    { "wallet",             "listwallets",              &listwallets,              {} },
    { "wallet",             "lockunspent",              &lockunspent,              {"unlock","transactions"} },
    { "wallet",             "move",                     &movecmd,                  {"fromaccount","toaccount","amount","minconf","comment"} },
    { "wallet",             "sendfrom",                 &sendfrom,                 {"fromaccount","toaddress","amount","minconf","comment","comment_to"} },
    { "wallet",             "sendmany",                 &sendmany,                 {"fromaccount","amounts","minconf","comment","subtractfeefrom","replaceable","conf_target","estimate_mode"} },
    { "wallet",             "sendtoaddress",            &sendtoaddress,            {"address","amount","comment","comment_to","subtractfeefromamount","replaceable","conf_target","estimate_mode"} },
    { "wallet",             "setaccount",               &setaccount,               {"address","account"} },
    { "wallet",             "settxfee",                 &settxfee,                 {"amount"} },
    { "wallet",             "signmessage",              &signmessage,              {"address","message"} },
    { "wallet",             "walletlock",               &walletlock,               {} },
    { "wallet",             "walletpassphrasechange",   &walletpassphrasechange,   {"oldpassphrase","newpassphrase"} },
    { "wallet",             "walletpassphrase",         &walletpassphrase,         {"passphrase","timeout"} },
    { "wallet",             "removeprunedfunds",        &removeprunedfunds,        {"txid"} },
    { "wallet",             "rescanblockchain",         &rescanblockchain,         {"start_height", "stop_height"} },

    { "generating",         "generate",                 &generate,                 {"nblocks","maxtries"} },
    { "generating",         "generatetoaddress",        &generatetoaddress,        {"nblocks","address","maxtries"} },
>>>>>>> c270eea7
};
// clang-format on

void RegisterWalletRPCCommands(CRPCTable &t)
{
    for (unsigned int vcidx = 0; vcidx < ARRAYLEN(commands); vcidx++)
        t.appendCommand(commands[vcidx].name, &commands[vcidx]);
}<|MERGE_RESOLUTION|>--- conflicted
+++ resolved
@@ -11,6 +11,7 @@
 #include <esperanza/walletextension.h>
 #include <httpserver.h>
 #include <init.h>
+#include <injector.h>
 #include <key_io.h>
 #include <net.h>
 #include <outputtype.h>
@@ -4907,9 +4908,8 @@
 
 // clang-format off
 static const CRPCCommand commands[] =
-<<<<<<< HEAD
 { //  category              name                                actor (function)                argNames
-    //  --------------------- ------------------------          -----------------------         ----------
+  //  --------------------- ------------------------          -----------------------         ----------
     { "rawtransactions",    "fundrawtransaction",               &fundrawtransaction,            {"hexstring","options","iswitness"} },
     { "wallet",             "walletprocesspsbt",                &walletprocesspsbt,             {"psbt","sign","sighashtype","bip32derivs"} },
     { "wallet",             "walletcreatefundedpsbt",           &walletcreatefundedpsbt,        {"inputs","outputs","locktime","options","bip32derivs"} },
@@ -4981,64 +4981,6 @@
 
     { "generating",         "generate",                         &generate,                      {"nblocks","maxtries"} },
     { "generating",         "generatetoaddress",                &generatetoaddress,             {"nblocks","address","maxtries"} },
-=======
-{ //  category              name                        actor (function)           argNames
-  //  --------------------- ------------------------    -----------------------  ----------
-    { "rawtransactions",    "fundrawtransaction",       &fundrawtransaction,       {"hexstring","options","iswitness"} },
-    { "hidden",             "resendwallettransactions", &resendwallettransactions, {} },
-    { "wallet",             "abandontransaction",       &abandontransaction,       {"txid"} },
-    { "wallet",             "abortrescan",              &abortrescan,              {} },
-    { "wallet",             "addmultisigaddress",       &addmultisigaddress,       {"nrequired","keys","account","address_type"} },
-    { "hidden",             "addwitnessaddress",        &addwitnessaddress,        {"address","p2sh"} },
-    { "wallet",             "backupwallet",             &backupwallet,             {"destination"} },
-    { "wallet",             "bumpfee",                  &bumpfee,                  {"txid", "options"} },
-    { "wallet",             "dumpprivkey",              &dumpprivkey,              {"address"}  },
-    { "wallet",             "dumpwallet",               &dumpwallet,               {"filename"} },
-    { "wallet",             "encryptwallet",            &encryptwallet,            {"passphrase"} },
-    { "wallet",             "getaccountaddress",        &getaccountaddress,        {"account"} },
-    { "wallet",             "getaccount",               &getaccount,               {"address"} },
-    { "wallet",             "getaddressesbyaccount",    &getaddressesbyaccount,    {"account"} },
-    { "wallet",             "getbalance",               &getbalance,               {"account","minconf","include_watchonly"} },
-    { "wallet",             "getnewaddress",            &getnewaddress,            {"account","address_type"} },
-    { "wallet",             "getrawchangeaddress",      &getrawchangeaddress,      {"address_type"} },
-    { "wallet",             "getreceivedbyaccount",     &getreceivedbyaccount,     {"account","minconf"} },
-    { "wallet",             "getreceivedbyaddress",     &getreceivedbyaddress,     {"address","minconf"} },
-    { "wallet",             "gettransaction",           &gettransaction,           {"txid","include_watchonly"} },
-    { "wallet",             "getunconfirmedbalance",    &getunconfirmedbalance,    {} },
-    { "wallet",             "getwalletinfo",            &getwalletinfo,            {} },
-    { "wallet",             "importmulti",              &importmulti,              {"requests","options"} },
-    { "wallet",             "importprivkey",            &importprivkey,            {"privkey","label","rescan"} },
-    { "wallet",             "importwallet",             &importwallet,             {"filename"} },
-    { "wallet",             "importaddress",            &importaddress,            {"address","label","rescan","p2sh"} },
-    { "wallet",             "importprunedfunds",        &importprunedfunds,        {"rawtransaction","txoutproof"} },
-    { "wallet",             "importpubkey",             &importpubkey,             {"pubkey","label","rescan"} },
-    { "wallet",             "keypoolrefill",            &keypoolrefill,            {"newsize"} },
-    { "wallet",             "listaccounts",             &listaccounts,             {"minconf","include_watchonly"} },
-    { "wallet",             "listaddressgroupings",     &listaddressgroupings,     {} },
-    { "wallet",             "listlockunspent",          &listlockunspent,          {} },
-    { "wallet",             "listreceivedbyaccount",    &listreceivedbyaccount,    {"minconf","include_empty","include_watchonly"} },
-    { "wallet",             "listreceivedbyaddress",    &listreceivedbyaddress,    {"minconf","include_empty","include_watchonly"} },
-    { "wallet",             "listsinceblock",           &listsinceblock,           {"blockhash","target_confirmations","include_watchonly","include_removed"} },
-    { "wallet",             "listtransactions",         &listtransactions,         {"account","count","skip","include_watchonly"} },
-    { "wallet",             "listunspent",              &listunspent,              {"minconf","maxconf","addresses","include_unsafe","query_options"} },
-    { "wallet",             "listwallets",              &listwallets,              {} },
-    { "wallet",             "lockunspent",              &lockunspent,              {"unlock","transactions"} },
-    { "wallet",             "move",                     &movecmd,                  {"fromaccount","toaccount","amount","minconf","comment"} },
-    { "wallet",             "sendfrom",                 &sendfrom,                 {"fromaccount","toaddress","amount","minconf","comment","comment_to"} },
-    { "wallet",             "sendmany",                 &sendmany,                 {"fromaccount","amounts","minconf","comment","subtractfeefrom","replaceable","conf_target","estimate_mode"} },
-    { "wallet",             "sendtoaddress",            &sendtoaddress,            {"address","amount","comment","comment_to","subtractfeefromamount","replaceable","conf_target","estimate_mode"} },
-    { "wallet",             "setaccount",               &setaccount,               {"address","account"} },
-    { "wallet",             "settxfee",                 &settxfee,                 {"amount"} },
-    { "wallet",             "signmessage",              &signmessage,              {"address","message"} },
-    { "wallet",             "walletlock",               &walletlock,               {} },
-    { "wallet",             "walletpassphrasechange",   &walletpassphrasechange,   {"oldpassphrase","newpassphrase"} },
-    { "wallet",             "walletpassphrase",         &walletpassphrase,         {"passphrase","timeout"} },
-    { "wallet",             "removeprunedfunds",        &removeprunedfunds,        {"txid"} },
-    { "wallet",             "rescanblockchain",         &rescanblockchain,         {"start_height", "stop_height"} },
-
-    { "generating",         "generate",                 &generate,                 {"nblocks","maxtries"} },
-    { "generating",         "generatetoaddress",        &generatetoaddress,        {"nblocks","address","maxtries"} },
->>>>>>> c270eea7
 };
 // clang-format on
 
