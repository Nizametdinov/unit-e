--- conflicted
+++ resolved
@@ -5,11 +5,8 @@
 
 #ifndef UNITE_WALLET_INIT_H
 #define UNITE_WALLET_INIT_H
-<<<<<<< HEAD
-=======
 
 #include <esperanza/settings.h>
->>>>>>> 2fbef654
 
 #include <string>
 
