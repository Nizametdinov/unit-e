// Copyright (c) 2009-2010 Satoshi Nakamoto
<<<<<<< HEAD
// Copyright (c) 2009-2018 The Bitcoin Core developers
=======
// Copyright (c) 2009-2017 The Bitcoin Core developers
>>>>>>> 07428419
// Distributed under the MIT software license, see the accompanying
// file COPYING or http://www.opensource.org/licenses/mit-license.php.

#ifndef UNITE_WALLET_WALLETDB_H
#define UNITE_WALLET_WALLETDB_H

#include <amount.h>
#include <primitives/transaction.h>
#include <wallet/db.h>
#include <key.h>

#include <list>
#include <stdint.h>
#include <string>
#include <utility>
#include <vector>

/**
 * Overview of wallet database classes:
 *
 * - WalletBatch is an abstract modifier object for the wallet database, and encapsulates a database
 *   batch update as well as methods to act on the database. It should be agnostic to the database implementation.
 *
 * The following classes are implementation specific:
 * - BerkeleyEnvironment is an environment in which the database exists.
 * - BerkeleyDatabase represents a wallet database.
 * - BerkeleyBatch is a low-level database batch update.
 */

static const bool DEFAULT_FLUSHWALLET = true;

class CAccount;
class CAccountingEntry;
struct CBlockLocator;
class CKeyPool;
class CMasterKey;
class CScript;
class CWallet;
class CWalletTx;
class uint160;
class uint256;

/** Backend-agnostic database type. */
using WalletDatabase = BerkeleyDatabase;

/** Error statuses for the wallet database */
enum class DBErrors
{
    LOAD_OK,
    CORRUPT,
    NONCRITICAL_ERROR,
    TOO_NEW,
    LOAD_FAIL,
    NEED_REWRITE
};

/* simple HD chain data model */
class CHDChain
{
public:
    uint32_t nExternalChainCounter;
    uint32_t nInternalChainCounter;
    CKeyID seed_id; //!< seed hash160
<<<<<<< HEAD
=======
    CKeyID master_key_id; //!< master key hash160
    std::vector<CExtPubKey> account_pubkeys; //!< BIP44 account pubkey
    bool is_hardware_device;
>>>>>>> 07428419

    static const int VERSION_HD_BASE        = 1;
    static const int VERSION_HD_CHAIN_SPLIT = 2;
    static const int VERSION_HD_HW_WALLET   = 3;
    static const int CURRENT_VERSION        = VERSION_HD_HW_WALLET;
    int nVersion;

    CHDChain() { SetNull(); }
    ADD_SERIALIZE_METHODS;
    template <typename Stream, typename Operation>
    inline void SerializationOp(Stream& s, Operation ser_action)
    {
        READWRITE(this->nVersion);
        READWRITE(nExternalChainCounter);
        READWRITE(seed_id);
        if (this->nVersion >= VERSION_HD_CHAIN_SPLIT)
            READWRITE(nInternalChainCounter);
        if (this->nVersion >= VERSION_HD_HW_WALLET) {
            READWRITE(master_key_id);
            READWRITE(account_pubkeys);
            READWRITE(is_hardware_device);
        }
    }

    void SetNull()
    {
        nVersion = CHDChain::CURRENT_VERSION;
        nExternalChainCounter = 0;
        nInternalChainCounter = 0;
        seed_id.SetNull();
<<<<<<< HEAD
=======
        master_key_id.SetNull();
        account_pubkeys.clear();
        is_hardware_device = false;
>>>>>>> 07428419
    }
};

class CKeyMetadata
{
public:
    static const int VERSION_BASIC=1;
    static const int VERSION_WITH_HDDATA=10;
    static const int VERSION_WITH_MASTER_ID=11;
    static const int CURRENT_VERSION=VERSION_WITH_MASTER_ID;
    int nVersion;
    int64_t nCreateTime; // 0 means unknown
    std::string hdKeypath; //optional HD/bip32 keypath
<<<<<<< HEAD
    CKeyID hd_seed_id; //id of the HD seed used to derive this key
=======
    CKeyID hd_seed_id; //!< seed hash160
    CKeyID master_key_id; //!< master key hash160
>>>>>>> 07428419

    CKeyMetadata()
    {
        SetNull();
    }
    explicit CKeyMetadata(int64_t nCreateTime_)
    {
        SetNull();
        nCreateTime = nCreateTime_;
    }

    ADD_SERIALIZE_METHODS;

    template <typename Stream, typename Operation>
    inline void SerializationOp(Stream& s, Operation ser_action) {
        READWRITE(this->nVersion);
        READWRITE(nCreateTime);
        if (this->nVersion >= VERSION_WITH_HDDATA)
        {
            READWRITE(hdKeypath);
            READWRITE(hd_seed_id);
<<<<<<< HEAD
=======
        }
        if (this->nVersion >= VERSION_WITH_MASTER_ID)
        {
            READWRITE(master_key_id);
>>>>>>> 07428419
        }
    }

    void SetNull()
    {
        nVersion = CKeyMetadata::CURRENT_VERSION;
        nCreateTime = 0;
        hdKeypath.clear();
        hd_seed_id.SetNull();
<<<<<<< HEAD
=======
        master_key_id.SetNull();
>>>>>>> 07428419
    }
};

/** Access to the wallet database.
 * This represents a single transaction at the
 * database. It will be committed when the object goes out of scope.
 * Optionally (on by default) it will flush to disk as well.
 */
class WalletBatch
{
private:
    template <typename K, typename T>
    bool WriteIC(const K& key, const T& value, bool fOverwrite = true)
    {
        if (!m_batch.Write(key, value, fOverwrite)) {
            return false;
        }
        m_database.IncrementUpdateCounter();
        return true;
    }

    template <typename K>
    bool EraseIC(const K& key)
    {
        if (!m_batch.Erase(key)) {
            return false;
        }
        m_database.IncrementUpdateCounter();
        return true;
    }

public:
    explicit WalletBatch(WalletDatabase& database, const char* pszMode = "r+", bool _fFlushOnClose = true) :
        m_batch(database, pszMode, _fFlushOnClose),
        m_database(database)
    {
    }
    WalletBatch(const WalletBatch&) = delete;
    WalletBatch& operator=(const WalletBatch&) = delete;

    bool WriteName(const std::string& strAddress, const std::string& strName);
    bool EraseName(const std::string& strAddress);

    bool WritePurpose(const std::string& strAddress, const std::string& purpose);
    bool ErasePurpose(const std::string& strAddress);

    bool WriteTx(const CWalletTx& wtx);
    bool EraseTx(uint256 hash);

    bool WriteKeyMetadata(const CPubKey& vchPubKey, const CKeyMetadata& keyMeta, bool overwrite = true);
    bool WriteKey(const CPubKey& vchPubKey, const CPrivKey& vchPrivKey, const CKeyMetadata &keyMeta);
    bool WriteCryptedKey(const CPubKey& vchPubKey, const std::vector<unsigned char>& vchCryptedSecret, const CKeyMetadata &keyMeta);
    bool WriteMasterKey(unsigned int nID, const CMasterKey& kMasterKey);

    bool WriteCScript(const uint160& hash, const CScript& redeemScript);

    bool WriteWatchOnly(const CScript &script, const CKeyMetadata &keymeta);
    bool EraseWatchOnly(const CScript &script);

    bool WriteBestBlock(const CBlockLocator& locator);
    bool ReadBestBlock(CBlockLocator& locator);

    bool WriteOrderPosNext(int64_t nOrderPosNext);

    bool ReadPool(int64_t nPool, CKeyPool& keypool);
    bool WritePool(int64_t nPool, const CKeyPool& keypool);
    bool ErasePool(int64_t nPool);

    bool WriteMinVersion(int nVersion);

    /// This writes directly to the database, and will not update the CWallet's cached accounting entries!
    /// Use wallet.AddAccountingEntry instead, to write *and* update its caches.
    bool WriteAccountingEntry(const uint64_t nAccEntryNum, const CAccountingEntry& acentry);
    bool ReadAccount(const std::string& strAccount, CAccount& account);
    bool WriteAccount(const std::string& strAccount, const CAccount& account);
    bool EraseAccount(const std::string& strAccount);

    /// Write destination data key,value tuple to database
    bool WriteDestData(const std::string &address, const std::string &key, const std::string &value);
    /// Erase destination data tuple from wallet database
    bool EraseDestData(const std::string &address, const std::string &key);

    CAmount GetAccountCreditDebit(const std::string& strAccount);
    void ListAccountCreditDebit(const std::string& strAccount, std::list<CAccountingEntry>& acentries);

    DBErrors LoadWallet(CWallet* pwallet);
    DBErrors FindWalletTx(std::vector<uint256>& vTxHash, std::vector<CWalletTx>& vWtx);
    DBErrors ZapWalletTx(std::vector<CWalletTx>& vWtx);
    DBErrors ZapSelectTx(std::vector<uint256>& vHashIn, std::vector<uint256>& vHashOut);
    /* Try to (very carefully!) recover wallet database (with a possible key type filter) */
    static bool Recover(const fs::path& wallet_path, void *callbackDataIn, bool (*recoverKVcallback)(void* callbackData, CDataStream ssKey, CDataStream ssValue), std::string& out_backup_filename);
    /* Recover convenience-function to bypass the key filter callback, called when verify fails, recovers everything */
    static bool Recover(const fs::path& wallet_path, std::string& out_backup_filename);
    /* Recover filter (used as callback), will only let keys (cryptographical keys) as KV/key-type pass through */
    static bool RecoverKeysOnlyFilter(void *callbackData, CDataStream ssKey, CDataStream ssValue);
    /* Function to determine if a certain KV/key-type is a key (cryptographical key) type */
    static bool IsKeyType(const std::string& strType);
    /* verifies the database environment */
    static bool VerifyEnvironment(const fs::path& wallet_path, std::string& errorStr);
    /* verifies the database file */
    static bool VerifyDatabaseFile(const fs::path& wallet_path, std::string& warningStr, std::string& errorStr);

    //! write the hdchain model (external chain child index counter)
    bool WriteHDChain(const CHDChain& chain);

    bool WriteWalletFlags(const uint64_t flags);
    //! Begin a new transaction
    bool TxnBegin();
    //! Commit current transaction
    bool TxnCommit();
    //! Abort current transaction
    bool TxnAbort();
    //! Read wallet version
    bool ReadVersion(int& nVersion);
    //! Write wallet version
    bool WriteVersion(int nVersion);
private:
    BerkeleyBatch m_batch;
    WalletDatabase& m_database;
};

//! Compacts BDB state so that wallet.dat is self-contained (if there are changes)
void MaybeCompactWalletDB();

#endif // UNITE_WALLET_WALLETDB_H<|MERGE_RESOLUTION|>--- conflicted
+++ resolved
@@ -1,9 +1,5 @@
 // Copyright (c) 2009-2010 Satoshi Nakamoto
-<<<<<<< HEAD
 // Copyright (c) 2009-2018 The Bitcoin Core developers
-=======
-// Copyright (c) 2009-2017 The Bitcoin Core developers
->>>>>>> 07428419
 // Distributed under the MIT software license, see the accompanying
 // file COPYING or http://www.opensource.org/licenses/mit-license.php.
 
@@ -67,12 +63,9 @@
     uint32_t nExternalChainCounter;
     uint32_t nInternalChainCounter;
     CKeyID seed_id; //!< seed hash160
-<<<<<<< HEAD
-=======
     CKeyID master_key_id; //!< master key hash160
     std::vector<CExtPubKey> account_pubkeys; //!< BIP44 account pubkey
     bool is_hardware_device;
->>>>>>> 07428419
 
     static const int VERSION_HD_BASE        = 1;
     static const int VERSION_HD_CHAIN_SPLIT = 2;
@@ -103,12 +96,9 @@
         nExternalChainCounter = 0;
         nInternalChainCounter = 0;
         seed_id.SetNull();
-<<<<<<< HEAD
-=======
         master_key_id.SetNull();
         account_pubkeys.clear();
         is_hardware_device = false;
->>>>>>> 07428419
     }
 };
 
@@ -122,12 +112,8 @@
     int nVersion;
     int64_t nCreateTime; // 0 means unknown
     std::string hdKeypath; //optional HD/bip32 keypath
-<<<<<<< HEAD
-    CKeyID hd_seed_id; //id of the HD seed used to derive this key
-=======
     CKeyID hd_seed_id; //!< seed hash160
     CKeyID master_key_id; //!< master key hash160
->>>>>>> 07428419
 
     CKeyMetadata()
     {
@@ -149,13 +135,10 @@
         {
             READWRITE(hdKeypath);
             READWRITE(hd_seed_id);
-<<<<<<< HEAD
-=======
         }
         if (this->nVersion >= VERSION_WITH_MASTER_ID)
         {
             READWRITE(master_key_id);
->>>>>>> 07428419
         }
     }
 
@@ -165,10 +148,7 @@
         nCreateTime = 0;
         hdKeypath.clear();
         hd_seed_id.SetNull();
-<<<<<<< HEAD
-=======
         master_key_id.SetNull();
->>>>>>> 07428419
     }
 };
 
