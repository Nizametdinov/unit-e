// Copyright (c) 2010 Satoshi Nakamoto
<<<<<<< HEAD
// Copyright (c) 2009-2018 The Bitcoin Core developers
=======
// Copyright (c) 2009-2017 The Bitcoin Core developers
>>>>>>> 07428419
// Distributed under the MIT software license, see the accompanying
// file COPYING or http://www.opensource.org/licenses/mit-license.php.

#include <chainparamsbase.h>

#include <tinyformat.h>
#include <util.h>
#include <utilmemory.h>

#include <assert.h>
#include <memory>

const std::string CBaseChainParams::TESTNET = "test";
const std::string CBaseChainParams::REGTEST = "regtest";

void SetupChainParamsBaseOptions()
{
<<<<<<< HEAD
    gArgs.AddArg("-regtest", "Enter regression test mode, which uses a special chain in which blocks can be solved instantly. "
                                   "This is intended for regression testing tools and app development.", true, OptionsCategory::CHAINPARAMS);
    gArgs.AddArg("-testnet", "Use the test chain", false, OptionsCategory::CHAINPARAMS);
}

=======
    strUsage += HelpMessageGroup(_("Chain selection options:"));
    strUsage += HelpMessageOpt("-testnet", _("Use the test chain (default: 1)"));
    if (debugHelp) {
        strUsage += HelpMessageOpt("-regtest", "Enter regression test mode, which uses a special chain in which blocks can be solved instantly. "
                                   "This is intended for regression testing tools and app development.");
    }
}

/**
 * Testnet (v3)
 */
class CBaseTestNetParams : public CBaseChainParams
{
public:
    CBaseTestNetParams()
    {
        nRPCPort = 17181;
        strDataDir = "testnet3";
    }
};

/*
 * Regression test
 */
class CBaseRegTestParams : public CBaseChainParams
{
public:
    CBaseRegTestParams()
    {
        nRPCPort = 17291;
        strDataDir = "regtest";
    }
};

>>>>>>> 07428419
static std::unique_ptr<CBaseChainParams> globalChainBaseParams;

const CBaseChainParams& BaseParams()
{
    assert(globalChainBaseParams);
    return *globalChainBaseParams;
}

std::unique_ptr<CBaseChainParams> CreateBaseChainParams(const std::string& chain)
{
<<<<<<< HEAD
    if (chain == CBaseChainParams::MAIN)
        return MakeUnique<CBaseChainParams>("", 7181);
    else if (chain == CBaseChainParams::TESTNET)
        return MakeUnique<CBaseChainParams>("testnet3", 17181);
=======
    if (chain == CBaseChainParams::TESTNET)
        return std::unique_ptr<CBaseChainParams>(new CBaseTestNetParams());
>>>>>>> 07428419
    else if (chain == CBaseChainParams::REGTEST)
        return MakeUnique<CBaseChainParams>("regtest", 17291);
    else
        throw std::runtime_error(strprintf("%s: Unknown chain %s.", __func__, chain));
}

void SelectBaseParams(const std::string& chain)
{
    globalChainBaseParams = CreateBaseChainParams(chain);
<<<<<<< HEAD
    gArgs.SelectConfigNetwork(chain);
=======
}

std::string ChainNameFromCommandLine()
{
    bool fRegTest = gArgs.GetBoolArg("-regtest", false);

    if (fRegTest)
        return CBaseChainParams::REGTEST;
    return CBaseChainParams::TESTNET;
>>>>>>> 07428419
}<|MERGE_RESOLUTION|>--- conflicted
+++ resolved
@@ -1,9 +1,5 @@
 // Copyright (c) 2010 Satoshi Nakamoto
-<<<<<<< HEAD
 // Copyright (c) 2009-2018 The Bitcoin Core developers
-=======
-// Copyright (c) 2009-2017 The Bitcoin Core developers
->>>>>>> 07428419
 // Distributed under the MIT software license, see the accompanying
 // file COPYING or http://www.opensource.org/licenses/mit-license.php.
 
@@ -21,48 +17,11 @@
 
 void SetupChainParamsBaseOptions()
 {
-<<<<<<< HEAD
     gArgs.AddArg("-regtest", "Enter regression test mode, which uses a special chain in which blocks can be solved instantly. "
                                    "This is intended for regression testing tools and app development.", true, OptionsCategory::CHAINPARAMS);
-    gArgs.AddArg("-testnet", "Use the test chain", false, OptionsCategory::CHAINPARAMS);
+    gArgs.AddArg("-testnet", "Use the test chain (default: 1)", true, OptionsCategory::CHAINPARAMS);
 }
 
-=======
-    strUsage += HelpMessageGroup(_("Chain selection options:"));
-    strUsage += HelpMessageOpt("-testnet", _("Use the test chain (default: 1)"));
-    if (debugHelp) {
-        strUsage += HelpMessageOpt("-regtest", "Enter regression test mode, which uses a special chain in which blocks can be solved instantly. "
-                                   "This is intended for regression testing tools and app development.");
-    }
-}
-
-/**
- * Testnet (v3)
- */
-class CBaseTestNetParams : public CBaseChainParams
-{
-public:
-    CBaseTestNetParams()
-    {
-        nRPCPort = 17181;
-        strDataDir = "testnet3";
-    }
-};
-
-/*
- * Regression test
- */
-class CBaseRegTestParams : public CBaseChainParams
-{
-public:
-    CBaseRegTestParams()
-    {
-        nRPCPort = 17291;
-        strDataDir = "regtest";
-    }
-};
-
->>>>>>> 07428419
 static std::unique_ptr<CBaseChainParams> globalChainBaseParams;
 
 const CBaseChainParams& BaseParams()
@@ -73,15 +32,8 @@
 
 std::unique_ptr<CBaseChainParams> CreateBaseChainParams(const std::string& chain)
 {
-<<<<<<< HEAD
-    if (chain == CBaseChainParams::MAIN)
-        return MakeUnique<CBaseChainParams>("", 7181);
-    else if (chain == CBaseChainParams::TESTNET)
+    if (chain == CBaseChainParams::TESTNET)
         return MakeUnique<CBaseChainParams>("testnet3", 17181);
-=======
-    if (chain == CBaseChainParams::TESTNET)
-        return std::unique_ptr<CBaseChainParams>(new CBaseTestNetParams());
->>>>>>> 07428419
     else if (chain == CBaseChainParams::REGTEST)
         return MakeUnique<CBaseChainParams>("regtest", 17291);
     else
@@ -91,17 +43,5 @@
 void SelectBaseParams(const std::string& chain)
 {
     globalChainBaseParams = CreateBaseChainParams(chain);
-<<<<<<< HEAD
     gArgs.SelectConfigNetwork(chain);
-=======
-}
-
-std::string ChainNameFromCommandLine()
-{
-    bool fRegTest = gArgs.GetBoolArg("-regtest", false);
-
-    if (fRegTest)
-        return CBaseChainParams::REGTEST;
-    return CBaseChainParams::TESTNET;
->>>>>>> 07428419
 }