// Copyright (c) 2010 Satoshi Nakamoto
// Copyright (c) 2009-2018 The Bitcoin Core developers
// Distributed under the MIT software license, see the accompanying
// file COPYING or http://www.opensource.org/licenses/mit-license.php.

#include <chainparams.h>
#include <consensus/merkle.h>

#include <tinyformat.h>
#include <util.h>
#include <utilstrencodings.h>
#include <utilmoneystr.h>
#include <ufp64.h>

#include <assert.h>
#include <memory>

#include <chainparamsseeds.h>

void CChainParams::UpdateVersionBitsParameters(Consensus::DeploymentPos d, int64_t nStartTime, int64_t nTimeout)
{
    consensus.vDeployments[d].nStartTime = nStartTime;
    consensus.vDeployments[d].nTimeout = nTimeout;
}

/**
 * Testnet (v3)
 */
class CTestNetParams : public CChainParams {
public:
    CTestNetParams(const blockchain::Parameters &params) : CChainParams(params) {
        consensus.nSubsidyHalvingInterval = 210000;
        consensus.powLimit = uint256S("00000000ffffffffffffffffffffffffffffffffffffffffffffffffffffffff");
        consensus.nPowTargetTimespan = 14 * 24 * 60 * 60; // two weeks
        consensus.nPowTargetSpacing = 10 * 60;
        consensus.fPowAllowMinDifficultyBlocks = true;
        consensus.fPowNoRetargeting = false;
        consensus.nRuleChangeActivationThreshold = 1512; // 75% for testchains
        consensus.nMinerConfirmationWindow = 2016; // nPowTargetTimespan / nPowTargetSpacing
        consensus.vDeployments[Consensus::DEPLOYMENT_TESTDUMMY].bit = 28;
        consensus.vDeployments[Consensus::DEPLOYMENT_TESTDUMMY].nStartTime = 1554901200;
        consensus.vDeployments[Consensus::DEPLOYMENT_TESTDUMMY].nTimeout = 1560250245;

        // Deployment of BIP68, BIP112, and BIP113.
        consensus.vDeployments[Consensus::DEPLOYMENT_CSV].bit = 0;
        consensus.vDeployments[Consensus::DEPLOYMENT_CSV].nStartTime = Consensus::BIP9Deployment::ALWAYS_ACTIVE;
        consensus.vDeployments[Consensus::DEPLOYMENT_CSV].nTimeout = Consensus::BIP9Deployment::NO_TIMEOUT;

        // The best chain should have at least this much work.
        consensus.nMinimumChainWork = uint256::zero;

        // By default assume that the signatures in ancestors of this block are valid.
        consensus.defaultAssumeValid = uint256::zero;

        genesis = parameters.genesis_block.block;
        consensus.hashGenesisBlock = genesis.GetHash();

        vFixedSeeds.clear();
        vSeeds.clear();
        // nodes with support for servicebits filtering should be at the top
        vSeeds.emplace_back("test-seed.thirdhash.com");

        vFixedSeeds = std::vector<SeedSpec6>(pnSeed6_test, pnSeed6_test + ARRAYLEN(pnSeed6_test));

        fDefaultConsistencyChecks = false;
        fRequireStandard = false;

        chainTxData = ChainTxData{
            0,
            0,
            0
        };
<<<<<<< HEAD

        /* enable fallback fee on testnet */
        m_fallback_fee_enabled = true;

        finalization.epoch_length = 50;
        finalization.min_deposit_size = 10000 * UNIT;
        finalization.dynasty_logout_delay = 5;
        finalization.withdrawal_epoch_delay = 10;
        finalization.slash_fraction_multiplier = 3;
        finalization.bounty_fraction_denominator = 25;
        finalization.base_interest_factor = ufp64::to_ufp64(7);
        finalization.base_penalty_factor = ufp64::div_2uint(2, 10000000);
=======
>>>>>>> 08c59a7f
    }
};

/**
 * Regression test
 */
class CRegTestParams : public CChainParams {
public:
    CRegTestParams(const blockchain::Parameters& params) : CChainParams(params) {
        consensus.nSubsidyHalvingInterval = 150;
        consensus.powLimit = uint256S("7fffffffffffffffffffffffffffffffffffffffffffffffffffffffffffffff");
        consensus.nPowTargetTimespan = 14 * 24 * 60 * 60; // two weeks
        consensus.nPowTargetSpacing = 10 * 60;
        consensus.fPowAllowMinDifficultyBlocks = true;
        consensus.fPowNoRetargeting = true;
        consensus.nRuleChangeActivationThreshold = 108; // 75% for testchains
        consensus.nMinerConfirmationWindow = 144; // Faster than normal for regtest (144 instead of 2016)
        consensus.vDeployments[Consensus::DEPLOYMENT_TESTDUMMY].bit = 28;
        consensus.vDeployments[Consensus::DEPLOYMENT_TESTDUMMY].nStartTime = 0;
        consensus.vDeployments[Consensus::DEPLOYMENT_TESTDUMMY].nTimeout = Consensus::BIP9Deployment::NO_TIMEOUT;
        consensus.vDeployments[Consensus::DEPLOYMENT_CSV].bit = 0;
        consensus.vDeployments[Consensus::DEPLOYMENT_CSV].nStartTime = 0;
        consensus.vDeployments[Consensus::DEPLOYMENT_CSV].nTimeout = Consensus::BIP9Deployment::NO_TIMEOUT;

        // The best chain should have at least this much work.
        consensus.nMinimumChainWork = uint256::zero;

        // By default assume that the signatures in ancestors of this block are valid.
        consensus.defaultAssumeValid = uint256::zero;

        genesis = parameters.genesis_block.block;
        consensus.hashGenesisBlock = genesis.GetHash();

        vFixedSeeds.clear(); //!< Regtest mode doesn't have any fixed seeds.
        vSeeds.clear();      //!< Regtest mode doesn't have any DNS seeds.

        fDefaultConsistencyChecks = true;
        fRequireStandard = false;

        chainTxData = ChainTxData{
            0,
            0,
            0
        };

<<<<<<< HEAD
        /* enable fallback fee on regtest */
        m_fallback_fee_enabled = true;

        if(gArgs.GetBoolArg("-permissioning", false)) {
            adminParams.admin_keys = CreateAdminKeys({
                "038c0246da82d686e4638d8cf60452956518f8b63c020d23387df93d199fc089e8",
                "02f1563a8930739b653426380a8297e5f08682cb1e7c881209aa624f821e2684fa",
                "03d2bc85e0b035285add07680695cb561c9b9fbe9cb3a4be4f1f5be2fc1255944c"
            });
        }

=======
>>>>>>> 08c59a7f
        snapshotParams.create_snapshot_per_epoch = static_cast<uint16_t>(gArgs.GetArg("-createsnapshot", 1));
        snapshotParams.snapshot_chunk_timeout_sec = static_cast<uint16_t>(gArgs.GetArg("-snapshotchunktimeout", 5));
        snapshotParams.discovery_timeout_sec = static_cast<uint16_t>(gArgs.GetArg("-snapshotdiscoverytimeout", 5));
    }
};

static std::unique_ptr<CChainParams> globalChainParams;

const CChainParams &Params() {
    assert(globalChainParams);
    return *globalChainParams;
}

std::unique_ptr<CChainParams> CreateChainParams(Dependency<blockchain::Behavior> blockchain_behavior, const std::string& chain)
{
    if (chain == CBaseChainParams::TESTNET)
        return std::unique_ptr<CChainParams>(new CTestNetParams(blockchain_behavior->GetParameters()));
    else if (chain == CBaseChainParams::REGTEST)
        return std::unique_ptr<CChainParams>(new CRegTestParams(blockchain_behavior->GetParameters()));
    throw std::runtime_error(strprintf("%s: Unknown chain %s.", __func__, chain));
}

std::unique_ptr<CChainParams> CreateChainParams(const std::string& chain)
{
  std::unique_ptr<blockchain::Behavior> blockchain_behavior;
  if (chain == CBaseChainParams::TESTNET) {
    blockchain_behavior = blockchain::Behavior::NewForNetwork(blockchain::Network::test);
  } else if (chain == CBaseChainParams::REGTEST) {
    blockchain_behavior = blockchain::Behavior::NewForNetwork(blockchain::Network::regtest);
  }
  if (!blockchain_behavior) {
    throw std::runtime_error(strprintf("%s: Unknown chain %s.", __func__, chain));
  }
  return CreateChainParams(blockchain_behavior.get(), chain);
}

void SelectParams(Dependency<blockchain::Behavior> blockchain_behavior, const std::string& network)
{
    SelectBaseParams(network);
    globalChainParams = CreateChainParams(blockchain_behavior, network);
}

void SelectParams(const std::string& network)
{
    SelectBaseParams(network);
    globalChainParams = CreateChainParams(network);
}

void UpdateVersionBitsParameters(Consensus::DeploymentPos d, int64_t nStartTime, int64_t nTimeout)
{
    globalChainParams->UpdateVersionBitsParameters(d, nStartTime, nTimeout);
}<|MERGE_RESOLUTION|>--- conflicted
+++ resolved
@@ -70,21 +70,9 @@
             0,
             0
         };
-<<<<<<< HEAD
 
         /* enable fallback fee on testnet */
         m_fallback_fee_enabled = true;
-
-        finalization.epoch_length = 50;
-        finalization.min_deposit_size = 10000 * UNIT;
-        finalization.dynasty_logout_delay = 5;
-        finalization.withdrawal_epoch_delay = 10;
-        finalization.slash_fraction_multiplier = 3;
-        finalization.bounty_fraction_denominator = 25;
-        finalization.base_interest_factor = ufp64::to_ufp64(7);
-        finalization.base_penalty_factor = ufp64::div_2uint(2, 10000000);
-=======
->>>>>>> 08c59a7f
     }
 };
 
@@ -130,20 +118,8 @@
             0
         };
 
-<<<<<<< HEAD
         /* enable fallback fee on regtest */
         m_fallback_fee_enabled = true;
-
-        if(gArgs.GetBoolArg("-permissioning", false)) {
-            adminParams.admin_keys = CreateAdminKeys({
-                "038c0246da82d686e4638d8cf60452956518f8b63c020d23387df93d199fc089e8",
-                "02f1563a8930739b653426380a8297e5f08682cb1e7c881209aa624f821e2684fa",
-                "03d2bc85e0b035285add07680695cb561c9b9fbe9cb3a4be4f1f5be2fc1255944c"
-            });
-        }
-
-=======
->>>>>>> 08c59a7f
         snapshotParams.create_snapshot_per_epoch = static_cast<uint16_t>(gArgs.GetArg("-createsnapshot", 1));
         snapshotParams.snapshot_chunk_timeout_sec = static_cast<uint16_t>(gArgs.GetArg("-snapshotchunktimeout", 5));
         snapshotParams.discovery_timeout_sec = static_cast<uint16_t>(gArgs.GetArg("-snapshotdiscoverytimeout", 5));
