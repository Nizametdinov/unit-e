--- conflicted
+++ resolved
@@ -160,17 +160,10 @@
          * The characters are rarely used upper ASCII, not valid as UTF-8, and produce
          * a large 32-bit integer with any alignment.
          */
-<<<<<<< HEAD
         pchMessageStart[0] = 0xee;
         pchMessageStart[1] = 0xee;
         pchMessageStart[2] = 0xae;
         pchMessageStart[3] = 0xc1;
-=======
-        pchMessageStart[0] = 0xf9;
-        pchMessageStart[1] = 0xbe;
-        pchMessageStart[2] = 0xb4;
-        pchMessageStart[3] = 0xd9;
->>>>>>> 62b9d1cc
         nDefaultPort = 7182;
         nPruneAfterHeight = 100000;
 
@@ -273,17 +266,10 @@
         // By default assume that the signatures in ancestors of this block are valid.
         consensus.defaultAssumeValid = uint256S("0x0000000002e9e7b00e1f6dc5123a04aad68dd0f0968d8c7aa45f6640795c37b1"); //1135275
 
-<<<<<<< HEAD
         pchMessageStart[0] = 0xfd;
         pchMessageStart[1] = 0xfc;
         pchMessageStart[2] = 0xfb;
         pchMessageStart[3] = 0xfa;
-=======
-        pchMessageStart[0] = 0x0b;
-        pchMessageStart[1] = 0x11;
-        pchMessageStart[2] = 0x09;
-        pchMessageStart[3] = 0x07;
->>>>>>> 62b9d1cc
         nDefaultPort = 17182;
         nPruneAfterHeight = 1000;
 
