--- conflicted
+++ resolved
@@ -1,9 +1,5 @@
 // Copyright (c) 2010 Satoshi Nakamoto
-<<<<<<< HEAD
 // Copyright (c) 2009-2018 The Bitcoin Core developers
-=======
-// Copyright (c) 2009-2017 The Bitcoin Core developers
->>>>>>> 07428419
 // Distributed under the MIT software license, see the accompanying
 // file COPYING or http://www.opensource.org/licenses/mit-license.php.
 
@@ -49,145 +45,12 @@
 }
 
 /**
-<<<<<<< HEAD
- * Main network
- */
-/**
- * What makes a good checkpoint block?
- * + Is surrounded by blocks with reasonable timestamps
- *   (no blocks before with a timestamp after, none after with
- *    timestamp before)
- * + Contains no strange transactions
- */
-
-class CMainParams : public CChainParams {
-public:
-    CMainParams() {
-        strNetworkID = "main";
-        consensus.nSubsidyHalvingInterval = 210000;
-        consensus.BIP16Exception = uint256S("0x00000000000002dc756eebf4f49723ed8d30cc28a5f108eb94b1ba88ac4f9c22");
-        consensus.BIP34Height = 227931;
-        consensus.BIP34Hash = uint256S("0x000000000000024b89b42a942fe0d9fea3bb44ab7bd1b19115dd6a759c0808b8");
-        consensus.BIP65Height = 388381; // 000000000000000004c2b624ed5d7756c508d90fd0da2c7c679febfa6c4735f0
-        consensus.BIP66Height = 363725; // 00000000000000000379eaa19dce8c9b722d46ae6a57c2f1a988119488b50931
-        consensus.powLimit = uint256S("00000000ffffffffffffffffffffffffffffffffffffffffffffffffffffffff");
-        consensus.nPowTargetTimespan = 14 * 24 * 60 * 60; // two weeks
-        consensus.nPowTargetSpacing = 10 * 60;
-        consensus.fPowAllowMinDifficultyBlocks = false;
-        consensus.fPowNoRetargeting = false;
-        consensus.nRuleChangeActivationThreshold = 1916; // 95% of 2016
-        consensus.nMinerConfirmationWindow = 2016; // nPowTargetTimespan / nPowTargetSpacing
-        consensus.vDeployments[Consensus::DEPLOYMENT_TESTDUMMY].bit = 28;
-        consensus.vDeployments[Consensus::DEPLOYMENT_TESTDUMMY].nStartTime = 1199145601; // January 1, 2008
-        consensus.vDeployments[Consensus::DEPLOYMENT_TESTDUMMY].nTimeout = 1230767999; // December 31, 2008
-
-        // Deployment of BIP68, BIP112, and BIP113.
-        consensus.vDeployments[Consensus::DEPLOYMENT_CSV].bit = 0;
-        consensus.vDeployments[Consensus::DEPLOYMENT_CSV].nStartTime = 1462060800; // May 1st, 2016
-        consensus.vDeployments[Consensus::DEPLOYMENT_CSV].nTimeout = 1493596800; // May 1st, 2017
-
-        // Deployment of SegWit (BIP141, BIP143, and BIP147)
-        consensus.vDeployments[Consensus::DEPLOYMENT_SEGWIT].bit = 1;
-        consensus.vDeployments[Consensus::DEPLOYMENT_SEGWIT].nStartTime = 1479168000; // November 15th, 2016.
-        consensus.vDeployments[Consensus::DEPLOYMENT_SEGWIT].nTimeout = 1510704000; // November 15th, 2017.
-
-        // The best chain should have at least this much work.
-        consensus.nMinimumChainWork = uint256S("0x0000000000000000000000000000000000000000028822fef1c230963535a90d");
-
-        // By default assume that the signatures in ancestors of this block are valid.
-        consensus.defaultAssumeValid = uint256S("0x0000000000000000002e63058c023a9a1de233554f28c7b21380b6c9003f36a8"); //534292
-
-        /**
-         * The message start string is designed to be unlikely to occur in normal data.
-         * The characters are rarely used upper ASCII, not valid as UTF-8, and produce
-         * a large 32-bit integer with any alignment.
-         */
-        pchMessageStart[0] = 0xf9;
-        pchMessageStart[1] = 0xbe;
-        pchMessageStart[2] = 0xb4;
-        pchMessageStart[3] = 0xd9;
-        nDefaultPort = 7182;
-        nPruneAfterHeight = 100000;
-
-        genesis = CreateGenesisBlock(1231006505, 2083236893, 0x1d00ffff, 1, 50 * UNIT);
-        consensus.hashGenesisBlock = genesis.GetHash();
-        assert(consensus.hashGenesisBlock == uint256S("0x000000000019d6689c085ae165831e934ff763ae46a2a6c172b3f1b60a8ce26f"));
-        assert(genesis.hashMerkleRoot == uint256S("0x4a5e1e4baab89f3a32518a88c31bc87f618f76673e2cc77ab2127b7afdeda33b"));
-
-        // Note that of those which support the service bits prefix, most only support a subset of
-        // possible options.
-        // This is fine at runtime as we'll fall back to using them as a oneshot if they don't support the
-        // service bits we want, but we should get them updated to support all service bits wanted by any
-        // release ASAP to avoid it where possible.
-        vSeeds.emplace_back("seed.unite.sipa.be"); // Pieter Wuille, only supports x1, x5, x9, and xd
-        vSeeds.emplace_back("dnsseed.bluematt.me"); // Matt Corallo, only supports x9
-        vSeeds.emplace_back("dnsseed.unite.dashjr.org"); // Luke Dashjr
-        vSeeds.emplace_back("seed.unitestats.com"); // Christian Decker, supports x1 - xf
-        vSeeds.emplace_back("seed.unite.jonasschnelli.ch"); // Jonas Schnelli, only supports x1, x5, x9, and xd
-        vSeeds.emplace_back("seed.btc.petertodd.org"); // Peter Todd, only supports x1, x5, x9, and xd
-        vSeeds.emplace_back("seed.unite.sprovoost.nl"); // Sjors Provoost
-
-        base58Prefixes[PUBKEY_ADDRESS] = std::vector<unsigned char>(1,0);
-        base58Prefixes[SCRIPT_ADDRESS] = std::vector<unsigned char>(1,5);
-        base58Prefixes[SECRET_KEY] =     std::vector<unsigned char>(1,128);
-        base58Prefixes[EXT_PUBLIC_KEY] = {0x04, 0x88, 0xB2, 0x1E};
-        base58Prefixes[EXT_SECRET_KEY] = {0x04, 0x88, 0xAD, 0xE4};
-
-        bech32_hrp = "bc";
-
-        vFixedSeeds = std::vector<SeedSpec6>(pnSeed6_main, pnSeed6_main + ARRAYLEN(pnSeed6_main));
-
-        fDefaultConsistencyChecks = false;
-        fRequireStandard = true;
-        fMineBlocksOnDemand = false;
-
-        checkpointData = {
-            {
-                { 11111, uint256S("0x0000000069e244f73d78e8fd29ba2fd2ed618bd6fa2ee92559f542fdb26e7c1d")},
-                { 33333, uint256S("0x000000002dd5588a74784eaa7ab0507a18ad16a236e7b1ce69f00d7ddfb5d0a6")},
-                { 74000, uint256S("0x0000000000573993a3c9e41ce34471c079dcf5f52a0e824a81e7f953b8661a20")},
-                {105000, uint256S("0x00000000000291ce28027faea320c8d2b054b2e0fe44a773f3eefb151d6bdc97")},
-                {134444, uint256S("0x00000000000005b12ffd4cd315cd34ffd4a594f430ac814c91184a0d42d2b0fe")},
-                {168000, uint256S("0x000000000000099e61ea72015e79632f216fe6cb33d7899acb35b75c8303b763")},
-                {193000, uint256S("0x000000000000059f452a5f7340de6682a977387c17010ff6e6c3bd83ca8b1317")},
-                {210000, uint256S("0x000000000000048b95347e83192f69cf0366076336c639f9b7228e9ba171342e")},
-                {216116, uint256S("0x00000000000001b4f4b433e81ee46494af945cf96014816a4e2370f11b23df4e")},
-                {225430, uint256S("0x00000000000001c108384350f74090433e7fcf79a606b8e797f065b130575932")},
-                {250000, uint256S("0x000000000000003887df1f29024b06fc2200b55f8af8f35453d7be294df2d214")},
-                {279000, uint256S("0x0000000000000001ae8c72a0b0c301f67e3afca10e819efa9041e458e9bd7e40")},
-                {295000, uint256S("0x00000000000000004d9b4ef50f0f9d686fd69db2e03af35a100370c64632a983")},
-            }
-        };
-
-        chainTxData = ChainTxData{
-            // Data from rpc: getchaintxstats 4096 0000000000000000002e63058c023a9a1de233554f28c7b21380b6c9003f36a8
-            /* nTime    */ 1532884444,
-            /* nTxCount */ 331282217,
-            /* dTxRate  */ 2.4
-        };
-
-        /* disable fallback fee on mainnet */
-        m_fallback_fee_enabled = false;
-    }
-};
-
-/**
-=======
->>>>>>> 07428419
  * Testnet (v3)
  */
 class CTestNetParams : public CChainParams {
 public:
     CTestNetParams(const blockchain::Parameters &params) : CChainParams(params) {
         consensus.nSubsidyHalvingInterval = 210000;
-<<<<<<< HEAD
-        consensus.BIP16Exception = uint256S("0x00000000dd30457c001f4095d208cc1296b0eed002427aa599874af7a432b105");
-        consensus.BIP34Height = 21111;
-        consensus.BIP34Hash = uint256S("0x0000000023b3a96d3484e5abb3755c413e7d41500f8e2a5c3f0dd01299cd8ef8");
-        consensus.BIP65Height = 581885; // 00000000007f6655f22f98e72ed80d8b06dc761d5da09df0fa1dc4be4f861eb6
-        consensus.BIP66Height = 330776; // 000000002104c8c45e99a8853285a3b592602a3ccde2b832481da85e9e4ba182
-=======
->>>>>>> 07428419
         consensus.powLimit = uint256S("00000000ffffffffffffffffffffffffffffffffffffffffffffffffffffffff");
         consensus.nPowTargetTimespan = 14 * 24 * 60 * 60; // two weeks
         consensus.nPowTargetSpacing = 10 * 60;
@@ -210,53 +73,18 @@
         // By default assume that the signatures in ancestors of this block are valid.
         consensus.defaultAssumeValid = uint256S("0x0000000000000037a8cd3e06cd5edbfe9dd1dbcc5dacab279376ef7cfc2b4c75"); //1354312
 
-<<<<<<< HEAD
-        pchMessageStart[0] = 0x0b;
-        pchMessageStart[1] = 0x11;
-        pchMessageStart[2] = 0x09;
-        pchMessageStart[3] = 0x07;
-        nDefaultPort = 17182;
-        nPruneAfterHeight = 1000;
-
-        genesis = CreateGenesisBlock(1296688602, 414098458, 0x1d00ffff, 1, 50 * UNIT);
-=======
         genesis = parameters.genesis_block.block;
->>>>>>> 07428419
         consensus.hashGenesisBlock = genesis.GetHash();
 
         vFixedSeeds.clear();
         vSeeds.clear();
         // nodes with support for servicebits filtering should be at the top
-<<<<<<< HEAD
-        vSeeds.emplace_back("testnet-seed.unite.jonasschnelli.ch");
-        vSeeds.emplace_back("seed.tbtc.petertodd.org");
-        vSeeds.emplace_back("seed.testnet.unite.sprovoost.nl");
-        vSeeds.emplace_back("testnet-seed.bluematt.me"); // Just a static list of stable node(s), only supports x9
-
-        base58Prefixes[PUBKEY_ADDRESS] = std::vector<unsigned char>(1,111);
-        base58Prefixes[SCRIPT_ADDRESS] = std::vector<unsigned char>(1,196);
-        base58Prefixes[SECRET_KEY] =     std::vector<unsigned char>(1,239);
-        base58Prefixes[EXT_PUBLIC_KEY] = {0x04, 0x35, 0x87, 0xCF};
-        base58Prefixes[EXT_SECRET_KEY] = {0x04, 0x35, 0x83, 0x94};
-
-        bech32_hrp = "tb";
-=======
         vSeeds.emplace_back("test-seed.thirdhash.com");
->>>>>>> 07428419
 
         vFixedSeeds = std::vector<SeedSpec6>(pnSeed6_test, pnSeed6_test + ARRAYLEN(pnSeed6_test));
 
         fDefaultConsistencyChecks = false;
         fRequireStandard = false;
-<<<<<<< HEAD
-        fMineBlocksOnDemand = false;
-
-
-        checkpointData = {
-            {
-                {546, uint256S("000000002a936ca763904c3c35fce2f3556c559c0214345d31b1bcebf76acb70")},
-            }
-        };
 
         chainTxData = ChainTxData{
             // Data from rpc: getchaintxstats 4096 0000000000000037a8cd3e06cd5edbfe9dd1dbcc5dacab279376ef7cfc2b4c75
@@ -267,14 +95,6 @@
 
         /* enable fallback fee on testnet */
         m_fallback_fee_enabled = true;
-=======
-
-        chainTxData = ChainTxData{
-            // Data as of block 000000000000033cfa3c975eb83ecf2bb4aaedf68e6d279f6ed2b427c64caff9 (height 1260526)
-            1516903490,
-            17082348,
-            0.09
-        };
 
         finalization.epoch_length = 50;
         finalization.min_deposit_size = 10000 * UNIT;
@@ -284,7 +104,6 @@
         finalization.bounty_fraction_denominator = 25;
         finalization.base_interest_factor = ufp64::to_ufp64(7);
         finalization.base_penalty_factor = ufp64::div_2uint(2, 10000000);
->>>>>>> 07428419
     }
 };
 
@@ -295,14 +114,6 @@
 public:
     CRegTestParams(const blockchain::Parameters& params) : CChainParams(params) {
         consensus.nSubsidyHalvingInterval = 150;
-<<<<<<< HEAD
-        consensus.BIP16Exception = uint256();
-        consensus.BIP34Height = 100000000; // BIP34 has not activated on regtest (far in the future so block v1 are not rejected in tests)
-        consensus.BIP34Hash = uint256();
-        consensus.BIP65Height = 1351; // BIP65 activated on regtest (Used in rpc activation tests)
-        consensus.BIP66Height = 1251; // BIP66 activated on regtest (Used in rpc activation tests)
-=======
->>>>>>> 07428419
         consensus.powLimit = uint256S("7fffffffffffffffffffffffffffffffffffffffffffffffffffffffffffffff");
         consensus.nPowTargetTimespan = 14 * 24 * 60 * 60; // two weeks
         consensus.nPowTargetSpacing = 10 * 60;
@@ -323,18 +134,7 @@
         // By default assume that the signatures in ancestors of this block are valid.
         consensus.defaultAssumeValid = uint256S("0x00");
 
-<<<<<<< HEAD
-        pchMessageStart[0] = 0xfa;
-        pchMessageStart[1] = 0xbf;
-        pchMessageStart[2] = 0xb5;
-        pchMessageStart[3] = 0xda;
-        nDefaultPort = 17292;
-        nPruneAfterHeight = 1000;
-
-        genesis = CreateGenesisBlock(1296688602, 2, 0x207fffff, 1, 50 * UNIT);
-=======
         genesis = parameters.genesis_block.block;
->>>>>>> 07428419
         consensus.hashGenesisBlock = genesis.GetHash();
 
         vFixedSeeds.clear(); //!< Regtest mode doesn't have any fixed seeds.
@@ -342,16 +142,6 @@
 
         fDefaultConsistencyChecks = true;
         fRequireStandard = false;
-<<<<<<< HEAD
-        fMineBlocksOnDemand = true;
-
-        checkpointData = {
-            {
-                {0, uint256S("0f9188f13cb7b2c71f2a335e3a4fc328bf5beb436012afca590b1a11466e2206")},
-            }
-        };
-=======
->>>>>>> 07428419
 
         chainTxData = ChainTxData{
             0,
@@ -359,6 +149,9 @@
             0
         };
 
+        /* enable fallback fee on regtest */
+        m_fallback_fee_enabled = true;
+
         if(gArgs.GetBoolArg("-permissioning", false)) {
           adminParams.m_block_to_admin_keys.emplace(0, CreateRegTestAdminKeys());
         }
@@ -367,15 +160,8 @@
         snapshotParams.snapshot_chunk_timeout_sec = static_cast<uint16_t>(gArgs.GetArg("-snapshotchunktimeout", 5));
         snapshotParams.discovery_timeout_sec = static_cast<uint16_t>(gArgs.GetArg("-snapshotdiscoverytimeout", 5));
 
-<<<<<<< HEAD
-        bech32_hrp = "bcrt";
-
-        /* enable fallback fee on regtest */
-        m_fallback_fee_enabled = true;
-=======
         // Initialize with default values for regTest
         finalization = esperanza::FinalizationParams();
->>>>>>> 07428419
     }
 };
 
@@ -388,7 +174,7 @@
 
 static std::unique_ptr<CChainParams> globalChainParams;
 
-const CChainParams &Params() {
+const CChainParams &    Params() {
     assert(globalChainParams);
     return *globalChainParams;
 }
@@ -422,6 +208,12 @@
     globalChainParams = CreateChainParams(blockchain_behavior, network);
 }
 
+void SelectParams(const std::string& network)
+{
+    SelectBaseParams(network);
+    globalChainParams = CreateChainParams(network);
+}
+
 void UpdateVersionBitsParameters(Consensus::DeploymentPos d, int64_t nStartTime, int64_t nTimeout)
 {
     globalChainParams->UpdateVersionBitsParameters(d, nStartTime, nTimeout);
