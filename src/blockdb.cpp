// Copyright (c) 2018-2019 The Unit-e developers
// Distributed under the MIT software license, see the accompanying
// file COPYING or http://www.opensource.org/licenses/mit-license.php.

#include <blockdb.h>

#include <chainparams.h>
#include <validation.h>

<<<<<<< HEAD
//! \brief Implementation of BlockDB that uses disk to save and read the block
//! data. It delegates to unite functions like `ReadBlockFromDisk`.
=======
//! Implementation of BlockDB that uses disk to save and read the block
//! data. It delegates to bitcoin functions like `ReadBlockFromDisk`.
>>>>>>> 7e67c75d
class BlockDiskStorage final : public BlockDB {

 public:
  ~BlockDiskStorage() override = default;

  boost::optional<CBlock> ReadBlock(const CBlockIndex &index) override {
    boost::optional<CBlock> block((CBlock()));
    if (!ReadBlockFromDisk(*block, &index, Params().GetConsensus())) {
      return boost::none;
    }
    return block;
  }
};

std::unique_ptr<BlockDB> BlockDB::New() {
  return std::unique_ptr<BlockDB>(new BlockDiskStorage());
}<|MERGE_RESOLUTION|>--- conflicted
+++ resolved
@@ -7,13 +7,8 @@
 #include <chainparams.h>
 #include <validation.h>
 
-<<<<<<< HEAD
-//! \brief Implementation of BlockDB that uses disk to save and read the block
+//! Implementation of BlockDB that uses disk to save and read the block
 //! data. It delegates to unite functions like `ReadBlockFromDisk`.
-=======
-//! Implementation of BlockDB that uses disk to save and read the block
-//! data. It delegates to bitcoin functions like `ReadBlockFromDisk`.
->>>>>>> 7e67c75d
 class BlockDiskStorage final : public BlockDB {
 
  public:
