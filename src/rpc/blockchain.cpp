--- conflicted
+++ resolved
@@ -91,12 +91,13 @@
     // Only report confirmations if the block is on the main chain
     if (chainActive.Contains(blockindex))
         confirmations = chainActive.Height() - blockindex->nHeight + 1;
-<<<<<<< HEAD
     result.pushKV("confirmations", confirmations);
     result.pushKV("height", blockindex->nHeight);
     result.pushKV("version", blockindex->nVersion);
     result.pushKV("versionHex", strprintf("%08x", blockindex->nVersion));
     result.pushKV("merkleroot", blockindex->hashMerkleRoot.GetHex());
+    result.pushKV("witnessmerkleroot", blockindex->hash_witness_merkle_root.GetHex());
+    result.pushKV("finalizercommitsmerkleroot", blockindex->hash_finalizer_commits_merkle_root.GetHex());
     result.pushKV("time", (int64_t)blockindex->nTime);
     result.pushKV("mediantime", (int64_t)blockindex->GetMedianTimePast());
     result.pushKV("nonce", (uint64_t)blockindex->nNonce);
@@ -104,22 +105,6 @@
     result.pushKV("difficulty", GetDifficulty(blockindex));
     result.pushKV("chainwork", blockindex->nChainWork.GetHex());
     result.pushKV("nTx", (uint64_t)blockindex->nTx);
-=======
-    result.push_back(Pair("confirmations", confirmations));
-    result.push_back(Pair("height", blockindex->nHeight));
-    result.push_back(Pair("version", blockindex->nVersion));
-    result.push_back(Pair("versionHex", strprintf("%08x", blockindex->nVersion)));
-    result.push_back(Pair("merkleroot", blockindex->hashMerkleRoot.GetHex()));
-    result.push_back(Pair("witnessmerkleroot", blockindex->hash_witness_merkle_root.GetHex()));
-    result.push_back(Pair("finalizercommitsmerkleroot", blockindex->hash_finalizer_commits_merkle_root.GetHex()));
-    result.push_back(Pair("time", ToUniValue(blockindex->nTime)));
-    result.push_back(Pair("mediantime", ToUniValue(blockindex->GetMedianTimePast())));
-    result.push_back(Pair("nonce", (uint64_t)blockindex->nNonce));
-    result.push_back(Pair("bits", strprintf("%08x", blockindex->nBits)));
-    result.push_back(Pair("difficulty", ToUniValue(GetDifficulty(blockindex))));
-    result.push_back(Pair("chainwork", blockindex->nChainWork.GetHex()));
-    result.push_back(Pair("nTx", ToUniValue(blockindex->nTx)));
->>>>>>> 7e67c75d
 
     if (blockindex->pprev)
         result.pushKV("previousblockhash", blockindex->pprev->GetBlockHash().GetHex());
@@ -138,7 +123,6 @@
     // Only report confirmations if the block is on the main chain
     if (chainActive.Contains(blockindex))
         confirmations = chainActive.Height() - blockindex->nHeight + 1;
-<<<<<<< HEAD
     result.pushKV("confirmations", confirmations);
     result.pushKV("strippedsize", (int)::GetSerializeSize(block, SER_NETWORK, PROTOCOL_VERSION | SERIALIZE_TRANSACTION_NO_WITNESS));
     result.pushKV("size", (int)::GetSerializeSize(block, SER_NETWORK, PROTOCOL_VERSION));
@@ -147,18 +131,8 @@
     result.pushKV("version", block.nVersion);
     result.pushKV("versionHex", strprintf("%08x", block.nVersion));
     result.pushKV("merkleroot", block.hashMerkleRoot.GetHex());
-=======
-    result.push_back(Pair("confirmations", confirmations));
-    result.push_back(Pair("strippedsize", (int)::GetSerializeSize(block, SER_NETWORK, PROTOCOL_VERSION | SERIALIZE_TRANSACTION_NO_WITNESS)));
-    result.push_back(Pair("size", (int)::GetSerializeSize(block, SER_NETWORK, PROTOCOL_VERSION)));
-    result.push_back(Pair("weight", (int)::GetBlockWeight(block)));
-    result.push_back(Pair("height", blockindex->nHeight));
-    result.push_back(Pair("version", block.nVersion));
-    result.push_back(Pair("versionHex", strprintf("%08x", block.nVersion)));
-    result.push_back(Pair("merkleroot", block.hashMerkleRoot.GetHex()));
-    result.push_back(Pair("witnessmerkleroot", block.hash_witness_merkle_root.GetHex()));
-    result.push_back(Pair("finalizercommitsmerkleroot", blockindex->hash_finalizer_commits_merkle_root.GetHex()));
->>>>>>> 7e67c75d
+    result.pushKV("witnessmerkleroot", block.hash_witness_merkle_root.GetHex());
+    result.pushKV("finalizercommitsmerkleroot", blockindex->hash_finalizer_commits_merkle_root.GetHex());
     UniValue txs(UniValue::VARR);
     for(const auto& tx : block.vtx)
     {
@@ -907,12 +881,8 @@
 {
     assert(!outputs.empty());
     ss << hash;
-<<<<<<< HEAD
-    ss << VARINT(outputs.begin()->second.nHeight * 2 + outputs.begin()->second.fCoinBase ? 1u : 0u);
-=======
     ss << static_cast<uint8_t>(outputs.begin()->second.tx_type);
     ss << outputs.begin()->second.nHeight;
->>>>>>> 7e67c75d
     stats.nTransactions++;
     for (const auto& output : outputs) {
         ss << VARINT(output.first + 1);
@@ -1129,13 +1099,8 @@
     ret.pushKV("value", ValueFromAmount(coin.out.nValue));
     UniValue o(UniValue::VOBJ);
     ScriptPubKeyToUniv(coin.out.scriptPubKey, o, true);
-<<<<<<< HEAD
     ret.pushKV("scriptPubKey", o);
-    ret.pushKV("coinbase", (bool)coin.fCoinBase);
-=======
-    ret.push_back(Pair("scriptPubKey", o));
-    ret.push_back(Pair("txtype", coin.tx_type._to_string()));
->>>>>>> 7e67c75d
+    ret.pushKV("txtype", coin.tx_type._to_string());
 
     return ret;
 }
