--- conflicted
+++ resolved
@@ -1,9 +1,5 @@
 // Copyright (c) 2009-2010 Satoshi Nakamoto
-<<<<<<< HEAD
 // Copyright (c) 2009-2018 The Bitcoin Core developers
-=======
-// Copyright (c) 2009-2017 The Bitcoin Core developers
->>>>>>> 07428419
 // Distributed under the MIT software license, see the accompanying
 // file COPYING or http://www.opensource.org/licenses/mit-license.php.
 
@@ -181,7 +177,7 @@
      * Add all the votes and the slash transactions present in the mempool to
      * the being built block.
      */
-    void AddMandatoryTxs();
+    void AddMandatoryTxs() EXCLUSIVE_LOCKS_REQUIRED(mempool.cs);
 
     // helper functions for addPackageTxs()
     /** Remove confirmed (inBlock) entries from given set */
