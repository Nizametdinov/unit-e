--- conflicted
+++ resolved
@@ -1,9 +1,5 @@
 // Copyright (c) 2009-2010 Satoshi Nakamoto
-<<<<<<< HEAD
 // Copyright (c) 2009-2018 The Bitcoin Core developers
-=======
-// Copyright (c) 2009-2017 The Bitcoin Core developers
->>>>>>> 07428419
 // Distributed under the MIT software license, see the accompanying
 // file COPYING or http://www.opensource.org/licenses/mit-license.php.
 
@@ -20,11 +16,8 @@
 
 #include <compat.h>
 #include <fs.h>
-<<<<<<< HEAD
 #include <logging.h>
-=======
 #include <uint256.h>
->>>>>>> 07428419
 #include <sync.h>
 #include <tinyformat.h>
 #include <utiltime.h>
@@ -33,18 +26,12 @@
 #include <atomic>
 #include <exception>
 #include <map>
-<<<<<<< HEAD
-#include <set>
-#include <stdint.h>
-#include <string>
-#include <unordered_set>
-=======
 #include <memory>
 #include <set>
 #include <stdint.h>
 #include <string>
 #include <type_traits>
->>>>>>> 07428419
+#include <unordered_set>
 #include <vector>
 
 #include <boost/signals2/signal.hpp>
@@ -53,16 +40,6 @@
 // Application startup time (used for uptime calculation)
 int64_t GetStartupTime();
 
-<<<<<<< HEAD
-=======
-static const bool DEFAULT_LOGTIMEMICROS = false;
-static const bool DEFAULT_LOGIPS        = false;
-static const bool DEFAULT_LOGTIMESTAMPS = true;
-static const bool DEFAULT_LOGTHREADNAMES = false;
-static const bool DEFAULT_LOGCATEGORIES = true;
-extern const char * const DEFAULT_DEBUGLOGFILE;
-
->>>>>>> 07428419
 /** Signals for translation. */
 class CTranslationInterface
 {
@@ -71,27 +48,10 @@
     boost::signals2::signal<std::string (const char* psz)> Translate;
 };
 
-<<<<<<< HEAD
-=======
-extern bool fPrintToConsole;
-extern bool fPrintToDebugLog;
-
-extern bool fLogTimestamps;
-extern bool fLogThreadNames;
-extern bool fLogTimeMicros;
-extern bool fLogCategories;
-extern bool fLogIPs;
-extern std::atomic<bool> fReopenDebugLog;
->>>>>>> 07428419
 extern CTranslationInterface translationInterface;
 
 extern const char * const UNITE_CONF_FILENAME;
 extern const char * const UNITE_PID_FILENAME;
-<<<<<<< HEAD
-=======
-
-extern std::atomic<uint32_t> logCategories;
->>>>>>> 07428419
 
 /**
  * Translation function: Call Translate signal on UI interface, which returns a boost::optional result.
@@ -106,107 +66,6 @@
 void SetupEnvironment();
 bool SetupNetworking();
 
-<<<<<<< HEAD
-=======
-struct CLogCategoryActive
-{
-    std::string category;
-    bool active;
-};
-
-namespace BCLog {
-    enum LogFlags : uint32_t {
-        NONE         = 0,
-        NET          = (1 <<  0),
-        TOR          = (1 <<  1),
-        MEMPOOL      = (1 <<  2),
-        HTTP         = (1 <<  3),
-        BENCH        = (1 <<  4),
-        ZMQ          = (1 <<  5),
-        DB           = (1 <<  6),
-        RPC          = (1 <<  7),
-        ESTIMATEFEE  = (1 <<  8),
-        ADDRMAN      = (1 <<  9),
-        SELECTCOINS  = (1 << 10),
-        REINDEX      = (1 << 11),
-        CMPCTBLOCK   = (1 << 12),
-        RAND         = (1 << 13),
-        PRUNE        = (1 << 14),
-        PROXY        = (1 << 15),
-        MEMPOOLREJ   = (1 << 16),
-        LIBEVENT     = (1 << 17),
-        COINDB       = (1 << 18),
-        LEVELDB      = (1 << 20),
-        VALIDATION   = (1 << 24),
-        PROPOSING    = (1 << 25),
-        FINALIZATION = (1 << 26),
-        SNAPSHOT     = (1 << 27),
-        ADMIN        = (1 << 28),
-        ALL          = ~(uint32_t)0,
-    };
-}
-/** Return true if log accepts specified category */
-static inline bool LogAcceptCategory(uint32_t category)
-{
-    return (logCategories.load(std::memory_order_relaxed) & category) != 0;
-}
-
-/** Returns a string with the log categories. */
-std::string ListLogCategories();
-
-/** Returns a vector of the active log categories. */
-std::vector<CLogCategoryActive> ListActiveLogCategories();
-
-/** Return true if str parses as a log category and set the flags in f */
-bool GetLogCategory(uint32_t *f, const std::string *str);
-
-/** Send a string to the log output */
-int LogPrintStr(const std::string &str, BCLog::LogFlags category = BCLog::NONE);
-
-/** Get format string from VA_ARGS for error reporting */
-template<typename... Args> std::string FormatStringFromLogArgs(const char *fmt, const Args&... args) { return fmt; }
-
-static inline void MarkUsed() {}
-template<typename T, typename... Args> static inline void MarkUsed(const T& t, const Args&... args)
-{
-    (void)t;
-    MarkUsed(args...);
-}
-
-// Be conservative when using LogPrintf/error or other things which
-// unconditionally log to debug.log! It should not be the case that an inbound
-// peer can fill up a users disk with debug.log entries.
-
-#ifdef USE_COVERAGE
-#define LogPrintf(...) do { MarkUsed(__VA_ARGS__); } while(0)
-#define LogPrint(category, ...) do { MarkUsed(__VA_ARGS__); } while(0)
-#else
-#define LogPrintf(...) do { \
-    std::string _log_msg_; /* Unlikely name to avoid shadowing variables */ \
-    try { \
-        _log_msg_ = tfm::format(__VA_ARGS__); \
-    } catch (tinyformat::format_error &fmterr) { \
-        /* Original format string will have newline so don't add one here */ \
-        _log_msg_ = "Error \"" + std::string(fmterr.what()) + "\" while formatting log message: " + FormatStringFromLogArgs(__VA_ARGS__); \
-    } \
-    LogPrintStr(_log_msg_); \
-} while(0)
-
-#define LogPrint(category, ...) do { \
-    if (LogAcceptCategory((category))) { \
-            std::string _log_msg_; /* Unlikely name to avoid shadowing variables */ \
-        try { \
-            _log_msg_ = tfm::format(__VA_ARGS__); \
-        } catch (tinyformat::format_error &fmterr) { \
-            /* Original format string will have newline so don't add one here */ \
-            _log_msg_ = "Error \"" + std::string(fmterr.what()) + "\" while formatting log message: " + FormatStringFromLogArgs(__VA_ARGS__); \
-        } \
-        LogPrintStr(_log_msg_, category); \
-    } \
-} while(0)
-#endif
-
->>>>>>> 07428419
 template<typename... Args>
 bool error(const char* fmt, const Args&... args)
 {
@@ -217,7 +76,7 @@
 template<int errcode, typename... Args>
 int error(const char *fmt, const Args&... args)
 {
-    LogPrintStr("ERROR: " + tfm::format(fmt, args...) + "\n");
+    LogPrintf("ERROR: %s\n", tfm::format(fmt, args...));
     return errcode;
 }
 
@@ -228,10 +87,7 @@
 void AllocateFileRange(FILE *file, unsigned int offset, unsigned int length);
 bool RenameOver(fs::path src, fs::path dest);
 bool LockDirectory(const fs::path& directory, const std::string lockfile_name, bool probe_only=false);
-<<<<<<< HEAD
 bool DirIsWritable(const fs::path& directory);
-=======
->>>>>>> 07428419
 
 /** Release all directory locks. This is used for unit testing only, at runtime
  * the global destructor will take care of the locks.
@@ -251,12 +107,6 @@
 #ifdef WIN32
 fs::path GetSpecialFolderPath(int nFolder, bool fCreate = true);
 #endif
-<<<<<<< HEAD
-=======
-fs::path GetDebugLogPath();
-bool OpenDebugLog();
-void ShrinkDebugFile();
->>>>>>> 07428419
 void runCommand(const std::string& strCommand);
 
 /**
@@ -292,6 +142,7 @@
     GUI,
     COMMANDS,
     REGISTER_COMMANDS,
+    STAKING,
 
     HIDDEN // Always the last option to avoid printing these in the help
 };
@@ -516,6 +367,8 @@
  */
 int ScheduleBatchPriority(void);
 
+int64_t StrToEpoch(const std::string &input, bool fillMax = false);
+
 namespace util {
 
 //! Simplification of std insertion
@@ -527,14 +380,6 @@
 inline void insert(std::set<TsetT>& dst, const Tsrc& src) {
     dst.insert(src.begin(), src.end());
 }
-
-} // namespace util
-
-<<<<<<< HEAD
-=======
-int64_t StrToEpoch(const std::string &input, bool fillMax = false);
-
-namespace util {
 
 template <typename T>
 std::string stringify(const T &v);
@@ -625,8 +470,6 @@
     return stringify<typename std::remove_reference<typename std::remove_const<T>::type>::type>(v);
 }
 
-} // util
-
-
->>>>>>> 07428419
+} // namespace util
+
 #endif // UNITE_UTIL_H