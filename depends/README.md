### Usage

To build dependencies for the current arch+OS:

    make

To build for another arch/OS:

    make HOST=host-platform-triplet

For example:

    make HOST=x86_64-w64-mingw32 -j4

<<<<<<< HEAD
A prefix will be generated that's suitable for plugging into Unit-e's
configure. In the above example, a dir named x86_64-w64-mingw32 will be
created. To use it for Unit-e:
=======
A prefix will be generated that's suitable for plugging into unit-e's
configure. In the above example, a dir named x86_64-w64-mingw32 will be
created. To use it for unit-e:
>>>>>>> 07428419

    ./configure --prefix=`pwd`/depends/x86_64-w64-mingw32

Common `host-platform-triplets` for cross compilation are:

- `i686-w64-mingw32` for Win32
- `x86_64-w64-mingw32` for Win64
- `x86_64-apple-darwin14` for macOS
- `arm-linux-gnueabihf` for Linux ARM 32 bit
- `aarch64-linux-gnu` for Linux ARM 64 bit
- `riscv32-linux-gnu` for Linux RISC-V 32 bit
- `riscv64-linux-gnu` for Linux RISC-V 64 bit

No other options are needed, the paths are automatically configured.

Install the required dependencies: Ubuntu & Debian
--------------------------------------------------

For macOS cross compilation:

    sudo apt-get install curl librsvg2-bin libtiff-tools bsdmainutils cmake imagemagick libcap-dev libz-dev libbz2-dev python-setuptools

For Win32/Win64 cross compilation:

- see [build-windows.md](../doc/build-windows.md#cross-compilation-for-ubuntu-and-windows-subsystem-for-linux)

For linux (including i386, ARM) cross compilation:

    sudo apt-get install curl g++-aarch64-linux-gnu g++-4.8-aarch64-linux-gnu gcc-4.8-aarch64-linux-gnu binutils-aarch64-linux-gnu g++-arm-linux-gnueabihf g++-4.8-arm-linux-gnueabihf gcc-4.8-arm-linux-gnueabihf binutils-arm-linux-gnueabihf g++-4.8-multilib gcc-4.8-multilib binutils-gold bsdmainutils

<<<<<<< HEAD
For linux RISC-V 64-bit cross compilation (there are no packages for 32-bit):

    sudo apt-get install curl g++-riscv64-linux-gnu binutils-riscv64-linux-gnu

RISC-V known issue: gcc-7.3.0 and gcc-7.3.1 result in a broken `test_unite` executable (see https://github.com/unite/unite/pull/13543),
this is apparently fixed in gcc-8.1.0.
=======
>>>>>>> 07428419

Dependency Options:
The following can be set when running make: make FOO=bar

    SOURCES_PATH: downloaded sources will be placed here
    BASE_CACHE: built packages will be placed here
    SDK_PATH: Path where sdk's can be found (used by macOS)
    FALLBACK_DOWNLOAD_PATH: If a source file can't be fetched, try here before giving up
    NO_WALLET: Don't download/build/cache libs needed to enable the wallet
    NO_UPNP: Don't download/build/cache packages needed for enabling upnp
    DEBUG: disable some optimizations and enable more runtime checking
    HOST_ID_SALT: Optional salt to use when generating host package ids
    BUILD_ID_SALT: Optional salt to use when generating build package ids

If some packages are not built, for example `make NO_WALLET=1`, the appropriate
options will be passed to unite's configure. In this case, `--disable-wallet`.

Additional targets:

    download: run 'make download' to fetch all sources without building them
    download-osx: run 'make download-osx' to fetch all sources needed for macOS builds
    download-win: run 'make download-win' to fetch all sources needed for win builds
    download-linux: run 'make download-linux' to fetch all sources needed for linux builds

### Other documentation

- [description.md](description.md): General description of the depends system
- [packages.md](packages.md): Steps for adding packages
<|MERGE_RESOLUTION|>--- conflicted
+++ resolved
@@ -12,15 +12,9 @@
 
     make HOST=x86_64-w64-mingw32 -j4
 
-<<<<<<< HEAD
-A prefix will be generated that's suitable for plugging into Unit-e's
-configure. In the above example, a dir named x86_64-w64-mingw32 will be
-created. To use it for Unit-e:
-=======
 A prefix will be generated that's suitable for plugging into unit-e's
 configure. In the above example, a dir named x86_64-w64-mingw32 will be
 created. To use it for unit-e:
->>>>>>> 07428419
 
     ./configure --prefix=`pwd`/depends/x86_64-w64-mingw32
 
@@ -51,15 +45,12 @@
 
     sudo apt-get install curl g++-aarch64-linux-gnu g++-4.8-aarch64-linux-gnu gcc-4.8-aarch64-linux-gnu binutils-aarch64-linux-gnu g++-arm-linux-gnueabihf g++-4.8-arm-linux-gnueabihf gcc-4.8-arm-linux-gnueabihf binutils-arm-linux-gnueabihf g++-4.8-multilib gcc-4.8-multilib binutils-gold bsdmainutils
 
-<<<<<<< HEAD
 For linux RISC-V 64-bit cross compilation (there are no packages for 32-bit):
 
     sudo apt-get install curl g++-riscv64-linux-gnu binutils-riscv64-linux-gnu
 
 RISC-V known issue: gcc-7.3.0 and gcc-7.3.1 result in a broken `test_unite` executable (see https://github.com/unite/unite/pull/13543),
 this is apparently fixed in gcc-8.1.0.
-=======
->>>>>>> 07428419
 
 Dependency Options:
 The following can be set when running make: make FOO=bar
