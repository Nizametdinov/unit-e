#!/usr/bin/env python3
# Copyright (c) 2016-2018 The Bitcoin Core developers
# Distributed under the MIT software license, see the accompanying
# file COPYING or http://www.opensource.org/licenses/mit-license.php.
"""Test the SegWit changeover logic."""

from decimal import Decimal

from test_framework.address import (
    key_to_p2pkh,
    key_to_p2sh_p2wpkh,
    key_to_p2wpkh,
    program_to_witness,
    script_to_p2sh,
    script_to_p2sh_p2wsh,
    script_to_p2wsh,
)
from test_framework.blocktools import witness_script, send_to_witness
from test_framework.messages import UNIT, COutPoint, CTransaction, CTxIn, CTxOut, FromHex, sha256, ToHex
from test_framework.script import CScript, OP_HASH160, OP_CHECKSIG, OP_0, hash160, OP_EQUAL, OP_DUP, OP_EQUALVERIFY, OP_1, OP_2, OP_CHECKMULTISIG, OP_TRUE, OP_DROP
from test_framework.test_framework import UnitETestFramework, PROPOSER_REWARD
from test_framework.util import (
    assert_equal,
    assert_contents_equal,
    assert_raises_rpc_error,
    bytes_to_hex_str,
    connect_nodes,
    hex_str_to_bytes,
    sync_blocks,
    try_rpc,
)

from io import BytesIO

NODE_0 = 0
NODE_2 = 2
WIT_V0 = 0
WIT_V1 = 1

def getutxo(txid):
    utxo = {}
    utxo["vout"] = 0
    utxo["txid"] = txid
    return utxo

def find_spendable_utxo(node, min_value, max_value=None):
    if not max_value:
        max_value = min_value
    for utxo in node.listunspent(query_options={'minimumAmount': min_value, 'maximumAmount': max_value}):
        if utxo['spendable']:
            return utxo

    raise AssertionError("Unspent output equal or higher than %s not found" % min_value)

class SegWitTest(UnitETestFramework):
    def set_test_params(self):
        self.setup_clean_chain = True
        self.num_nodes = 3
        # This test tests SegWit
        self.extra_args = [
            [
                "-addresstype=legacy",
                "-deprecatedrpc=addwitnessaddress",
            ],
            [
                "-blockversion=4",
                "-addresstype=legacy",
                "-deprecatedrpc=addwitnessaddress",
            ],
            [
                "-blockversion=536870915",
                "-addresstype=legacy",
                "-deprecatedrpc=addwitnessaddress",
            ],
        ]

    def skip_test_if_missing_module(self):
        self.skip_if_no_wallet()

    def setup_network(self):
        super().setup_network()
        connect_nodes(self.nodes[0], 2)
        self.sync_all()

    def success_mine(self, node, txid, sign, redeem_script=""):
        send_to_witness(1, node, getutxo(txid), self.pubkey[0], False, PROPOSER_REWARD - Decimal("0.002"), sign, redeem_script)
        block = node.generate(1)
        assert_equal(len(node.getblock(block[0])["tx"]), 2)
        sync_blocks(self.nodes)

    def skip_mine(self, node, txid, sign, redeem_script=""):
        send_to_witness(1, node, getutxo(txid), self.pubkey[0], False, PROPOSER_REWARD - Decimal("0.002"), sign, redeem_script)
        block = node.generate(1)
        assert_equal(len(node.getblock(block[0])["tx"]), 1)
        sync_blocks(self.nodes)

    def fail_accept(self, node, error_msg, txid, sign, redeem_script=""):
        assert_raises_rpc_error(-26, error_msg, send_to_witness, use_p2wsh=1, node=node, utxo=getutxo(txid), pubkey=self.pubkey[0], encode_p2sh=False, amount=PROPOSER_REWARD - Decimal("0.002"), sign=sign, insert_redeem_script=redeem_script)

    def run_test(self):

        self.setup_stake_coins(self.nodes[0])

        self.nodes[0].generate(170)  # Mine blocks to generate enough mature balance

        self.log.info("Verify sending to p2sh-embedded and native segwit addresses")
        txid = self.nodes[0].sendtoaddress(self.nodes[0].getnewaddress(), 1)

        balance_presetup = self.nodes[0].getbalance()
        self.pubkey = []
        p2sh_ids = [] # p2sh_ids[NODE][VER] is an array of txids that spend to a witness version VER pkscript to an address for NODE embedded in p2sh
        wit_ids = [] # wit_ids[NODE][VER] is an array of txids that spend to a witness version VER pkscript to an address for NODE via bare witness
        for i in range(3):
            newaddress = self.nodes[i].getnewaddress()
            self.pubkey.append(self.nodes[i].getaddressinfo(newaddress)["pubkey"])
            multiscript = CScript([OP_1, hex_str_to_bytes(self.pubkey[-1]), OP_1, OP_CHECKMULTISIG])
            p2sh_addr = self.nodes[i].addwitnessaddress(newaddress)
            bip173_addr = self.nodes[i].addwitnessaddress(newaddress, False)
            p2sh_ms_addr = self.nodes[i].addmultisigaddress(1, [self.pubkey[-1]], '', 'p2sh-segwit')['address']
            bip173_ms_addr = self.nodes[i].addmultisigaddress(1, [self.pubkey[-1]], '', 'bech32')['address']
            assert_equal(p2sh_addr, key_to_p2sh_p2wpkh(self.pubkey[-1]))
            assert_equal(bip173_addr, key_to_p2wpkh(self.pubkey[-1]))
            assert_equal(p2sh_ms_addr, script_to_p2sh_p2wsh(multiscript))
            assert_equal(bip173_ms_addr, script_to_p2wsh(multiscript))
            p2sh_ids.append([])
            wit_ids.append([])
            for v in range(2):
                p2sh_ids[i].append([])
                wit_ids[i].append([])

        for i in range(5):
            for n in range(3):
                for v in range(2):
                    wit_ids[n][v].append(send_to_witness(v, self.nodes[0], find_spendable_utxo(self.nodes[0], PROPOSER_REWARD), self.pubkey[n], False, PROPOSER_REWARD - Decimal("0.001")))
                    p2sh_ids[n][v].append(send_to_witness(v, self.nodes[0], find_spendable_utxo(self.nodes[0], PROPOSER_REWARD), self.pubkey[n], True, PROPOSER_REWARD - Decimal("0.001")))

        self.nodes[0].generate(1)
        sync_blocks(self.nodes)

        # Make sure all nodes recognize the transactions as theirs
        assert_equal(self.nodes[0].getbalance(), balance_presetup - 60 * PROPOSER_REWARD + 20 * (PROPOSER_REWARD - Decimal("0.001")) + PROPOSER_REWARD)
        assert_equal(self.nodes[1].getbalance(), 20 * (PROPOSER_REWARD - Decimal("0.001")))
        assert_equal(self.nodes[2].getbalance(), 20 * (PROPOSER_REWARD - Decimal("0.001")))

        self.log.info("Verify default node can't accept txs with missing witness")
        # unsigned, no scriptsig
        self.fail_accept(self.nodes[0], "mandatory-script-verify-flag", wit_ids[NODE_0][WIT_V0][0], False)
        self.fail_accept(self.nodes[0], "mandatory-script-verify-flag", wit_ids[NODE_0][WIT_V1][0], False)
        self.fail_accept(self.nodes[0], "mandatory-script-verify-flag", p2sh_ids[NODE_0][WIT_V0][0], False)
        self.fail_accept(self.nodes[0], "mandatory-script-verify-flag", p2sh_ids[NODE_0][WIT_V1][0], False)
        # unsigned with redeem script
        self.fail_accept(self.nodes[0], "mandatory-script-verify-flag", p2sh_ids[NODE_0][WIT_V0][0], False, witness_script(False, self.pubkey[0]))
        self.fail_accept(self.nodes[0], "mandatory-script-verify-flag", p2sh_ids[NODE_0][WIT_V1][0], False, witness_script(True, self.pubkey[0]))

        self.log.info("Verify witness txs without witness data are invalid")
        self.fail_accept(self.nodes[2], 'non-mandatory-script-verify-flag (Witness program hash mismatch) (code 64)', wit_ids[NODE_2][WIT_V0][2], sign=False)
        self.fail_accept(self.nodes[2], 'non-mandatory-script-verify-flag (Witness program was passed an empty witness) (code 64)', wit_ids[NODE_2][WIT_V1][2], sign=False)
        self.fail_accept(self.nodes[2], 'non-mandatory-script-verify-flag (Witness program hash mismatch) (code 64)', p2sh_ids[NODE_2][WIT_V0][2], sign=False, redeem_script=witness_script(False, self.pubkey[2]))
        self.fail_accept(self.nodes[2], 'non-mandatory-script-verify-flag (Witness program was passed an empty witness) (code 64)', p2sh_ids[NODE_2][WIT_V1][2], sign=False, redeem_script=witness_script(True, self.pubkey[2]))

        self.log.info("Verify default node can use witness txs")
        self.success_mine(self.nodes[0], wit_ids[NODE_0][WIT_V0][0], True)
        self.success_mine(self.nodes[0], wit_ids[NODE_0][WIT_V1][0], True)
        self.success_mine(self.nodes[0], p2sh_ids[NODE_0][WIT_V0][0], True)
        self.success_mine(self.nodes[0], p2sh_ids[NODE_0][WIT_V1][0], True)

        self.log.info("Verify node includes non-segwit transactions")
        txid = self.nodes[0].sendtoaddress(self.nodes[0].getnewaddress(), 1)
        blockhash = self.nodes[0].generate(1)

        block = self.nodes[0].getblock(blockhash[0])
        assert_equal(len(block['tx']), 2)
        assert_equal(block['tx'][1], txid)

        self.log.info("Verify that the node accepts segwit transactions to it's mempool and includes them in a block.")
        # Create a 3-tx chain: tx1 (non-segwit input, paying to a segwit output) ->
        #                      tx2 (segwit input, paying to a non-segwit output) ->
        #                      tx3 (non-segwit input, paying to a non-segwit output).
        # tx1 is allowed to appear in the block, but no others.
        txid1 = send_to_witness(1, self.nodes[0], find_spendable_utxo(self.nodes[0], PROPOSER_REWARD), self.pubkey[0], False, PROPOSER_REWARD - Decimal("0.004"))
        hex_tx = self.nodes[0].gettransaction(txid)['hex']
        tx = FromHex(CTransaction(), hex_tx)
<<<<<<< HEAD
        assert tx.wit.is_null()  # This should not be a segwit input
=======
        assert tx.wit.is_null() # This should not be a segwit input
>>>>>>> 7e67c75d
        assert txid1 in self.nodes[0].getrawmempool()

        # Now create tx2, which will spend from txid1.
        tx = CTransaction()
        tx.vin.append(CTxIn(COutPoint(int(txid1, 16), 0), b''))
        tx.vout.append(CTxOut(int((PROPOSER_REWARD - Decimal('0.01')) * UNIT), CScript([OP_TRUE, OP_DROP] * 15 + [OP_TRUE])))
        tx2_hex = self.nodes[0].signrawtransactionwithwallet(ToHex(tx))['hex']
        txid2 = self.nodes[0].sendrawtransaction(tx2_hex)
        tx = FromHex(CTransaction(), tx2_hex)
        assert not tx.wit.is_null()

        # Now create tx3, which will spend from txid2
        tx = CTransaction()
        tx.vin.append(CTxIn(COutPoint(int(txid2, 16), 0), b""))
        tx.vout.append(CTxOut(int((PROPOSER_REWARD - Decimal('0.05')) * UNIT), CScript([OP_TRUE, OP_DROP] * 15 + [OP_TRUE])))  # Huge fee
        tx.calc_sha256()
        txid3 = self.nodes[0].sendrawtransaction(ToHex(tx))
        assert tx.wit.is_null()
        assert txid3 in self.nodes[0].getrawmempool()

        # UNIT-E TODO: Previously checked here was that a node without segwit would not include the second and third transactions
        # but it does not make sense here as we want to enable segwit by default. Remove this comment after enabling segwit
        # or add the check if we allow for running without segwit support.

        # Check that wtxid is properly reported in mempool entry
        assert_equal(int(self.nodes[0].getmempoolentry(txid3)["wtxid"], 16), tx.calc_sha256(True))

        # Verify that the node included all three of the transactions
        blockhash = self.nodes[0].generate(1)

        block = self.nodes[0].getblock(blockhash[0])
        assert_equal(len(block['tx']), 4)
        assert_contents_equal(block['tx'][1:], [txid1, txid2, txid3])

        self.log.info("Verify behaviour of importaddress, addwitnessaddress and listunspent")

        # Some public keys to be used later
        pubkeys = [
            "0363D44AABD0F1699138239DF2F042C3282C0671CC7A76826A55C8203D90E39242", # cPiM8Ub4heR9NBYmgVzJQiUH1if44GSBGiqaeJySuL2BKxubvgwb
            "02D3E626B3E616FC8662B489C123349FECBFC611E778E5BE739B257EAE4721E5BF", # cPpAdHaD6VoYbW78kveN2bsvb45Q7G5PhaPApVUGwvF8VQ9brD97
            "04A47F2CBCEFFA7B9BCDA184E7D5668D3DA6F9079AD41E422FA5FD7B2D458F2538A62F5BD8EC85C2477F39650BD391EA6250207065B2A81DA8B009FC891E898F0E", # 91zqCU5B9sdWxzMt1ca3VzbtVm2YM6Hi5Rxn4UDtxEaN9C9nzXV
            "02A47F2CBCEFFA7B9BCDA184E7D5668D3DA6F9079AD41E422FA5FD7B2D458F2538", # cPQFjcVRpAUBG8BA9hzr2yEzHwKoMgLkJZBBtK9vJnvGJgMjzTbd
            "036722F784214129FEB9E8129D626324F3F6716555B603FFE8300BBCB882151228", # cQGtcm34xiLjB1v7bkRa4V3aAc9tS2UTuBZ1UnZGeSeNy627fN66
            "0266A8396EE936BF6D99D17920DB21C6C7B1AB14C639D5CD72B300297E416FD2EC", # cTW5mR5M45vHxXkeChZdtSPozrFwFgmEvTNnanCW6wrqwaCZ1X7K
            "0450A38BD7F0AC212FEBA77354A9B036A32E0F7C81FC4E0C5ADCA7C549C4505D2522458C2D9AE3CEFD684E039194B72C8A10F9CB9D4764AB26FCC2718D421D3B84", # 92h2XPssjBpsJN5CqSP7v9a7cf2kgDunBC6PDFwJHMACM1rrVBJ
        ]

        # Import a compressed key and an uncompressed key, generate some multisig addresses
        self.nodes[0].importprivkey("92e6XLo5jVAVwrQKPNTs93oQco8f8sDNBcpv73Dsrs397fQtFQn")
        uncompressed_spendable_address = ["mvozP4UwyGD2mGZU4D2eMvMLPB9WkMmMQu"]
        self.nodes[0].importprivkey("cNC8eQ5dg3mFAVePDX4ddmPYpPbw41r9bm2jd1nLJT77e6RrzTRR")
        compressed_spendable_address = ["mmWQubrDomqpgSYekvsU7HWEVjLFHAakLe"]
<<<<<<< HEAD
        assert ((self.nodes[0].getaddressinfo(uncompressed_spendable_address[0])['iscompressed'] == False))
        assert ((self.nodes[0].getaddressinfo(compressed_spendable_address[0])['iscompressed'] == True))
=======
        assert not self.nodes[0].validateaddress(uncompressed_spendable_address[0])['iscompressed']
        assert self.nodes[0].validateaddress(compressed_spendable_address[0])['iscompressed']
>>>>>>> 7e67c75d

        self.nodes[0].importpubkey(pubkeys[0])
        compressed_solvable_address = [key_to_p2pkh(pubkeys[0])]
        self.nodes[0].importpubkey(pubkeys[1])
        compressed_solvable_address.append(key_to_p2pkh(pubkeys[1]))
        self.nodes[0].importpubkey(pubkeys[2])
        uncompressed_solvable_address = [key_to_p2pkh(pubkeys[2])]

        spendable_anytime = []                      # These outputs should be seen anytime after importprivkey and addmultisigaddress
        spendable_after_importaddress = []          # These outputs should be seen after importaddress
        solvable_after_importaddress = []           # These outputs should be seen after importaddress but not spendable
        unsolvable_after_importaddress = []         # These outputs should be unsolvable after importaddress
        solvable_anytime = []                       # These outputs should be solvable after importpubkey
        unseen_anytime = []                         # These outputs should never be seen

        uncompressed_spendable_address.append(self.nodes[0].addmultisigaddress(2, [uncompressed_spendable_address[0], compressed_spendable_address[0]])['address'])
        uncompressed_spendable_address.append(self.nodes[0].addmultisigaddress(2, [uncompressed_spendable_address[0], uncompressed_spendable_address[0]])['address'])
        compressed_spendable_address.append(self.nodes[0].addmultisigaddress(2, [compressed_spendable_address[0], compressed_spendable_address[0]])['address'])
        uncompressed_solvable_address.append(self.nodes[0].addmultisigaddress(2, [compressed_spendable_address[0], uncompressed_solvable_address[0]])['address'])
        compressed_solvable_address.append(self.nodes[0].addmultisigaddress(2, [compressed_spendable_address[0], compressed_solvable_address[0]])['address'])
        compressed_solvable_address.append(self.nodes[0].addmultisigaddress(2, [compressed_solvable_address[0], compressed_solvable_address[1]])['address'])
        unknown_address = ["mtKKyoHabkk6e4ppT7NaM7THqPUt7AzPrT", "2NDP3jLWAFT8NDAiUa9qiE6oBt2awmMq7Dx"]

        # Test multisig_without_privkey
        # We have 2 public keys without private keys, use addmultisigaddress to add to wallet.
        # Money sent to P2SH of multisig of this should only be seen after importaddress with the BASE58 P2SH address.

        multisig_without_privkey_address = self.nodes[0].addmultisigaddress(2, [pubkeys[3], pubkeys[4]])['address']
        script = CScript([OP_2, hex_str_to_bytes(pubkeys[3]), hex_str_to_bytes(pubkeys[4]), OP_2, OP_CHECKMULTISIG])
        solvable_after_importaddress.append(CScript([OP_HASH160, hash160(script), OP_EQUAL]))

        for i in compressed_spendable_address:
            v = self.nodes[0].getaddressinfo(i)
            if (v['isscript']):
                [bare, p2sh, p2wsh, p2sh_p2wsh] = self.p2sh_address_to_script(v)
                # p2sh multisig with compressed keys should always be spendable
                spendable_anytime.extend([p2sh])
                # bare multisig can be watched and signed, but is not treated as ours
                solvable_after_importaddress.extend([bare])
                # P2WSH and P2SH(P2WSH) multisig with compressed keys are spendable after direct importaddress
                spendable_after_importaddress.extend([p2wsh, p2sh_p2wsh])
            else:
                [p2wpkh, p2sh_p2wpkh, p2pk, p2pkh, p2sh_p2pk, p2sh_p2pkh, p2wsh_p2pk, p2wsh_p2pkh, p2sh_p2wsh_p2pk, p2sh_p2wsh_p2pkh] = self.p2pkh_address_to_script(v)
                # normal P2PKH and P2PK with compressed keys should always be spendable
                spendable_anytime.extend([p2pkh, p2pk])
                # P2SH_P2PK, P2SH_P2PKH with compressed keys are spendable after direct importaddress
                spendable_after_importaddress.extend([p2sh_p2pk, p2sh_p2pkh, p2wsh_p2pk, p2wsh_p2pkh, p2sh_p2wsh_p2pk, p2sh_p2wsh_p2pkh])
                # P2WPKH and P2SH_P2WPKH with compressed keys should always be spendable
                spendable_anytime.extend([p2wpkh, p2sh_p2wpkh])

        for i in uncompressed_spendable_address:
            v = self.nodes[0].getaddressinfo(i)
            if (v['isscript']):
                [bare, p2sh, p2wsh, p2sh_p2wsh] = self.p2sh_address_to_script(v)
                # p2sh multisig with uncompressed keys should always be spendable
                spendable_anytime.extend([p2sh])
                # bare multisig can be watched and signed, but is not treated as ours
                solvable_after_importaddress.extend([bare])
                # P2WSH and P2SH(P2WSH) multisig with uncompressed keys are never seen
                unseen_anytime.extend([p2wsh, p2sh_p2wsh])
            else:
                [p2wpkh, p2sh_p2wpkh, p2pk, p2pkh, p2sh_p2pk, p2sh_p2pkh, p2wsh_p2pk, p2wsh_p2pkh, p2sh_p2wsh_p2pk, p2sh_p2wsh_p2pkh] = self.p2pkh_address_to_script(v)
                # normal P2PKH and P2PK with uncompressed keys should always be spendable
                spendable_anytime.extend([p2pkh, p2pk])
                # P2SH_P2PK and P2SH_P2PKH are spendable after direct importaddress
                spendable_after_importaddress.extend([p2sh_p2pk, p2sh_p2pkh])
                # Witness output types with uncompressed keys are never seen
                unseen_anytime.extend([p2wpkh, p2sh_p2wpkh, p2wsh_p2pk, p2wsh_p2pkh, p2sh_p2wsh_p2pk, p2sh_p2wsh_p2pkh])

        for i in compressed_solvable_address:
            v = self.nodes[0].getaddressinfo(i)
            if (v['isscript']):
                # Multisig without private is not seen after addmultisigaddress, but seen after importaddress
                [bare, p2sh, p2wsh, p2sh_p2wsh] = self.p2sh_address_to_script(v)
                solvable_after_importaddress.extend([bare, p2sh, p2wsh, p2sh_p2wsh])
            else:
                [p2wpkh, p2sh_p2wpkh, p2pk, p2pkh, p2sh_p2pk, p2sh_p2pkh, p2wsh_p2pk, p2wsh_p2pkh, p2sh_p2wsh_p2pk, p2sh_p2wsh_p2pkh] = self.p2pkh_address_to_script(v)
                # normal P2PKH, P2PK, P2WPKH and P2SH_P2WPKH with compressed keys should always be seen
                solvable_anytime.extend([p2pkh, p2pk, p2wpkh, p2sh_p2wpkh])
                # P2SH_P2PK, P2SH_P2PKH with compressed keys are seen after direct importaddress
                solvable_after_importaddress.extend([p2sh_p2pk, p2sh_p2pkh, p2wsh_p2pk, p2wsh_p2pkh, p2sh_p2wsh_p2pk, p2sh_p2wsh_p2pkh])

        for i in uncompressed_solvable_address:
            v = self.nodes[0].getaddressinfo(i)
            if (v['isscript']):
                [bare, p2sh, p2wsh, p2sh_p2wsh] = self.p2sh_address_to_script(v)
                # Base uncompressed multisig without private is not seen after addmultisigaddress, but seen after importaddress
                solvable_after_importaddress.extend([bare, p2sh])
                # P2WSH and P2SH(P2WSH) multisig with uncompressed keys are never seen
                unseen_anytime.extend([p2wsh, p2sh_p2wsh])
            else:
                [p2wpkh, p2sh_p2wpkh, p2pk, p2pkh, p2sh_p2pk, p2sh_p2pkh, p2wsh_p2pk, p2wsh_p2pkh, p2sh_p2wsh_p2pk, p2sh_p2wsh_p2pkh] = self.p2pkh_address_to_script(v)
                # normal P2PKH and P2PK with uncompressed keys should always be seen
                solvable_anytime.extend([p2pkh, p2pk])
                # P2SH_P2PK, P2SH_P2PKH with uncompressed keys are seen after direct importaddress
                solvable_after_importaddress.extend([p2sh_p2pk, p2sh_p2pkh])
                # Witness output types with uncompressed keys are never seen
                unseen_anytime.extend([p2wpkh, p2sh_p2wpkh, p2wsh_p2pk, p2wsh_p2pkh, p2sh_p2wsh_p2pk, p2sh_p2wsh_p2pkh])

        op1 = CScript([OP_1])
        op0 = CScript([OP_0])
        # 2N7MGY19ti4KDMSzRfPAssP6Pxyuxoi6jLe is the P2SH(P2PKH) version of mjoE3sSrb8ByYEvgnC3Aox86u1CHnfJA4V
        unsolvable_address = ["mjoE3sSrb8ByYEvgnC3Aox86u1CHnfJA4V", "2N7MGY19ti4KDMSzRfPAssP6Pxyuxoi6jLe", script_to_p2sh(op1), script_to_p2sh(op0)]
        unsolvable_address_key = hex_str_to_bytes("02341AEC7587A51CDE5279E0630A531AEA2615A9F80B17E8D9376327BAEAA59E3D")
        unsolvablep2pkh = CScript([OP_DUP, OP_HASH160, hash160(unsolvable_address_key), OP_EQUALVERIFY, OP_CHECKSIG])
        unsolvablep2wshp2pkh = CScript([OP_0, sha256(unsolvablep2pkh)])
        p2shop0 = CScript([OP_HASH160, hash160(op0), OP_EQUAL])
        p2wshop1 = CScript([OP_0, sha256(op1)])
        unsolvable_after_importaddress.append(unsolvablep2pkh)
        unsolvable_after_importaddress.append(unsolvablep2wshp2pkh)
        unsolvable_after_importaddress.append(op1) # OP_1 will be imported as script
        unsolvable_after_importaddress.append(p2wshop1)
        unseen_anytime.append(op0) # OP_0 will be imported as P2SH address with no script provided
        unsolvable_after_importaddress.append(p2shop0)

        spendable_txid = []
        solvable_txid = []
        spendable_txid.append(self.mine_and_test_listunspent(spendable_anytime, 2))
        solvable_txid.append(self.mine_and_test_listunspent(solvable_anytime, 1))
        self.mine_and_test_listunspent(spendable_after_importaddress + solvable_after_importaddress + unseen_anytime + unsolvable_after_importaddress, 0)

        importlist = []
        for i in compressed_spendable_address + uncompressed_spendable_address + compressed_solvable_address + uncompressed_solvable_address:
            v = self.nodes[0].getaddressinfo(i)
            if (v['isscript']):
                bare = hex_str_to_bytes(v['hex'])
                importlist.append(bytes_to_hex_str(bare))
                importlist.append(bytes_to_hex_str(CScript([OP_0, sha256(bare)])))
            else:
                pubkey = hex_str_to_bytes(v['pubkey'])
                p2pk = CScript([pubkey, OP_CHECKSIG])
                p2pkh = CScript([OP_DUP, OP_HASH160, hash160(pubkey), OP_EQUALVERIFY, OP_CHECKSIG])
                importlist.append(bytes_to_hex_str(p2pk))
                importlist.append(bytes_to_hex_str(p2pkh))
                importlist.append(bytes_to_hex_str(CScript([OP_0, hash160(pubkey)])))
                importlist.append(bytes_to_hex_str(CScript([OP_0, sha256(p2pk)])))
                importlist.append(bytes_to_hex_str(CScript([OP_0, sha256(p2pkh)])))

        importlist.append(bytes_to_hex_str(unsolvablep2pkh))
        importlist.append(bytes_to_hex_str(unsolvablep2wshp2pkh))
        importlist.append(bytes_to_hex_str(op1))
        importlist.append(bytes_to_hex_str(p2wshop1))

        for i in importlist:
            # import all generated addresses. The wallet already has the private keys for some of these, so catch JSON RPC
            # exceptions and continue.
            try_rpc(-4, "The wallet already contains the private key for this address or script", self.nodes[0].importaddress, i, "", False, True)

        self.nodes[0].importaddress(script_to_p2sh(op0)) # import OP_0 as address only
        self.nodes[0].importaddress(multisig_without_privkey_address) # Test multisig_without_privkey

        spendable_txid.append(self.mine_and_test_listunspent(spendable_anytime + spendable_after_importaddress, 2))
        solvable_txid.append(self.mine_and_test_listunspent(solvable_anytime + solvable_after_importaddress, 1))
        self.mine_and_test_listunspent(unsolvable_after_importaddress, 1)
        self.mine_and_test_listunspent(unseen_anytime, 0)

        # addwitnessaddress should refuse to return a witness address if an uncompressed key is used
        # note that no witness address should be returned by unsolvable addresses
        for i in uncompressed_spendable_address + uncompressed_solvable_address + unknown_address + unsolvable_address:
            assert_raises_rpc_error(-4, "Public key or redeemscript not known to wallet, or the key is uncompressed", self.nodes[0].addwitnessaddress, i)

        # addwitnessaddress should return a witness addresses even if keys are not in the wallet
        self.nodes[0].addwitnessaddress(multisig_without_privkey_address)

        for i in compressed_spendable_address + compressed_solvable_address:
            witaddress = self.nodes[0].addwitnessaddress(i)
            # addwitnessaddress should return the same address if it is a known P2SH-witness address
            assert_equal(witaddress, self.nodes[0].addwitnessaddress(witaddress))

        spendable_txid.append(self.mine_and_test_listunspent(spendable_anytime + spendable_after_importaddress, 2))
        solvable_txid.append(self.mine_and_test_listunspent(solvable_anytime + solvable_after_importaddress, 1))
        self.mine_and_test_listunspent(unsolvable_after_importaddress, 1)
        self.mine_and_test_listunspent(unseen_anytime, 0)

        # Repeat some tests. This time we don't add witness scripts with importaddress
        # Import a compressed key and an uncompressed key, generate some multisig addresses
        self.nodes[0].importprivkey("927pw6RW8ZekycnXqBQ2JS5nPyo1yRfGNN8oq74HeddWSpafDJH")
        uncompressed_spendable_address = ["mguN2vNSCEUh6rJaXoAVwY3YZwZvEmf5xi"]
        self.nodes[0].importprivkey("cMcrXaaUC48ZKpcyydfFo8PxHAjpsYLhdsp6nmtB3E2ER9UUHWnw")
        compressed_spendable_address = ["n1UNmpmbVUJ9ytXYXiurmGPQ3TRrXqPWKL"]

        self.nodes[0].importpubkey(pubkeys[5])
        compressed_solvable_address = [key_to_p2pkh(pubkeys[5])]
        self.nodes[0].importpubkey(pubkeys[6])
        uncompressed_solvable_address = [key_to_p2pkh(pubkeys[6])]

        spendable_after_addwitnessaddress = []      # These outputs should be seen after importaddress
        solvable_after_addwitnessaddress=[]         # These outputs should be seen after importaddress but not spendable
        unseen_anytime = []                         # These outputs should never be seen
        solvable_anytime = []                       # These outputs should be solvable after importpubkey
        unseen_anytime = []                         # These outputs should never be seen

        uncompressed_spendable_address.append(self.nodes[0].addmultisigaddress(2, [uncompressed_spendable_address[0], compressed_spendable_address[0]])['address'])
        uncompressed_spendable_address.append(self.nodes[0].addmultisigaddress(2, [uncompressed_spendable_address[0], uncompressed_spendable_address[0]])['address'])
        compressed_spendable_address.append(self.nodes[0].addmultisigaddress(2, [compressed_spendable_address[0], compressed_spendable_address[0]])['address'])
        uncompressed_solvable_address.append(self.nodes[0].addmultisigaddress(2, [compressed_solvable_address[0], uncompressed_solvable_address[0]])['address'])
        compressed_solvable_address.append(self.nodes[0].addmultisigaddress(2, [compressed_spendable_address[0], compressed_solvable_address[0]])['address'])

        premature_witaddress = []

        for i in compressed_spendable_address:
            v = self.nodes[0].getaddressinfo(i)
            if (v['isscript']):
                [bare, p2sh, p2wsh, p2sh_p2wsh] = self.p2sh_address_to_script(v)
                # P2WSH and P2SH(P2WSH) multisig with compressed keys are spendable after addwitnessaddress
                spendable_after_addwitnessaddress.extend([p2wsh, p2sh_p2wsh])
                premature_witaddress.append(script_to_p2sh(p2wsh))
            else:
                [p2wpkh, p2sh_p2wpkh, p2pk, p2pkh, p2sh_p2pk, p2sh_p2pkh, p2wsh_p2pk, p2wsh_p2pkh, p2sh_p2wsh_p2pk, p2sh_p2wsh_p2pkh] = self.p2pkh_address_to_script(v)
                # P2WPKH, P2SH_P2WPKH are always spendable
                spendable_anytime.extend([p2wpkh, p2sh_p2wpkh])

        for i in uncompressed_spendable_address + uncompressed_solvable_address:
            v = self.nodes[0].getaddressinfo(i)
            if (v['isscript']):
                [bare, p2sh, p2wsh, p2sh_p2wsh] = self.p2sh_address_to_script(v)
                # P2WSH and P2SH(P2WSH) multisig with uncompressed keys are never seen
                unseen_anytime.extend([p2wsh, p2sh_p2wsh])
            else:
                [p2wpkh, p2sh_p2wpkh, p2pk, p2pkh, p2sh_p2pk, p2sh_p2pkh, p2wsh_p2pk, p2wsh_p2pkh, p2sh_p2wsh_p2pk, p2sh_p2wsh_p2pkh] = self.p2pkh_address_to_script(v)
                # P2WPKH, P2SH_P2WPKH with uncompressed keys are never seen
                unseen_anytime.extend([p2wpkh, p2sh_p2wpkh])

        for i in compressed_solvable_address:
            v = self.nodes[0].getaddressinfo(i)
            if (v['isscript']):
                # P2WSH multisig without private key are seen after addwitnessaddress
                [bare, p2sh, p2wsh, p2sh_p2wsh] = self.p2sh_address_to_script(v)
                solvable_after_addwitnessaddress.extend([p2wsh, p2sh_p2wsh])
                premature_witaddress.append(script_to_p2sh(p2wsh))
            else:
                [p2wpkh, p2sh_p2wpkh, p2pk, p2pkh, p2sh_p2pk, p2sh_p2pkh, p2wsh_p2pk, p2wsh_p2pkh, p2sh_p2wsh_p2pk, p2sh_p2wsh_p2pkh] = self.p2pkh_address_to_script(v)
                # P2SH_P2PK, P2SH_P2PKH with compressed keys are always solvable
                solvable_anytime.extend([p2wpkh, p2sh_p2wpkh])

        self.mine_and_test_listunspent(spendable_anytime, 2)
        self.mine_and_test_listunspent(solvable_anytime, 1)
        self.mine_and_test_listunspent(spendable_after_addwitnessaddress + solvable_after_addwitnessaddress + unseen_anytime, 0)

        # addwitnessaddress should refuse to return a witness address if an uncompressed key is used
        # note that a multisig address returned by addmultisigaddress is not solvable until it is added with importaddress
        # premature_witaddress are not accepted until the script is added with addwitnessaddress first
        for i in uncompressed_spendable_address + uncompressed_solvable_address + premature_witaddress:
            # This will raise an exception
            assert_raises_rpc_error(-4, "Public key or redeemscript not known to wallet, or the key is uncompressed", self.nodes[0].addwitnessaddress, i)

        # after importaddress it should pass addwitnessaddress
        v = self.nodes[0].getaddressinfo(compressed_solvable_address[1])
        self.nodes[0].importaddress(v['hex'],"",False,True)
        for i in compressed_spendable_address + compressed_solvable_address + premature_witaddress:
            witaddress = self.nodes[0].addwitnessaddress(i)
            assert_equal(witaddress, self.nodes[0].addwitnessaddress(witaddress))

        spendable_txid.append(self.mine_and_test_listunspent(spendable_after_addwitnessaddress + spendable_anytime, 2))
        solvable_txid.append(self.mine_and_test_listunspent(solvable_after_addwitnessaddress + solvable_anytime, 1))
        self.mine_and_test_listunspent(unseen_anytime, 0)

        # Check that createrawtransaction/decoderawtransaction with unknown version Bech32 works
        v1_addr = program_to_witness(5, [3,5])
        v1_tx = self.nodes[0].createrawtransaction([getutxo(spendable_txid[0])],{v1_addr: 1})
        v1_decoded = self.nodes[1].decoderawtransaction(v1_tx)
        assert_equal(v1_decoded['vout'][0]['scriptPubKey']['addresses'][0], v1_addr)
        assert_equal(v1_decoded['vout'][0]['scriptPubKey']['hex'], "55020305")

        # Check that spendable outputs are really spendable if not already spent for coinbases
        set_unspent = set([d['txid'] for d in self.nodes[0].listunspent()])
        still_unspent = set(spendable_txid) - set_unspent
        if still_unspent:
            self.create_and_mine_tx_from_txids(still_unspent)

        # import all the private keys so solvable addresses become spendable
        self.nodes[0].importprivkey("cPiM8Ub4heR9NBYmgVzJQiUH1if44GSBGiqaeJySuL2BKxubvgwb")
        self.nodes[0].importprivkey("cPpAdHaD6VoYbW78kveN2bsvb45Q7G5PhaPApVUGwvF8VQ9brD97")
        self.nodes[0].importprivkey("91zqCU5B9sdWxzMt1ca3VzbtVm2YM6Hi5Rxn4UDtxEaN9C9nzXV")
        self.nodes[0].importprivkey("cPQFjcVRpAUBG8BA9hzr2yEzHwKoMgLkJZBBtK9vJnvGJgMjzTbd")
        self.nodes[0].importprivkey("cQGtcm34xiLjB1v7bkRa4V3aAc9tS2UTuBZ1UnZGeSeNy627fN66")
        self.nodes[0].importprivkey("cTW5mR5M45vHxXkeChZdtSPozrFwFgmEvTNnanCW6wrqwaCZ1X7K")
        self.create_and_mine_tx_from_txids(solvable_txid)

        # Test that importing native P2WPKH/P2WSH scripts works
        for use_p2wsh in [False, True]:
            if use_p2wsh:
                scriptPubKey = "00203a59f3f56b713fdcf5d1a57357f02c44342cbf306ffe0c4741046837bf90561a"
                transaction = "01000000000100e1f505000000002200203a59f3f56b713fdcf5d1a57357f02c44342cbf306ffe0c4741046837bf90561a00000000"
            else:
                scriptPubKey = "a9142f8c469c2f0084c48e11f998ffbe7efa7549f26d87"
                transaction = "01000000000100e1f5050000000017a9142f8c469c2f0084c48e11f998ffbe7efa7549f26d8700000000"

            self.nodes[1].importaddress(scriptPubKey, "", False)
            rawtxfund = self.nodes[1].fundrawtransaction(transaction)['hex']
            rawtxfund = self.nodes[1].signrawtransactionwithwallet(rawtxfund)["hex"]
            txid = self.nodes[1].sendrawtransaction(rawtxfund)

            assert_equal(self.nodes[1].gettransaction(txid, True)["txid"], txid)
            assert_equal(self.nodes[1].listtransactions("*", 1, 0, True)[0]["txid"], txid)

            # Assert it is properly saved
            self.stop_node(1)
            self.start_node(1)
            assert_equal(self.nodes[1].gettransaction(txid, True)["txid"], txid)
            assert_equal(self.nodes[1].listtransactions("*", 1, 0, True)[0]["txid"], txid)

    def mine_and_test_listunspent(self, script_list, ismine):
        utxo = find_spendable_utxo(self.nodes[0], PROPOSER_REWARD)
        tx = CTransaction()
        tx.vin.append(CTxIn(COutPoint(int('0x'+utxo['txid'],0), utxo['vout'])))
        for i in script_list:
            tx.vout.append(CTxOut(1000000, i))
        tx.rehash()
        signresults = self.nodes[0].signrawtransactionwithwallet(bytes_to_hex_str(tx.serialize_without_witness()))['hex']
        txid = self.nodes[0].sendrawtransaction(signresults, True)
        self.nodes[0].generate(1)
        sync_blocks(self.nodes)
        watchcount = 0
        spendcount = 0
        for i in self.nodes[0].listunspent():
            if (i['txid'] == txid):
                watchcount += 1
                if (i['spendable'] == True):
                    spendcount += 1
        if (ismine == 2):
            assert_equal(spendcount, len(script_list))
        elif (ismine == 1):
            assert_equal(watchcount, len(script_list))
            assert_equal(spendcount, 0)
        else:
            assert_equal(watchcount, 0)
        return txid

    def p2sh_address_to_script(self,v):
        bare = CScript(hex_str_to_bytes(v['hex']))
        p2sh = CScript(hex_str_to_bytes(v['scriptPubKey']))
        p2wsh = CScript([OP_0, sha256(bare)])
        p2sh_p2wsh = CScript([OP_HASH160, hash160(p2wsh), OP_EQUAL])
        return([bare, p2sh, p2wsh, p2sh_p2wsh])

    def p2pkh_address_to_script(self,v):
        pubkey = hex_str_to_bytes(v['pubkey'])
        p2wpkh = CScript([OP_0, hash160(pubkey)])
        p2sh_p2wpkh = CScript([OP_HASH160, hash160(p2wpkh), OP_EQUAL])
        p2pk = CScript([pubkey, OP_CHECKSIG])
        p2pkh = CScript(hex_str_to_bytes(v['scriptPubKey']))
        p2sh_p2pk = CScript([OP_HASH160, hash160(p2pk), OP_EQUAL])
        p2sh_p2pkh = CScript([OP_HASH160, hash160(p2pkh), OP_EQUAL])
        p2wsh_p2pk = CScript([OP_0, sha256(p2pk)])
        p2wsh_p2pkh = CScript([OP_0, sha256(p2pkh)])
        p2sh_p2wsh_p2pk = CScript([OP_HASH160, hash160(p2wsh_p2pk), OP_EQUAL])
        p2sh_p2wsh_p2pkh = CScript([OP_HASH160, hash160(p2wsh_p2pkh), OP_EQUAL])
        return [p2wpkh, p2sh_p2wpkh, p2pk, p2pkh, p2sh_p2pk, p2sh_p2pkh, p2wsh_p2pk, p2wsh_p2pkh, p2sh_p2wsh_p2pk, p2sh_p2wsh_p2pkh]

    def create_and_mine_tx_from_txids(self, txids, success = True):
        tx = CTransaction()
        for i in txids:
            txtmp = CTransaction()
            txraw = self.nodes[0].getrawtransaction(i)
            f = BytesIO(hex_str_to_bytes(txraw))
            txtmp.deserialize(f)
            for j in range(len(txtmp.vout)):
                tx.vin.append(CTxIn(COutPoint(int('0x'+i,0), j)))
        tx.vout.append(CTxOut(0, CScript()))
        tx.rehash()
        signresults = self.nodes[0].signrawtransactionwithwallet(bytes_to_hex_str(tx.serialize_without_witness()))['hex']
        self.nodes[0].sendrawtransaction(signresults, True)
        self.nodes[0].generate(1)
        sync_blocks(self.nodes)


if __name__ == '__main__':
    SegWitTest().main()<|MERGE_RESOLUTION|>--- conflicted
+++ resolved
@@ -180,11 +180,7 @@
         txid1 = send_to_witness(1, self.nodes[0], find_spendable_utxo(self.nodes[0], PROPOSER_REWARD), self.pubkey[0], False, PROPOSER_REWARD - Decimal("0.004"))
         hex_tx = self.nodes[0].gettransaction(txid)['hex']
         tx = FromHex(CTransaction(), hex_tx)
-<<<<<<< HEAD
         assert tx.wit.is_null()  # This should not be a segwit input
-=======
-        assert tx.wit.is_null() # This should not be a segwit input
->>>>>>> 7e67c75d
         assert txid1 in self.nodes[0].getrawmempool()
 
         # Now create tx2, which will spend from txid1.
@@ -237,13 +233,8 @@
         uncompressed_spendable_address = ["mvozP4UwyGD2mGZU4D2eMvMLPB9WkMmMQu"]
         self.nodes[0].importprivkey("cNC8eQ5dg3mFAVePDX4ddmPYpPbw41r9bm2jd1nLJT77e6RrzTRR")
         compressed_spendable_address = ["mmWQubrDomqpgSYekvsU7HWEVjLFHAakLe"]
-<<<<<<< HEAD
-        assert ((self.nodes[0].getaddressinfo(uncompressed_spendable_address[0])['iscompressed'] == False))
-        assert ((self.nodes[0].getaddressinfo(compressed_spendable_address[0])['iscompressed'] == True))
-=======
-        assert not self.nodes[0].validateaddress(uncompressed_spendable_address[0])['iscompressed']
-        assert self.nodes[0].validateaddress(compressed_spendable_address[0])['iscompressed']
->>>>>>> 7e67c75d
+        assert not self.nodes[0].getaddressinfo(uncompressed_spendable_address[0])['iscompressed']
+        assert self.nodes[0].getaddressinfo(compressed_spendable_address[0])['iscompressed']
 
         self.nodes[0].importpubkey(pubkeys[0])
         compressed_solvable_address = [key_to_p2pkh(pubkeys[0])]
