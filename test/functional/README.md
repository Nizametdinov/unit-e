# Functional tests

### Writing Functional Tests

#### Example test

The [example_test.py](example_test.py) is a heavily commented example of a test case that uses both
the RPC and P2P interfaces. If you are writing your first test, copy that file
and modify to fit your needs.

#### Coverage

Running `test_runner.py` with the `--coverage` argument tracks which RPCs are
called by the tests and prints a report of uncovered RPCs in the summary. This
can be used (along with the `--extended` argument) to find out which RPCs we
don't have test cases for.

#### Style guidelines

- Where possible, try to adhere to [PEP-8 guidelines](https://www.python.org/dev/peps/pep-0008/)
- Use a python linter like flake8 before submitting PRs to catch common style
  nits (eg trailing whitespace, unused imports, etc)
- See [the python lint script](/test/lint/lint-python.sh) that checks for violations that
  could lead to bugs and issues in the test code.
- Avoid wildcard imports where possible
- Use a module-level docstring to describe what the test is testing, and how it
  is testing it.
- When subclassing the UnitETestFramwork, place overrides for the
  `set_test_params()`, `add_options()` and `setup_xxxx()` methods at the top of
  the subclass, then locally-defined helper methods, then the `run_test()` method.
- Use `'{}'.format(x)` for string formatting, not `'%s' % x`.

#### Naming guidelines

- Name the test `<area>_test.py`, where area can be one of the following:
    - `feature` for tests for full features that aren't wallet/mining/mempool, eg `feature_rbf.py`
    - `interface` for tests for other interfaces (REST, ZMQ, etc), eg `interface_rest.py`
    - `mempool` for tests for mempool behaviour, eg `mempool_reorg.py`
    - `mining` for tests for mining features, eg `mining_prioritisetransaction.py`
    - `p2p` for tests that explicitly test the p2p interface, eg `p2p_disconnect_ban.py`
    - `rpc` for tests for individual RPC methods or features, eg `rpc_listtransactions.py`
    - `wallet` for tests for wallet features, eg `wallet_keypool.py`
- use an underscore to separate words
    - exception: for tests for specific RPCs or command line options which don't include underscores, name the test after the exact RPC or argument name, eg `rpc_decodescript.py`, not `rpc_decode_script.py`
- Don't use the redundant word `test` in the name, eg `interface_zmq.py`, not `interface_zmq_test.py`

#### Naming guidelines

- Name the test `<area>_<name>.py`, where `<name>` is a keyword describing your test
  and `<area>` can be one of the following:
    - `esperanza` for tests for esperanza Proof-of-Stake features, eg `esperanza_finalization.py`
    - `feature` for tests for full features that aren't wallet/mining/mempool, eg `feature_rbf.py`
    - `interface` for tests for other interfaces (REST, ZMQ, etc), eg `interface_rest.py`
    - `mempool` for tests for mempool behaviour, eg `mempool_reorg.py`
    - `mining` for tests for mining features, eg `mining_prioritisetransaction.py`
    - `p2p` for tests that explicitly test the p2p interface, eg `p2p_disconnect_ban.py`
    - `proposer` for tests that check part of the proposer functionality, e.g. `proposer_rewards.py`
    - `rpc` for tests for individual RPC methods or features, eg `rpc_listtransactions.py`
    - `wallet` for tests for wallet features, eg `wallet_keypool.py`
- use an underscore to separate words
    - exception: for tests for specific RPCs or command line options which don't include underscores,
      name the test after the exact RPC or argument name, eg `rpc_decodescript.py`, not `rpc_decode_script.py`
- Don't use the redundant word `test` in the name, eg `interface_zmq.py`, not `interface_zmq_test.py`

#### General test-writing advice

- Set `self.num_nodes` to the minimum number of nodes necessary for the test.
  Having additional unrequired nodes adds to the execution time of the test as
  well as memory/CPU/disk requirements (which is important when running tests in
  parallel or on Travis).
- Avoid stop-starting the nodes multiple times during the test if possible. A
  stop-start takes several seconds, so doing it several times blows up the
  runtime of the test.
- Set the `self.setup_clean_chain` variable in `set_test_params()` to control whether
  or not to use the cached data directories. The cached data directories
  contain a 200-block pre-mined blockchain and wallets for four nodes. Each node
  has 25 mature blocks (25x50=1250 UTE) in its wallet.
- When calling RPCs with lots of arguments, consider using named keyword
  arguments instead of positional arguments to make the intent of the call
  clear to readers.

#### RPC and P2P definitions

Test writers may find it helpful to refer to the definitions for the RPC and
P2P messages. These can be found in the following source files:

- `/src/rpc/*` for RPCs
- `/src/wallet/rpc*` for wallet RPCs
- `ProcessMessage()` in `/src/net_processing.cpp` for parsing P2P messages

#### Using the P2P interface

- `mininode.py` contains all the definitions for objects that pass
over the network (`CBlock`, `CTransaction`, etc, along with the network-level
wrappers for them, `msg_block`, `msg_tx`, etc).

- P2P tests have two threads. One thread handles all network communication
<<<<<<< HEAD
with the united(s) being tested in a callback-based event loop; the other
=======
with the united(s) being tested (using python's asyncore package); the other
>>>>>>> 07428419
implements the test logic.

- `P2PConnection` is the class used to connect to a united.  `P2PInterface`
contains the higher level logic for processing P2P payloads and connecting to
the unit-e node application logic. For custom behaviour, subclass the
P2PInterface object and override the callback methods.

<<<<<<< HEAD
- Can be used to write tests where specific P2P protocol behavior is tested.
Examples tests are `p2p_unrequested_blocks.py`, `p2p_compactblocks.py`.
=======
- Call `network_thread_start()` after all `P2PInterface` objects are created to
start the networking thread.  (Continue with the test logic in your existing
thread.)

- Can be used to write tests where specific P2P protocol behavior is tested.
Examples tests are `p2p_unrequested_blocks.py`, `p2p_compactblocks.py`.

#### Comptool

- Comptool is a Testing framework for writing tests that compare the block/tx acceptance
behavior of a united against 1 or more other united instances. It should not be used
to write static tests with known outcomes, since that type of test is easier to write and
maintain using the standard UnitETestFramework.

- Set the `num_nodes` variable (defined in `ComparisonTestFramework`) to start up
1 or more nodes.  If using 1 node, then `--testbinary` can be used as a command line
option to change the united binary used by the test.  If using 2 or more nodes,
then `--refbinary` can be optionally used to change the united that will be used
on nodes 2 and up.

- Implement a (generator) function called `get_tests()` which yields `TestInstance`s.
Each `TestInstance` consists of:
  - A list of `[object, outcome, hash]` entries
    * `object` is a `CBlock`, `CTransaction`, or
    `CBlockHeader`.  `CBlock`'s and `CTransaction`'s are tested for
    acceptance.  `CBlockHeader`s can be used so that the test runner can deliver
    complete headers-chains when requested from the united, to allow writing
    tests where blocks can be delivered out of order but still processed by
    headers-first united's.
    * `outcome` is `True`, `False`, or `None`.  If `True`
    or `False`, the tip is compared with the expected tip -- either the
    block passed in, or the hash specified as the optional 3rd entry.  If
    `None` is specified, then the test will compare all the united's
    being tested to see if they all agree on what the best tip is.
    * `hash` is the block hash of the tip to compare against. Optional to
    specify; if left out then the hash of the block passed in will be used as
    the expected tip.  This allows for specifying an expected tip while testing
    the handling of either invalid blocks or blocks delivered out of order,
    which complete a longer chain.
  - `sync_every_block`: `True/False`.  If `False`, then all blocks
    are inv'ed together, and the test runner waits until the node receives the
    last one, and tests only the last block for tip acceptance using the
    outcome and specified tip.  If `True`, then each block is tested in
    sequence and synced (this is slower when processing many blocks).
  - `sync_every_transaction`: `True/False`.  Analogous to
    `sync_every_block`, except if the outcome on the last tx is "None",
    then the contents of the entire mempool are compared across all united
    connections.  If `True` or `False`, then only the last tx's
    acceptance is tested against the given outcome.

- For examples of tests written in this framework, see
  `p2p_invalid_block.py` and `feature_block.py`.
>>>>>>> 07428419

### test-framework modules

#### [test_framework/authproxy.py](test_framework/authproxy.py)
Taken from the [python-uniterpc repository](https://github.com/jgarzik/python-uniterpc).

#### [test_framework/test_framework.py](test_framework/test_framework.py)
Base class for functional tests.

#### [test_framework/util.py](test_framework/util.py)
Generally useful functions.

#### [test_framework/mininode.py](test_framework/mininode.py)
Basic code to support P2P connectivity to a united.
<<<<<<< HEAD
=======

#### [test_framework/comptool.py](test_framework/comptool.py)
Framework for comparison-tool style, P2P tests.
>>>>>>> 07428419

#### [test_framework/script.py](test_framework/script.py)
Utilities for manipulating transaction scripts (originally from python-unitelib)

#### [test_framework/key.py](test_framework/key.py)
Wrapper around OpenSSL EC_Key (originally from python-unitelib)

#### [test_framework/bignum.py](test_framework/bignum.py)
Helpers for script.py

#### [test_framework/blocktools.py](test_framework/blocktools.py)
Helper functions for creating blocks and transactions.<|MERGE_RESOLUTION|>--- conflicted
+++ resolved
@@ -29,20 +29,6 @@
   `set_test_params()`, `add_options()` and `setup_xxxx()` methods at the top of
   the subclass, then locally-defined helper methods, then the `run_test()` method.
 - Use `'{}'.format(x)` for string formatting, not `'%s' % x`.
-
-#### Naming guidelines
-
-- Name the test `<area>_test.py`, where area can be one of the following:
-    - `feature` for tests for full features that aren't wallet/mining/mempool, eg `feature_rbf.py`
-    - `interface` for tests for other interfaces (REST, ZMQ, etc), eg `interface_rest.py`
-    - `mempool` for tests for mempool behaviour, eg `mempool_reorg.py`
-    - `mining` for tests for mining features, eg `mining_prioritisetransaction.py`
-    - `p2p` for tests that explicitly test the p2p interface, eg `p2p_disconnect_ban.py`
-    - `rpc` for tests for individual RPC methods or features, eg `rpc_listtransactions.py`
-    - `wallet` for tests for wallet features, eg `wallet_keypool.py`
-- use an underscore to separate words
-    - exception: for tests for specific RPCs or command line options which don't include underscores, name the test after the exact RPC or argument name, eg `rpc_decodescript.py`, not `rpc_decode_script.py`
-- Don't use the redundant word `test` in the name, eg `interface_zmq.py`, not `interface_zmq_test.py`
 
 #### Naming guidelines
 
@@ -95,11 +81,7 @@
 wrappers for them, `msg_block`, `msg_tx`, etc).
 
 - P2P tests have two threads. One thread handles all network communication
-<<<<<<< HEAD
 with the united(s) being tested in a callback-based event loop; the other
-=======
-with the united(s) being tested (using python's asyncore package); the other
->>>>>>> 07428419
 implements the test logic.
 
 - `P2PConnection` is the class used to connect to a united.  `P2PInterface`
@@ -107,68 +89,13 @@
 the unit-e node application logic. For custom behaviour, subclass the
 P2PInterface object and override the callback methods.
 
-<<<<<<< HEAD
 - Can be used to write tests where specific P2P protocol behavior is tested.
 Examples tests are `p2p_unrequested_blocks.py`, `p2p_compactblocks.py`.
-=======
-- Call `network_thread_start()` after all `P2PInterface` objects are created to
-start the networking thread.  (Continue with the test logic in your existing
-thread.)
-
-- Can be used to write tests where specific P2P protocol behavior is tested.
-Examples tests are `p2p_unrequested_blocks.py`, `p2p_compactblocks.py`.
-
-#### Comptool
-
-- Comptool is a Testing framework for writing tests that compare the block/tx acceptance
-behavior of a united against 1 or more other united instances. It should not be used
-to write static tests with known outcomes, since that type of test is easier to write and
-maintain using the standard UnitETestFramework.
-
-- Set the `num_nodes` variable (defined in `ComparisonTestFramework`) to start up
-1 or more nodes.  If using 1 node, then `--testbinary` can be used as a command line
-option to change the united binary used by the test.  If using 2 or more nodes,
-then `--refbinary` can be optionally used to change the united that will be used
-on nodes 2 and up.
-
-- Implement a (generator) function called `get_tests()` which yields `TestInstance`s.
-Each `TestInstance` consists of:
-  - A list of `[object, outcome, hash]` entries
-    * `object` is a `CBlock`, `CTransaction`, or
-    `CBlockHeader`.  `CBlock`'s and `CTransaction`'s are tested for
-    acceptance.  `CBlockHeader`s can be used so that the test runner can deliver
-    complete headers-chains when requested from the united, to allow writing
-    tests where blocks can be delivered out of order but still processed by
-    headers-first united's.
-    * `outcome` is `True`, `False`, or `None`.  If `True`
-    or `False`, the tip is compared with the expected tip -- either the
-    block passed in, or the hash specified as the optional 3rd entry.  If
-    `None` is specified, then the test will compare all the united's
-    being tested to see if they all agree on what the best tip is.
-    * `hash` is the block hash of the tip to compare against. Optional to
-    specify; if left out then the hash of the block passed in will be used as
-    the expected tip.  This allows for specifying an expected tip while testing
-    the handling of either invalid blocks or blocks delivered out of order,
-    which complete a longer chain.
-  - `sync_every_block`: `True/False`.  If `False`, then all blocks
-    are inv'ed together, and the test runner waits until the node receives the
-    last one, and tests only the last block for tip acceptance using the
-    outcome and specified tip.  If `True`, then each block is tested in
-    sequence and synced (this is slower when processing many blocks).
-  - `sync_every_transaction`: `True/False`.  Analogous to
-    `sync_every_block`, except if the outcome on the last tx is "None",
-    then the contents of the entire mempool are compared across all united
-    connections.  If `True` or `False`, then only the last tx's
-    acceptance is tested against the given outcome.
-
-- For examples of tests written in this framework, see
-  `p2p_invalid_block.py` and `feature_block.py`.
->>>>>>> 07428419
 
 ### test-framework modules
 
 #### [test_framework/authproxy.py](test_framework/authproxy.py)
-Taken from the [python-uniterpc repository](https://github.com/jgarzik/python-uniterpc).
+Taken from the [python-bitcoinrpc repository](https://github.com/jgarzik/python-bitcoinrpc).
 
 #### [test_framework/test_framework.py](test_framework/test_framework.py)
 Base class for functional tests.
@@ -178,18 +105,12 @@
 
 #### [test_framework/mininode.py](test_framework/mininode.py)
 Basic code to support P2P connectivity to a united.
-<<<<<<< HEAD
-=======
-
-#### [test_framework/comptool.py](test_framework/comptool.py)
-Framework for comparison-tool style, P2P tests.
->>>>>>> 07428419
 
 #### [test_framework/script.py](test_framework/script.py)
-Utilities for manipulating transaction scripts (originally from python-unitelib)
+Utilities for manipulating transaction scripts (originally from python-bitcoinlib)
 
 #### [test_framework/key.py](test_framework/key.py)
-Wrapper around OpenSSL EC_Key (originally from python-unitelib)
+Wrapper around OpenSSL EC_Key (originally from python-bitcoinlib)
 
 #### [test_framework/bignum.py](test_framework/bignum.py)
 Helpers for script.py
