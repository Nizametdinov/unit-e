#!/usr/bin/env python3
# Copyright (c) 2019 The Unit-e developers
# Distributed under the MIT software license, see the accompanying
# file COPYING or http://www.opensource.org/licenses/mit-license.php.

from test_framework.blocktools import (
    create_block,
    create_coinbase,
    get_tip_snapshot_meta,
    sign_coinbase,
)
from test_framework.util import (
    assert_equal,
    connect_nodes,
    sync_blocks,
    wait_until,
)
from test_framework.mininode import (
    P2PInterface,
<<<<<<< HEAD
    msg_witness_block,
=======
    msg_block,
    network_thread_start,
>>>>>>> 53ee7b13
)
from test_framework.test_framework import UnitETestFramework


class P2P(P2PInterface):
    def __init__(self):
        super().__init__()
        self.messages = []
        self.rejects = []

    def reset_messages(self):
        self.messages = []
        self.rejects = []

    def on_commits(self, msg):
        self.messages.append(msg)

    def on_reject(self, msg):
        self.rejects.append(msg)

    def has_reject(self, err, block):
        for r in self.rejects:
            if r.reason == err and r.data == block:
                return True
        return False


class ProposerStakeMaturityTest(UnitETestFramework):

    def set_test_params(self):
        self.num_nodes = 2
        self.extra_args = [[
            '-minimumchainwork=0',
            '-maxtipage=1000000000'
        ]] * self.num_nodes
        self.setup_clean_chain = True
        self.customchainparams = [{"stake_maturity_activation_height": 2}] * 2

    def run_test(self):
        def build_block_with_immature_stake(node):
            height = node.getblockcount()
            stakes = node.listunspent()
            # Take the latest, immature stake
            stake = min(stakes, key=lambda x: x['confirmations'])
            snapshot_meta = get_tip_snapshot_meta(node)
            coinbase = sign_coinbase(
                node, create_coinbase(
                    height, stake, snapshot_meta.hash))

            tip = int(node.getbestblockhash(), 16)
            block_time = node.getblock(
                self.nodes[0].getbestblockhash())['time'] + 1
            block = create_block(tip, coinbase, block_time)

            return block

        def has_synced_blockchain(node):
            status = node.proposerstatus()
            return status['wallets'][0]['status'] != 'NOT_PROPOSING_SYNCING_BLOCKCHAIN'

        def wait_until_all_have_reached_state(expected, which_nodes):
            def predicate(i):
                status = nodes[i].proposerstatus()
                return status['wallets'][0]['status'] == expected
            wait_until(lambda: all(predicate(i)
                                   for i in which_nodes), timeout=5)
            return predicate

        def assert_number_of_connections(node, incoming, outgoing):
            status = node.proposerstatus()
            assert_equal(status['incoming_connections'], incoming)
            assert_equal(status['outgoing_connections'], outgoing)

        def check_reject(node, err, block):
            wait_until(lambda: node.p2p.has_reject(err, block), timeout=5)

        nodes = self.nodes

        # Create P2P connections to the second node
        self.nodes[1].add_p2p_connection(P2P())

        self.log.info("Waiting untill the P2P connection is fully up...")
        self.nodes[1].p2p.wait_for_verack()

        self.log.info("Waiting for nodes to have started up...")
        wait_until(lambda: all(has_synced_blockchain(node) for node in self.nodes), timeout=5)

        self.log.info("Connecting nodes")
        connect_nodes(nodes[0], nodes[1].index)

        assert_number_of_connections(
            self.nodes[0],
            self.num_nodes - 1,
            self.num_nodes - 1)
        assert_number_of_connections(
            self.nodes[1],
            self.num_nodes,
            self.num_nodes - 1)

        self.setup_stake_coins(*self.nodes)

        # Generate stakeable outputs on both nodes
        nodes[0].generatetoaddress(1, nodes[0].getnewaddress('', 'bech32'))
        sync_blocks(nodes)
        nodes[1].generatetoaddress(1, nodes[1].getnewaddress('', 'bech32'))
        sync_blocks(nodes)

        # Current chain length doesn't overcome stake threshold, so
        # stakeable_balance == balance
        for i in range(self.num_nodes):
            self.check_node_balance(nodes[i], 10000, 10000)

        # Generate another block to overcome the stake threshold
        nodes[0].generatetoaddress(1, nodes[0].getnewaddress('', 'bech32'))
        sync_blocks(nodes)

        # Maturity check in action and we have one immature stake output
        self.check_node_balance(nodes[0], 10000, 9000)

        # Let's go further and generate yet another block
        nodes[0].generatetoaddress(1, nodes[0].getnewaddress('', 'bech32'))
        sync_blocks(nodes)

        # Now we have two immature stake outputs
        self.check_node_balance(nodes[0], 10000, 8000)

        # Generate two more blocks at another node
        nodes[1].generatetoaddress(2, nodes[1].getnewaddress('', 'bech32'))
        sync_blocks(nodes)

        # Thus all stake ouputs of the first node are mature
        self.check_node_balance(nodes[0], 10000, 10000)

        # Second node still have two immature stake outputs
        self.check_node_balance(nodes[1], 10000, 8000)

        # Try to send the block with immature stake
        block = build_block_with_immature_stake(self.nodes[1])
        self.nodes[1].p2p.send_message(msg_block(block))
        check_reject(self.nodes[1], b'bad-stake-immature', block.sha256)

    def check_node_balance(self, node, balance, stakeable_balance):
        status = node.proposerstatus()
        wallet = status['wallets'][0]
        assert_equal(wallet['balance'], balance)
        assert_equal(wallet['stakeable_balance'], stakeable_balance)


if __name__ == '__main__':
    ProposerStakeMaturityTest().main()<|MERGE_RESOLUTION|>--- conflicted
+++ resolved
@@ -17,12 +17,7 @@
 )
 from test_framework.mininode import (
     P2PInterface,
-<<<<<<< HEAD
-    msg_witness_block,
-=======
     msg_block,
-    network_thread_start,
->>>>>>> 53ee7b13
 )
 from test_framework.test_framework import UnitETestFramework
 
