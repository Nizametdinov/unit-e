--- conflicted
+++ resolved
@@ -10,13 +10,7 @@
 This test connects to a node and sends it a few messages, trying to entice it
 into sending us something it shouldn't."""
 
-<<<<<<< HEAD
 import time
-=======
-Also test that nodes that send unsupported service bits to unit-e are disconnected
-and don't receive a VERACK. Unsupported service bits are currently 1 << 5 and
-1 << 7 (until August 1st 2018)."""
->>>>>>> 7e67c75d
 
 from test_framework.messages import msg_getaddr, msg_ping, msg_verack
 from test_framework.mininode import mininode_lock, P2PInterface
@@ -126,26 +120,9 @@
         wait_until(lambda: len(self.nodes[0].getpeerinfo()) == 0)
 
         # Make sure no unexpected messages came in
-<<<<<<< HEAD
         assert(no_version_bannode.unexpected_msg == False)
         assert(no_version_idlenode.unexpected_msg == False)
         assert(no_verack_idlenode.unexpected_msg == False)
-=======
-        assert no_version_bannode.unexpected_msg == False
-        assert no_version_idlenode.unexpected_msg == False
-        assert no_verack_idlenode.unexpected_msg == False
-        assert not unsupported_service_bit5_node.unexpected_msg
-        assert not unsupported_service_bit7_node.unexpected_msg
-
-        self.log.info("Service bits 5 and 7 are allowed after August 1st 2018")
-        self.nodes[0].setmocktime(1533168000)  # August 2nd 2018
-
-        allowed_service_bit5_node = self.nodes[0].add_p2p_connection(P2PInterface(), services=NODE_NETWORK|NODE_UNSUPPORTED_SERVICE_BIT_5)
-        allowed_service_bit7_node = self.nodes[0].add_p2p_connection(P2PInterface(), services=NODE_NETWORK|NODE_UNSUPPORTED_SERVICE_BIT_7)
-
-        # Network thread stopped when all previous P2PInterfaces disconnected. Restart it
-        network_thread_start()
->>>>>>> 7e67c75d
 
 
 if __name__ == '__main__':
