--- conflicted
+++ resolved
@@ -20,17 +20,8 @@
     create_block,
     sign_coinbase,
     create_coinbase,
-<<<<<<< HEAD
     create_tx_with_script,
-=======
-    create_transaction,
     get_tip_snapshot_meta,
-)
-from test_framework.comptool import (
-    RejectResult,
-    TestInstance,
-    TestManager
->>>>>>> 0a01bc10
 )
 from test_framework.messages import (
     CTxOut,
