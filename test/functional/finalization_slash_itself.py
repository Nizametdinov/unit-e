--- conflicted
+++ resolved
@@ -126,11 +126,7 @@
                                          'validators': 1})
 
         # Send the conflicting vote from the other chain to finalizer2, it should record it and slash it later
-<<<<<<< HEAD
-        assert_raises_rpc_error(-26, "bad-vote-invalid-state", finalizer2.sendrawtransaction, raw_vote_1)
-=======
-        assert_raises_rpc_error(-26, " bad-vote-invalid", finalizer2.sendrawtransaction, raw_vote_1)
->>>>>>> 0a01bc10
+        assert_raises_rpc_error(-26, "bad-vote-invalid", finalizer2.sendrawtransaction, raw_vote_1)
 
         fork2.generatetoaddress(1, fork2.getnewaddress('', 'bech32'))
         self.wait_for_vote_and_disconnect(finalizer=finalizer2, node=fork2)
@@ -164,11 +160,7 @@
 
         self.wait_for_vote_and_disconnect(finalizer=finalizer2, node=fork2)
 
-<<<<<<< HEAD
-        assert_raises_rpc_error(-26, "bad-vote-invalid-state", finalizer2.sendrawtransaction, raw_vote_2)
-=======
-        assert_raises_rpc_error(-26, " bad-vote-invalid", finalizer2.sendrawtransaction, raw_vote_2)
->>>>>>> 0a01bc10
+        assert_raises_rpc_error(-26, "bad-vote-invalid", finalizer2.sendrawtransaction, raw_vote_2)
 
         # The vote hasn't been replaces by a slash
         vote = finalizer2.decoderawtransaction(finalizer2.getrawtransaction(finalizer2.getrawmempool()[0]))
