#!/usr/bin/env python3
# Copyright (c) 2016-2018 The Bitcoin Core developers
# Distributed under the MIT software license, see the accompanying
# file COPYING or http://www.opensource.org/licenses/mit-license.php.
"""Test NULLDUMMY softfork.

Connect to a single node.
[Policy/Consensus] Check that NULLDUMMY compliant transactions are accepted.
[Policy/Consensus] Check that the new NULLDUMMY rules are enforced
"""

<<<<<<< HEAD
from test_framework.blocktools import (
    create_block,
    create_coinbase,
    create_transaction,
    get_tip_snapshot_meta,
    sign_coinbase,
)
from test_framework.messages import CTransaction, msg_witness_block
from test_framework.mininode import P2PInterface
=======
from test_framework.test_framework import UnitETestFramework, PROPOSER_REWARD
from test_framework.util import *
from test_framework.messages import msg_block
from test_framework.mininode import CTransaction, network_thread_start, P2PInterface
from test_framework.blocktools import create_coinbase, create_block, get_tip_snapshot_meta, sign_coinbase
>>>>>>> 53ee7b13
from test_framework.script import CScript
from test_framework.test_framework import UnitETestFramework, PROPOSER_REWARD
from test_framework.util import (
    assert_equal,
    assert_raises_rpc_error,
    bytes_to_hex_str,
    get_unspent_coins,
)

import time

NULLDUMMY_ERROR = "non-mandatory-script-verify-flag (Dummy CHECKMULTISIG argument must be zero) (code 64)"

def trueDummy(tx):
    scriptSig = CScript(tx.vin[0].scriptSig)
    newscript = []
    for i in scriptSig:
        if (len(newscript) == 0):
            assert len(i) == 0
            newscript.append(b'\x51')
        else:
            newscript.append(i)
    tx.vin[0].scriptSig = CScript(newscript)
    tx.rehash()

class NULLDUMMYTest(UnitETestFramework):

    def set_test_params(self):
        self.num_nodes = 1
        self.setup_clean_chain = True
        # This script tests NULLDUMMY, which is part of 'segwit',
        self.extra_args = [['-whitelist=127.0.0.1', '-addresstype=legacy', "-deprecatedrpc=addwitnessaddress"]]

    def run_test(self):
        self.setup_stake_coins(self.nodes[0])

        self.address = self.nodes[0].getnewaddress()
        self.ms_address = self.nodes[0].addmultisigaddress(1, [self.address])['address']
        self.wit_address = self.nodes[0].addwitnessaddress(self.address)
        self.wit_ms_address = self.nodes[0].addmultisigaddress(1, [self.address], '', 'p2sh-segwit')['address']

        p2p = self.nodes[0].add_p2p_connection(P2PInterface())

        self.coinbase_blocks = self.nodes[0].generate(2) # Block 2
        coinbase_txid = []
        for i in self.coinbase_blocks:
            coinbase_txid.append(self.nodes[0].getblock(i)['tx'][0])
        self.lastblockhash = self.nodes[0].getbestblockhash()
        self.tip = int("0x" + self.lastblockhash, 0)
        self.lastblockheight = self.nodes[0].getblockcount()
        self.lastblocktime = int(time.time()) + 2

        ms_tx = create_transaction(self.nodes[0], coinbase_txid[0], self.ms_address, amount=PROPOSER_REWARD - 1)
        ms_txid = self.nodes[0].sendrawtransaction(bytes_to_hex_str(ms_tx.serialize_with_witness()), True)

        wit_ms_tx = create_transaction(self.nodes[0], coinbase_txid[1], self.wit_ms_address, amount=PROPOSER_REWARD - 1)
        wit_ms_txid = self.nodes[0].sendrawtransaction(bytes_to_hex_str(wit_ms_tx.serialize_with_witness()), True)

        self.send_block(self.nodes[0], [ms_tx, wit_ms_tx], True)

        self.log.info("Test 1: Non-NULLDUMMY base multisig transaction is invalid")
        test1tx = create_transaction(self.nodes[0], ms_txid, self.address, amount=PROPOSER_REWARD - 2)
        test3txs=[CTransaction(test1tx)]
        trueDummy(test1tx)
        assert_raises_rpc_error(-26, NULLDUMMY_ERROR, self.nodes[0].sendrawtransaction, bytes_to_hex_str(test1tx.serialize_with_witness()), True)
        self.send_block(self.nodes[0], [test1tx])

        self.log.info("Test 2: Non-NULLDUMMY P2WSH multisig transaction invalid")
        test2tx = create_transaction(self.nodes[0], wit_ms_txid, self.wit_address, amount=PROPOSER_REWARD - 2)
        test3txs.append(CTransaction(test2tx))
        test2tx.wit.vtxinwit[0].scriptWitness.stack[0] = b'\x01'
        assert_raises_rpc_error(-26, NULLDUMMY_ERROR, self.nodes[0].sendrawtransaction, bytes_to_hex_str(test2tx.serialize_with_witness()), True)
        self.send_block(self.nodes[0], [test2tx])

        self.log.info("Test 3: NULLDUMMY compliant base/witness transactions should be accepted to mempool")
        for i in test3txs:
            self.nodes[0].sendrawtransaction(bytes_to_hex_str(i.serialize_with_witness()), True)
        self.send_block(self.nodes[0], test3txs, True)


    def send_block(self, node, txs, accept = False):
        snapshot_hash = get_tip_snapshot_meta(self.nodes[0]).hash
        coin = get_unspent_coins(self.nodes[0], 1)[0]
        block = create_block(self.tip, create_coinbase(self.lastblockheight + 1, coin, snapshot_hash), self.lastblocktime + 1)
        block.vtx[0] = sign_coinbase(self.nodes[0], block.vtx[0])
        block.nVersion = 4
        for tx in txs:
            tx.rehash()
            block.vtx.append(tx)

        block.ensure_ltor()
        block.compute_merkle_trees()
        block.solve()

        node.p2p.send_and_ping(msg_block(block))

        if (accept):
            assert_equal(node.getbestblockhash(), block.hash)
            self.tip = block.sha256
            self.lastblockhash = block.hash
            self.lastblocktime += 1
            self.lastblockheight += 1
        else:
            assert_equal(node.getbestblockhash(), self.lastblockhash)

if __name__ == '__main__':
    NULLDUMMYTest().main()<|MERGE_RESOLUTION|>--- conflicted
+++ resolved
@@ -9,7 +9,6 @@
 [Policy/Consensus] Check that the new NULLDUMMY rules are enforced
 """
 
-<<<<<<< HEAD
 from test_framework.blocktools import (
     create_block,
     create_coinbase,
@@ -17,15 +16,8 @@
     get_tip_snapshot_meta,
     sign_coinbase,
 )
-from test_framework.messages import CTransaction, msg_witness_block
+from test_framework.messages import CTransaction, msg_block
 from test_framework.mininode import P2PInterface
-=======
-from test_framework.test_framework import UnitETestFramework, PROPOSER_REWARD
-from test_framework.util import *
-from test_framework.messages import msg_block
-from test_framework.mininode import CTransaction, network_thread_start, P2PInterface
-from test_framework.blocktools import create_coinbase, create_block, get_tip_snapshot_meta, sign_coinbase
->>>>>>> 53ee7b13
 from test_framework.script import CScript
 from test_framework.test_framework import UnitETestFramework, PROPOSER_REWARD
 from test_framework.util import (
