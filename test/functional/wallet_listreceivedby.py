#!/usr/bin/env python3
# Copyright (c) 2014-2017 The Bitcoin Core developers
# Distributed under the MIT software license, see the accompanying
# file COPYING or http://www.opensource.org/licenses/mit-license.php.
"""Test the listreceivedbyaddress RPC."""
from decimal import Decimal

from test_framework.test_framework import UnitETestFramework
<<<<<<< HEAD
from test_framework.util import (assert_array_result,
                                 assert_equal,
                                 assert_raises_rpc_error,
                                 )

=======
from test_framework.util import (
    assert_array_result,
    assert_equal,
    assert_raises_rpc_error,
    sync_blocks,
)


>>>>>>> 62b9d1cc
class ReceivedByTest(UnitETestFramework):
    def set_test_params(self):
        self.num_nodes = 2

    def run_test(self):
        # Generate block to get out of IBD
        self.nodes[0].generate(1)
        sync_blocks(self.nodes)

        self.log.info("listreceivedbyaddress Test")

        # Send from node 0 to 1
        addr = self.nodes[1].getnewaddress()
        txid = self.nodes[0].sendtoaddress(addr, 0.1)
        self.sync_all()

        # Check not listed in listreceivedbyaddress because has 0 confirmations
        assert_array_result(self.nodes[1].listreceivedbyaddress(),
                            {"address": addr},
                            {},
                            True)
        # Bury Tx under 10 block so it will be returned by listreceivedbyaddress
        self.nodes[1].generate(10)
        self.sync_all()
        assert_array_result(self.nodes[1].listreceivedbyaddress(),
                            {"address": addr},
                            {"address": addr, "account": "", "amount": Decimal("0.1"), "confirmations": 10, "txids": [txid, ]})
        # With min confidence < 10
        assert_array_result(self.nodes[1].listreceivedbyaddress(5),
                            {"address": addr},
                            {"address": addr, "account": "", "amount": Decimal("0.1"), "confirmations": 10, "txids": [txid, ]})
        # With min confidence > 10, should not find Tx
        assert_array_result(self.nodes[1].listreceivedbyaddress(11), {"address": addr}, {}, True)

        # Empty Tx
        addr = self.nodes[1].getnewaddress()
        assert_array_result(self.nodes[1].listreceivedbyaddress(0, True),
                            {"address": addr},
                            {"address": addr, "account": "", "amount": 0, "confirmations": 0, "txids": []})

        self.log.info("getreceivedbyaddress Test")

        # Send from node 0 to 1
        addr = self.nodes[1].getnewaddress()
        txid = self.nodes[0].sendtoaddress(addr, 0.1)
        self.sync_all()

        # Check balance is 0 because of 0 confirmations
        balance = self.nodes[1].getreceivedbyaddress(addr)
        assert_equal(balance, Decimal("0.0"))

        # Check balance is 0.1
        balance = self.nodes[1].getreceivedbyaddress(addr, 0)
        assert_equal(balance, Decimal("0.1"))

        # Bury Tx under 10 block so it will be returned by the default getreceivedbyaddress
        self.nodes[1].generate(10)
        self.sync_all()
        balance = self.nodes[1].getreceivedbyaddress(addr)
        assert_equal(balance, Decimal("0.1"))

        # Trying to getreceivedby for an address the wallet doesn't own should return an error
        assert_raises_rpc_error(-4, "Address not found in wallet", self.nodes[0].getreceivedbyaddress, addr)

        self.log.info("listreceivedbyaccount + getreceivedbyaccount Test")

        # set pre-state
        addrArr = self.nodes[1].getnewaddress()
        account = self.nodes[1].getaccount(addrArr)
        received_by_account_json = [r for r in self.nodes[1].listreceivedbyaccount() if r["account"] == account][0]
        balance_by_account = self.nodes[1].getreceivedbyaccount(account)

        txid = self.nodes[0].sendtoaddress(addr, 0.1)
        self.sync_all()

        # listreceivedbyaccount should return received_by_account_json because of 0 confirmations
        assert_array_result(self.nodes[1].listreceivedbyaccount(),
                            {"account": account},
                            received_by_account_json)

        # getreceivedbyaddress should return same balance because of 0 confirmations
        balance = self.nodes[1].getreceivedbyaccount(account)
        assert_equal(balance, balance_by_account)

        self.nodes[1].generate(10)
        self.sync_all()
        # listreceivedbyaccount should return updated account balance
        assert_array_result(self.nodes[1].listreceivedbyaccount(),
                            {"account": account},
                            {"account": received_by_account_json["account"], "amount": (received_by_account_json["amount"] + Decimal("0.1"))})

        # getreceivedbyaddress should return updates balance
        balance = self.nodes[1].getreceivedbyaccount(account)
        assert_equal(balance, balance_by_account + Decimal("0.1"))

        # Create a new account named "mynewaccount" that has a 0 balance
        self.nodes[1].getaccountaddress("mynewaccount")
        received_by_account_json = [r for r in self.nodes[1].listreceivedbyaccount(0, True) if r["account"] == "mynewaccount"][0]

        # Test includeempty of listreceivedbyaccount
        assert_equal(received_by_account_json["amount"], Decimal("0.0"))

        # Test getreceivedbyaccount for 0 amount accounts
        balance = self.nodes[1].getreceivedbyaccount("mynewaccount")
        assert_equal(balance, Decimal("0.0"))

if __name__ == '__main__':
    ReceivedByTest().main()<|MERGE_RESOLUTION|>--- conflicted
+++ resolved
@@ -6,13 +6,6 @@
 from decimal import Decimal
 
 from test_framework.test_framework import UnitETestFramework
-<<<<<<< HEAD
-from test_framework.util import (assert_array_result,
-                                 assert_equal,
-                                 assert_raises_rpc_error,
-                                 )
-
-=======
 from test_framework.util import (
     assert_array_result,
     assert_equal,
@@ -21,7 +14,6 @@
 )
 
 
->>>>>>> 62b9d1cc
 class ReceivedByTest(UnitETestFramework):
     def set_test_params(self):
         self.num_nodes = 2
