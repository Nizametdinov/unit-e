--- conflicted
+++ resolved
@@ -1,10 +1,7 @@
 #!/usr/bin/env python3
-<<<<<<< HEAD
-=======
 # Copyright (c) 2017-2018 The Bitcoin Core developers
 # Distributed under the MIT software license, see the accompanying
 # file COPYING or http://www.opensource.org/licenses/mit-license.php.
->>>>>>> 07428419
 """Combine logs from multiple unite nodes as well as the test_framework log.
 
 This streams the combined log output to stdout. Use combine_logs.py > outputfile
