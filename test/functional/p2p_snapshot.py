--- conflicted
+++ resolved
@@ -29,18 +29,6 @@
 from test_framework.test_framework import UnitETestFramework
 from test_framework.messages import (
     NODE_SNAPSHOT,
-<<<<<<< HEAD
-=======
-)
-from test_framework.blocktools import (
-    msg_commits,
-    msg_headers,
-    msg_block,
-    msg_getsnaphead,
-    msg_snaphead,
-    msg_getsnapshot,
-    msg_snapshot,
->>>>>>> 53ee7b13
     SnapshotHeader,
     GetSnapshot,
     HeaderAndCommits,
@@ -51,7 +39,7 @@
     COutPoint,
     msg_commits,
     msg_headers,
-    msg_witness_block,
+    msg_block,
     msg_getsnaphead,
     msg_snaphead,
     msg_getsnapshot,
@@ -83,9 +71,8 @@
 
 
 class BaseNode(P2PInterface):
-    def __init__(self, name=''):
+    def __init__(self):
         super().__init__()
-        self.name = name
         self.return_snapshot_header = True
         self.snapshot_requested = False
         self.snapshot_header = SnapshotHeader()
@@ -176,8 +163,8 @@
 
 
 class WaitNode(BaseNode):
-    def __init__(self, name=''):
-        super().__init__(name)
+    def __init__(self):
+        super().__init__()
 
         self.last_getsnapshot_message = None
 
