#!/usr/bin/env python3
# Copyright (c) 2018-2019 The Unit-e developers
# Distributed under the MIT software license, see the accompanying
# file COPYING or http://www.opensource.org/licenses/mit-license.php.
"""Test p2p snapshot messages.

test_p2p_schema checks:
1. Scheme and order of P2P snapshot messages from the syncing node
2. Scheme and order of P2P snapshot messages from the serving node
3. After the fast sync, state of UTXOs of both, syncing and serving node, is the same

test_sync_with_restart checks:
1. the node can start after it discovered snapshot and was stopped
2. the node can start after it downloaded half the snapshot and was stopped
3. the node can start after it downloaded the full snapshot and was stopped
4. the node can start after it downloaded the parent block of the snapshot and was stopped

test_invalid_snapshot checks:
1. the node ignores and deletes from disk the best snapshot when it's invalid
2. the node fallbacks to the second best snapshot

test_cannot_sync_with_snapshot checks:
1. the node requests the snapshot only from the peers that have NODE_SNAPSHOT service flag set
2. the node fallbacks to 2nd best snapshot if it can't retrieve some part of the best one
3. the node asks all its current peers for the parent block
4. the node asks newer connected peers for the parent block
"""

from test_framework.test_framework import UnitETestFramework
from test_framework.messages import (
    NODE_SNAPSHOT,
<<<<<<< HEAD
=======
)
from test_framework.blocktools import (
    msg_commits,
    msg_headers,
    msg_witness_block,
    msg_getsnaphead,
    msg_snaphead,
    msg_getsnapshot,
    msg_snapshot,
>>>>>>> 7e67c75d
    SnapshotHeader,
    GetSnapshot,
    Snapshot,
    UTXO,
    CBlockHeader,
    CBlock,
    COutPoint,
<<<<<<< HEAD
    msg_headers,
    msg_witness_block,
    msg_getsnaphead,
    msg_snaphead,
    msg_getsnapshot,
    msg_snapshot,
)
from test_framework.mininode import (
    P2PInterface,
    NODE_NETWORK,
    NODE_WITNESS,
)
from test_framework.blocktools import (
=======
    HeaderAndCommits,
>>>>>>> 7e67c75d
    ser_vector,
    ser_uint256,
    uint256_from_str,
    FromHex,
)
from test_framework.util import (
    assert_equal,
    wait_until,
    bytes_to_hex_str,
    hex_str_to_bytes,
)

import math
import os


SERVICE_FLAGS_WITH_SNAPSHOT = NODE_NETWORK | NODE_WITNESS | NODE_SNAPSHOT


class BaseNode(P2PInterface):
    def __init__(self, name=''):
        super().__init__()
        self.name = name
        self.return_snapshot_header = True
        self.snapshot_requested = False
        self.snapshot_header = SnapshotHeader()
        self.snapshot_data = []
        self.headers = []
        self.parent_blocks = dict()  # blocks after the snapshot

    def on_getheaders(self, message):
        if len(self.headers) == 0:
            return

        msg = msg_headers()
        msg.status = 1
        for h in self.headers:
            msg.headers.append(h)
        self.send_message(msg)

    def on_getcommits(self, message):
        if len(self.headers) == 0:
            return

        msg = msg_commits()
        msg.status = 1 # TipReached
        for h in self.headers:
            msg.data.append(HeaderAndCommits(h))
        self.send_message(msg)

    def on_getsnaphead(self, message):
        if self.return_snapshot_header:
            assert self.snapshot_header.snapshot_hash > 0
            self.send_message(msg_snaphead(self.snapshot_header))

    def on_snaphead(self, message):
        self.snapshot_header = message.snapshot_header

    def on_getsnapshot(self, message):
        self.snapshot_requested = True

    def on_snapshot(self, message):
        assert_equal(message.snapshot.snapshot_hash, self.snapshot_header.snapshot_hash)
        assert len(message.snapshot.utxo_subsets) > 0
        self.snapshot_data += message.snapshot.utxo_subsets

    def on_getdata(self, message):
        for i in message.inv:
            if i.hash in self.parent_blocks:
                self.send_message(msg_witness_block(self.parent_blocks[i.hash]))

    def update_snapshot_from(self, node, finalized=True):
        # take the latest finalized
        res = next(s for s in reversed(node.listsnapshots()) if s['snapshot_finalized'] == finalized)
        self.snapshot_header = SnapshotHeader(
            snapshot_hash=uint256_from_rev_hex(res['snapshot_hash']),
            block_hash=uint256_from_rev_hex(res['block_hash']),
            stake_modifier=uint256_from_rev_hex(res['stake_modifier']),
            chain_work=uint256_from_rev_hex(res['chain_work']),
            total_utxo_subsets=res['total_utxo_subsets'],
        )
        snapshot = FromHex(Snapshot(), node.getrawsnapshot(res['snapshot_hash']))
        self.snapshot_data = snapshot.utxo_subsets

    def update_headers_and_blocks_from(self, node):
        self.headers = []
        prev_block_hash = self.snapshot_header.block_hash

        for i in range(1, node.getblockcount() + 1):
            blockhash = node.getblockhash(i)
            header = CBlockHeader()
            FromHex(header, node.getblockheader(blockhash, False))
            header.calc_sha256()
            self.headers.append(header)

            # keep only parent blocks
            if prev_block_hash == header.hashPrevBlock:
                block = node.getblock(blockhash, False)
                self.parent_blocks[header.sha256] = FromHex(CBlock(), block)
                self.parent_blocks[header.sha256].calc_sha256()
                prev_block_hash = header.sha256

    def fetch_snapshot_data(self, snapshot_header):
        self.snapshot_data = []
        self.snapshot_header = snapshot_header
        getsnapshot = GetSnapshot(snapshot_header.snapshot_hash, 0,
                                  snapshot_header.total_utxo_subsets)
        self.send_message(msg_getsnapshot(getsnapshot))
        wait_until(lambda: len(self.snapshot_data) > 0, timeout=10)
        return self.snapshot_data


class WaitNode(BaseNode):
    def __init__(self, name=''):
        super().__init__(name)

        self.last_getsnapshot_message = None

        self.snapshot_header_requested = False
        self.return_snapshot_header = True

        self.snapshot_chunk1_requested = False
        self.return_snapshot_chunk1 = False

        self.snapshot_chunk2_requested = False
        self.return_snapshot_chunk2 = False

        self.parent_block_requested = False
        self.return_parent_block = False

    def on_getsnaphead(self, message):
        self.snapshot_header_requested = True
        if self.return_snapshot_header:
            super().on_getsnaphead(message)

    def on_getsnapshot(self, message):
        assert_equal(self.snapshot_header.snapshot_hash, message.getsnapshot.snapshot_hash)
        self.last_getsnapshot_message = message

        start = message.getsnapshot.utxo_subset_index
        stop = start + len(self.snapshot_data) / 2
        snapshot = Snapshot(
            snapshot_hash=self.snapshot_header.snapshot_hash,
            utxo_subset_index=message.getsnapshot.utxo_subset_index,
            utxo_subsets=self.snapshot_data[int(start):int(stop)],
        )

        if start == 0:
            self.snapshot_chunk1_requested = True
            if self.return_snapshot_chunk1:
                self.send_message(msg_snapshot(snapshot))
            return

        self.snapshot_chunk2_requested = True
        if self.return_snapshot_chunk2:
            self.send_message(msg_snapshot(snapshot))
        return

    def on_getdata(self, message):
        for i in message.inv:
            if i.hash in self.parent_blocks:
                self.parent_block_requested = True
                if self.return_parent_block:
                    self.send_message(msg_witness_block(self.parent_blocks[i.hash]))


def uint256_from_hex(v):
    return uint256_from_str(hex_str_to_bytes(v))


def uint256_from_rev_hex(v):
    r = [v[i:i + 2] for i in range(0, len(v), 2)]
    v = ''.join(reversed(r))
    return uint256_from_hex(v)


def has_valid_snapshot(node, height):
    res = node.getblocksnapshot(node.getblockhash(height))
    if 'valid' not in res:
        return False
    return res['valid']


def assert_chainstate_equal(node1, node2):
    info1 = node1.gettxoutsetinfo()
    info2 = node2.gettxoutsetinfo()
    for k in info1:
        if k == 'disk_size':  # disk size is estimated and may not match
            continue
        assert_equal(info1[k], info2[k])


def path_to_snapshot(node, snapshot_hash):
    h = bytes_to_hex_str(bytes(reversed(ser_uint256(snapshot_hash))))
    return os.path.join(node.datadir, 'regtest', 'snapshots', h)


def assert_has_snapshot_on_disk(node, snapshot_hash):
    assert os.path.isdir(path_to_snapshot(node, snapshot_hash))


def assert_no_snapshot_on_disk(node, snapshot_hash):
    assert os.path.isdir(path_to_snapshot(node, snapshot_hash)) is False


class P2PSnapshotTest(UnitETestFramework):
    def set_test_params(self):
        self.setup_clean_chain = True
        self.num_nodes = 8

        serving_node_args = []
        syncing_node_args = ['-prune=1', '-isd=1', '-snapshotchunktimeout=60', '-snapshotdiscoverytimeout=60']
        self.extra_args = [
            # test_p2p_schema
            serving_node_args,
            syncing_node_args,

            # test_sync_with_restarts
            serving_node_args,
            syncing_node_args,

            # test_invalid_snapshot
            serving_node_args,
            syncing_node_args,

            # test_cannot_sync_with_snapshot
            serving_node_args,
            ['-prune=1', '-isd=1', '-snapshotchunktimeout=5', '-snapshotdiscoverytimeout=10'],
        ]

    def setup_network(self):
        self.setup_nodes()

    def test_p2p_schema(self):
        """
        This test creates the following nodes:
        1. serving_node - full node that has the the snapshot
        2. syncing_p2p - mini node that downloads snapshot from serving_node and tests the protocol
        3. syncing_node - the node which starts with fast sync
        4. serving_p2p - mini node that sends snapshot to syncing_node and tests the protocol
        """
        serving_node = self.nodes[0]
        syncing_node = self.nodes[1]

        self.start_node(serving_node.index)
        self.start_node(syncing_node.index)

        self.setup_stake_coins(serving_node)

        # generate 2 epochs + 1 block to create the first finalized snapshot
        serving_node.generatetoaddress(5 + 5 + 1, serving_node.getnewaddress('', 'bech32'))
        assert_equal(serving_node.getblockcount(), 11)
        wait_until(lambda: has_valid_snapshot(serving_node, 4), timeout=10)

        syncing_p2p = serving_node.add_p2p_connection(BaseNode())
        serving_p2p = BaseNode()

        # configure serving_p2p to have snapshot header and parent block
        serving_p2p.update_snapshot_from(serving_node)
        serving_p2p.update_headers_and_blocks_from(serving_node)

        syncing_node.add_p2p_connection(serving_p2p, services=SERVICE_FLAGS_WITH_SNAPSHOT)

        syncing_p2p.wait_for_verack()

        # test snapshot downloading in chunks
        syncing_p2p.send_message(msg_getsnaphead())
        wait_until(lambda: syncing_p2p.snapshot_header.total_utxo_subsets > 0, timeout=10)
        chunks = math.ceil(syncing_p2p.snapshot_header.total_utxo_subsets / 2)
        for i in range(1, chunks+1):
            getsnapshot = GetSnapshot(syncing_p2p.snapshot_header.snapshot_hash, len(syncing_p2p.snapshot_data), 2)
            syncing_p2p.send_message(msg_getsnapshot(getsnapshot))

            snapshot_size = min(i * 2, syncing_p2p.snapshot_header.total_utxo_subsets)
            wait_until(lambda: len(syncing_p2p.snapshot_data) == snapshot_size, timeout=10)
        assert_equal(len(syncing_p2p.snapshot_data), syncing_p2p.snapshot_header.total_utxo_subsets)

        self.log.info('Snapshot was downloaded successfully')

        # validate the snapshot hash
        utxos = []
        for subset in syncing_p2p.snapshot_data:
            for n in subset.outputs:
                out = COutPoint(subset.tx_id, n)
                utxo = UTXO(subset.height, subset.tx_type, out, subset.outputs[n])
                utxos.append(utxo)
        inputs = bytes_to_hex_str(ser_vector([]))
        outputs = bytes_to_hex_str(ser_vector(utxos))
        stake_modifier = bytes_to_hex_str(ser_uint256(syncing_p2p.snapshot_header.stake_modifier))
        chain_work = bytes_to_hex_str(ser_uint256(syncing_p2p.snapshot_header.chain_work))
        res = self.nodes[0].calcsnapshothash(inputs, outputs, stake_modifier, chain_work)
        snapshot_hash = uint256_from_hex(res['hash'])
        assert_equal(snapshot_hash, syncing_p2p.snapshot_header.snapshot_hash)

        self.log.info('Snapshot was validated successfully')

        # test snapshot serving
        wait_until(lambda: serving_p2p.snapshot_requested, timeout=10)
        snapshot = Snapshot(
            snapshot_hash=serving_p2p.snapshot_header.snapshot_hash,
            utxo_subset_index=0,
            utxo_subsets=syncing_p2p.snapshot_data,
        )
        serving_p2p.send_message(msg_snapshot(snapshot))
        wait_until(lambda: syncing_node.getblockcount() == 11, timeout=10)
        assert_equal(serving_node.gettxoutsetinfo(), syncing_node.gettxoutsetinfo())

        self.log.info('Snapshot was sent successfully')

        # clean up test
        serving_node.disconnect_p2ps()
        syncing_node.disconnect_p2ps()
        self.stop_node(serving_node.index)
        self.stop_node(syncing_node.index)
        self.log.info('test_p2p_schema passed')

    def test_sync_with_restarts(self):
        """
        This test creates the following nodes:
        1. snap_node - full node that has the the snapshot
        2. snap_p2p - mini node that is used as a helper to retrieve the snapshot content
        3. node - the node which syncs the snapshot
        4. p2p - mini node that sends snapshot in stages
        """
        snap_node = self.nodes[2]
        node = self.nodes[3]

        self.start_node(snap_node.index)
        self.start_node(node.index)

        self.setup_stake_coins(snap_node)

        # generate 2 epochs + 1 block to create the first finalized snapshot
        snap_node.generatetoaddress(5 + 5 + 1, snap_node.getnewaddress('', 'bech32'))
        assert_equal(snap_node.getblockcount(), 11)
        wait_until(lambda: has_valid_snapshot(snap_node, 4), timeout=10)

        # configure p2p to have snapshot header and parent block
<<<<<<< HEAD
        p2p = WaitNode()
        p2p.update_snapshot_header_from(snap_node)
=======
        p2p = node.add_p2p_connection(WaitNode(), services=SERVICE_FLAGS_WITH_SNAPSHOT)
        p2p.update_snapshot_from(snap_node)
>>>>>>> 7e67c75d
        p2p.update_headers_and_blocks_from(snap_node)
        node.add_p2p_connection(p2p, services=SERVICE_FLAGS_WITH_SNAPSHOT)

<<<<<<< HEAD
        # helper p2p connection to fetch snapshot content
        snap_p2p = snap_node.add_p2p_connection(BaseNode())

        snap_p2p.wait_for_verack()

        # fetch snapshot content for p2p
        snap_p2p.wait_for_verack()
        p2p.snapshot_data = snap_p2p.fetch_snapshot_data(p2p.snapshot_header)
        snap_node.disconnect_p2ps()
=======
        network_thread_start()
>>>>>>> 7e67c75d

        # test 1. the node can be restarted after it discovered the snapshot
        wait_until(lambda: p2p.snapshot_chunk1_requested, timeout=10)
        node.disconnect_p2ps()
        self.restart_node(node.index)
        self.log.info('Node restarted successfully after it discovered the snapshot')

        # test 2. the node can be restarted after it downloaded half of the snapshot
        # and deletes it's partially downloaded snapshot
        p2p.return_snapshot_chunk1 = True
        node.add_p2p_connection(p2p, services=SERVICE_FLAGS_WITH_SNAPSHOT)
        wait_until(lambda: p2p.snapshot_chunk2_requested, timeout=10)
        node.disconnect_p2ps()
        assert_has_snapshot_on_disk(node, p2p.snapshot_header.snapshot_hash)
        self.restart_node(node.index)
        assert_no_snapshot_on_disk(node, p2p.snapshot_header.snapshot_hash)
        assert_equal(len(os.listdir(os.path.join(node.datadir, "regtest", "snapshots"))), 0)
        self.log.info('Node restarted successfully after it downloaded half of the snapshot')

        # test 3. the node can be restarted after it downloaded the full snapshot
        # and doesn't delete it
        p2p.return_snapshot_chunk2 = True
        node.add_p2p_connection(p2p, services=SERVICE_FLAGS_WITH_SNAPSHOT)
        wait_until(lambda: p2p.parent_block_requested, timeout=10)
        node.disconnect_p2ps()
        assert_has_snapshot_on_disk(node, p2p.snapshot_header.snapshot_hash)
        self.restart_node(node.index)
        assert_has_snapshot_on_disk(node, p2p.snapshot_header.snapshot_hash)
        self.log.info('Node restarted successfully after it downloaded the full snapshot')

        # test 4. the node can be restarted after it downloaded the parent block
        p2p.snapshot_header_requested = False
        p2p.snapshot_chunk1_requested = False
        p2p.snapshot_chunk2_requested = False
        p2p.return_parent_block = True
        node.add_p2p_connection(p2p, services=SERVICE_FLAGS_WITH_SNAPSHOT)
        wait_until(lambda: node.getblockcount() == snap_node.getblockcount(), timeout=10)
        assert_chainstate_equal(node, snap_node)

        # node didn't request a new snapshot as it already downloaded the one
        assert_equal(p2p.snapshot_header_requested, False)
        assert_equal(p2p.snapshot_chunk1_requested, False)
        assert_equal(p2p.snapshot_chunk2_requested, False)

        node.disconnect_p2ps()
        self.restart_node(node.index)
        self.restart_node(snap_node.index)
        assert_chainstate_equal(node, snap_node)
        assert_equal(node.listsnapshots(), snap_node.listsnapshots())
        self.log.info('Node restarted successfully after it downloaded the parent block')

        # clean up test
        self.stop_node(snap_node.index)
        self.stop_node(node.index)
        self.log.info('test_sync_with_restarts passed')

    def test_invalid_snapshot(self):
        """
        This test creates the following nodes:
        1. snap_node - full node that has the the snapshot
        2. snap_p2p - mini node that is used as a helper to retrieve the snapshot content
        3. node - the node which syncs the snapshot
        4. broken_p2p - mini node that claims has the best snapshot but it's broken
        5. valid_p2p - mini node that sends a valid snapshot
        6. not_finalized_p2p - mini node that claims has the best snapshot but it's not finalized
        """

        snap_node = self.nodes[4]
        node = self.nodes[5]

        self.start_node(snap_node.index)
        self.start_node(node.index)

        self.setup_stake_coins(snap_node)

        # generate 2 epochs + 1 block to create the first finalized snapshot
        # and store it in valid_p2p
        snap_node.generatetoaddress(5 + 5 + 1, snap_node.getnewaddress('', 'bech32'))
        assert_equal(snap_node.getblockcount(), 11)
        wait_until(lambda: has_valid_snapshot(snap_node, 4), timeout=10)

<<<<<<< HEAD
        valid_p2p = WaitNode()
        valid_p2p.update_snapshot_header_from(snap_node)
=======
        valid_p2p = node.add_p2p_connection(WaitNode(), services=SERVICE_FLAGS_WITH_SNAPSHOT)
        valid_p2p.update_snapshot_from(snap_node)
>>>>>>> 7e67c75d

        # create the second snapshot and store it in broken_p2p
        snap_node.generatetoaddress(5, snap_node.getnewaddress('', 'bech32'))
        assert_equal(snap_node.getblockcount(), 16)
        wait_until(lambda: has_valid_snapshot(snap_node, 9), timeout=10)

<<<<<<< HEAD
        broken_p2p = WaitNode()
        broken_p2p.update_snapshot_header_from(snap_node)
        broken_p2p.update_headers_and_blocks_from(snap_node)
        valid_p2p.update_headers_and_blocks_from(snap_node)

        broken_p2p.return_snapshot_header = False
        valid_p2p.return_snapshot_header = False
        node.add_p2p_connection(valid_p2p, services=SERVICE_FLAGS_WITH_SNAPSHOT)
        node.add_p2p_connection(broken_p2p, services=SERVICE_FLAGS_WITH_SNAPSHOT)

        # helper p2p connection to fetch snapshot content
        snap_p2p = snap_node.add_p2p_connection(BaseNode())

        # make sure that node knows about both peers
=======
        broken_p2p = node.add_p2p_connection(WaitNode(), services=SERVICE_FLAGS_WITH_SNAPSHOT)
        broken_p2p.update_snapshot_from(snap_node)
        broken_p2p.snapshot_data[-1].outputs[0].nValue *= 2  # break snapshot
        broken_p2p.update_headers_and_blocks_from(snap_node)
        valid_p2p.update_headers_and_blocks_from(snap_node)

        not_finalized_p2p = node.add_p2p_connection(WaitNode(), services=SERVICE_FLAGS_WITH_SNAPSHOT)
        not_finalized_p2p.update_snapshot_from(snap_node, finalized=False)
        not_finalized_p2p.update_headers_and_blocks_from(snap_node)

        network_thread_start()

        # make sure that node knows about all the peers
>>>>>>> 7e67c75d
        valid_p2p.wait_for_verack()
        broken_p2p.wait_for_verack()
        not_finalized_p2p.wait_for_verack()

        valid_p2p.send_message(msg_snaphead(valid_p2p.snapshot_header))
        broken_p2p.send_message(msg_snaphead(broken_p2p.snapshot_header))

        # node must pick the best snapshot
        wait_until(lambda: broken_p2p.snapshot_chunk1_requested, timeout=10)
        broken_p2p.return_snapshot_chunk1 = True
        broken_p2p.on_getsnapshot(broken_p2p.last_getsnapshot_message)
        wait_until(lambda: broken_p2p.snapshot_chunk2_requested, timeout=10)
        assert_has_snapshot_on_disk(node, broken_p2p.snapshot_header.snapshot_hash)
        assert_no_snapshot_on_disk(node, valid_p2p.snapshot_header.snapshot_hash)
        assert_equal(valid_p2p.snapshot_chunk1_requested, False)

        # node detects broken snapshot, removes it and switches to the second best
        broken_p2p.return_snapshot_chunk2 = True
        broken_p2p.on_getsnapshot(broken_p2p.last_getsnapshot_message)
        wait_until(lambda: valid_p2p.snapshot_chunk1_requested, timeout=10)
        assert_no_snapshot_on_disk(node, broken_p2p.snapshot_header.snapshot_hash)
        valid_p2p.return_snapshot_chunk1 = True
        valid_p2p.on_getsnapshot(valid_p2p.last_getsnapshot_message)
        wait_until(lambda: valid_p2p.snapshot_chunk2_requested, timeout=10)
        assert_has_snapshot_on_disk(node, valid_p2p.snapshot_header.snapshot_hash)
        valid_p2p.return_snapshot_chunk2 = True
        valid_p2p.return_parent_block = True
        valid_p2p.on_getsnapshot(valid_p2p.last_getsnapshot_message)

        # node doesn't request not finalized snapshot
        assert_equal(not_finalized_p2p.snapshot_header_requested, True)
        assert_equal(not_finalized_p2p.snapshot_chunk1_requested, False)

        # node requests parent block and finishes ISD
        wait_until(lambda: node.getblockcount() == 16, timeout=20)
        node.disconnect_p2ps()
        assert_chainstate_equal(snap_node, node)

        self.log.info('test_invalid_snapshot passed')

    def test_cannot_sync_with_snapshot(self):
        """
        This test creates the following nodes:
        1. snap_node - snapshot node that is used as a helper node to generate the snapshot
        2. helper_p2p - mini node that retrieves the content of the snapshot
        3. full_snap_p2p - mini node that has full 2nd best snapshot
        3. half_snap_p2p - mini node that has half of the best snapshot
        4. no_snap_p2p - mini node that doesn't have snapshot
        5. sync_node - the node which syncs with the snapshot
        """
        snap_node = self.nodes[6]
        sync_node = self.nodes[7]
        self.start_node(snap_node.index)
        self.start_node(sync_node.index)

        self.setup_stake_coins(snap_node)

        # add 2nd best snapshot to full_snap_p2p
<<<<<<< HEAD
        snap_node.generatetoaddress(4 + 5 + 1, snap_node.getnewaddress('', 'bech32'))
        assert_equal(snap_node.getblockcount(), 10)
        wait_until(lambda: has_valid_snapshot(snap_node, 3), timeout=10)
        full_snap_p2p = WaitNode()
        no_snap_p2p = WaitNode()
=======
        snap_node.generatetoaddress(5 + 5 + 1, snap_node.getnewaddress('', 'bech32'))
        assert_equal(snap_node.getblockcount(), 11)
        wait_until(lambda: has_valid_snapshot(snap_node, 4), timeout=10)
        full_snap_p2p = sync_node.add_p2p_connection(WaitNode(), services=SERVICE_FLAGS_WITH_SNAPSHOT)
        no_snap_p2p = sync_node.add_p2p_connection(WaitNode())
>>>>>>> 7e67c75d
        for p2p in [full_snap_p2p, no_snap_p2p]:
            p2p.update_snapshot_from(snap_node)

        # add the best snapshot to half_snap_p2p
        snap_node.generatetoaddress(5, snap_node.getnewaddress('', 'bech32'))
<<<<<<< HEAD
        assert_equal(snap_node.getblockcount(), 15)
        wait_until(lambda: has_valid_snapshot(snap_node, 8), timeout=10)
        half_snap_p2p = WaitNode()
        half_snap_p2p.update_snapshot_header_from(snap_node)
        for p2p in [half_snap_p2p, full_snap_p2p, no_snap_p2p]:
            p2p.update_headers_and_blocks_from(snap_node)

        # retrieve snapshot data
        helper_p2p = snap_node.add_p2p_connection(BaseNode())
        helper_p2p.wait_for_verack()
        full_snap_p2p.snapshot_data = helper_p2p.fetch_snapshot_data(full_snap_p2p.snapshot_header)
        half_snap_p2p.snapshot_data = helper_p2p.fetch_snapshot_data(half_snap_p2p.snapshot_header)
        self.stop_node(snap_node.index)

        full_snap_p2p.return_snapshot_header = False
        half_snap_p2p.return_snapshot_header = False
        sync_node.add_p2p_connection(no_snap_p2p)
        sync_node.add_p2p_connection(full_snap_p2p, services=SERVICE_FLAGS_WITH_SNAPSHOT)
        sync_node.add_p2p_connection(half_snap_p2p, services=SERVICE_FLAGS_WITH_SNAPSHOT)
=======
        assert_equal(snap_node.getblockcount(), 16)
        wait_until(lambda: has_valid_snapshot(snap_node, 9), timeout=10)
        half_snap_p2p = sync_node.add_p2p_connection(WaitNode(), services=SERVICE_FLAGS_WITH_SNAPSHOT)
        half_snap_p2p.update_snapshot_from(snap_node)
        for p2p in [half_snap_p2p, full_snap_p2p, no_snap_p2p]:
            p2p.update_headers_and_blocks_from(snap_node)

        self.stop_node(snap_node.index)

        network_thread_start()
>>>>>>> 7e67c75d

        # test 1. the node requests snapshot from peers that have service flag set
        full_snap_p2p.wait_for_verack()
        half_snap_p2p.wait_for_verack()
        no_snap_p2p.wait_for_verack()

        wait_until(lambda: full_snap_p2p.snapshot_header_requested, timeout=10)
        wait_until(lambda: half_snap_p2p.snapshot_header_requested, timeout=10)
<<<<<<< HEAD
        assert(full_snap_p2p.snapshot_header_requested is True)
        assert(half_snap_p2p.snapshot_header_requested is True)
        assert(no_snap_p2p.snapshot_header_requested is False)

        full_snap_p2p.send_message(msg_snaphead(full_snap_p2p.snapshot_header))
        half_snap_p2p.send_message(msg_snaphead(half_snap_p2p.snapshot_header))
        wait_until(lambda: half_snap_p2p.snapshot_chunk1_requested, timeout=10)
        assert(full_snap_p2p.snapshot_chunk1_requested is False)  # didn't start asking for the 2nd best
=======
        wait_until(lambda: half_snap_p2p.snapshot_chunk1_requested, timeout=10)
        assert full_snap_p2p.snapshot_header_requested is True
        assert half_snap_p2p.snapshot_header_requested is True
        assert no_snap_p2p.snapshot_header_requested is False
        assert full_snap_p2p.snapshot_chunk1_requested is False  # didn't start asking for the 2nd best
>>>>>>> 7e67c75d
        self.log.info('Service flag are correctly recognized')

        # test 2. the node can't receive the 2nd part of the snapshot
        half_snap_p2p.return_snapshot_chunk1 = True
        half_snap_p2p.on_getsnapshot(half_snap_p2p.last_getsnapshot_message)
        wait_until(lambda: half_snap_p2p.snapshot_chunk2_requested, timeout=10)
        assert_has_snapshot_on_disk(sync_node, half_snap_p2p.snapshot_header.snapshot_hash)
        wait_until(lambda: full_snap_p2p.snapshot_chunk1_requested, timeout=10)  # fallback to 2nd best
        assert_no_snapshot_on_disk(sync_node, half_snap_p2p.snapshot_header.snapshot_hash)
        self.log.info('Node cannot receive 2nd half of the snapshot')

        # test 3. the node can't receive the parent block
        full_snap_p2p.return_snapshot_chunk1 = True
        full_snap_p2p.return_snapshot_chunk2 = True
        full_snap_p2p.on_getsnapshot(full_snap_p2p.last_getsnapshot_message)
        wait_until(lambda: full_snap_p2p.parent_block_requested, timeout=10)
        wait_until(lambda: no_snap_p2p.parent_block_requested, timeout=10)
        assert_has_snapshot_on_disk(sync_node, full_snap_p2p.snapshot_header.snapshot_hash)
        self.log.info('Node cannot receive parent block from already connected peers')

        # test 4. the node can't receive the parent block from new peers
        sync_node.disconnect_p2ps()

        for p2p in [full_snap_p2p, no_snap_p2p]:
            wait_until(lambda: p2p.is_connected is False, timeout=5)
            p2p.snapshot_chunk1_requested = False
            p2p.snapshot_chunk2_requested = False
            p2p.parent_block_requested = False

        sync_node.add_p2p_connection(full_snap_p2p)
        sync_node.add_p2p_connection(no_snap_p2p)
        full_snap_p2p.wait_for_verack()
        no_snap_p2p.wait_for_verack()

        wait_until(lambda: full_snap_p2p.parent_block_requested, timeout=10)
        wait_until(lambda: no_snap_p2p.parent_block_requested, timeout=10)
        assert full_snap_p2p.snapshot_chunk1_requested is False
        assert no_snap_p2p.snapshot_chunk1_requested is False
        assert_has_snapshot_on_disk(sync_node, full_snap_p2p.snapshot_header.snapshot_hash)
        self.log.info('Node cannot receive parent block from new peers')

        self.stop_node(sync_node.index)

        self.log.info('test_cannot_sync_with_snapshot passed')

    def run_test(self):
        self.stop_nodes()

        self.test_p2p_schema()
        self.test_sync_with_restarts()
        self.test_invalid_snapshot()
        self.test_cannot_sync_with_snapshot()


if __name__ == '__main__':
    P2PSnapshotTest().main()<|MERGE_RESOLUTION|>--- conflicted
+++ resolved
@@ -29,26 +29,15 @@
 from test_framework.test_framework import UnitETestFramework
 from test_framework.messages import (
     NODE_SNAPSHOT,
-<<<<<<< HEAD
-=======
-)
-from test_framework.blocktools import (
-    msg_commits,
-    msg_headers,
-    msg_witness_block,
-    msg_getsnaphead,
-    msg_snaphead,
-    msg_getsnapshot,
-    msg_snapshot,
->>>>>>> 7e67c75d
     SnapshotHeader,
     GetSnapshot,
+    HeaderAndCommits,
     Snapshot,
     UTXO,
     CBlockHeader,
     CBlock,
     COutPoint,
-<<<<<<< HEAD
+    msg_commits,
     msg_headers,
     msg_witness_block,
     msg_getsnaphead,
@@ -62,9 +51,6 @@
     NODE_WITNESS,
 )
 from test_framework.blocktools import (
-=======
-    HeaderAndCommits,
->>>>>>> 7e67c75d
     ser_vector,
     ser_uint256,
     uint256_from_str,
@@ -403,29 +389,18 @@
         wait_until(lambda: has_valid_snapshot(snap_node, 4), timeout=10)
 
         # configure p2p to have snapshot header and parent block
-<<<<<<< HEAD
         p2p = WaitNode()
-        p2p.update_snapshot_header_from(snap_node)
-=======
-        p2p = node.add_p2p_connection(WaitNode(), services=SERVICE_FLAGS_WITH_SNAPSHOT)
         p2p.update_snapshot_from(snap_node)
->>>>>>> 7e67c75d
         p2p.update_headers_and_blocks_from(snap_node)
         node.add_p2p_connection(p2p, services=SERVICE_FLAGS_WITH_SNAPSHOT)
 
-<<<<<<< HEAD
         # helper p2p connection to fetch snapshot content
         snap_p2p = snap_node.add_p2p_connection(BaseNode())
-
-        snap_p2p.wait_for_verack()
 
         # fetch snapshot content for p2p
         snap_p2p.wait_for_verack()
         p2p.snapshot_data = snap_p2p.fetch_snapshot_data(p2p.snapshot_header)
         snap_node.disconnect_p2ps()
-=======
-        network_thread_start()
->>>>>>> 7e67c75d
 
         # test 1. the node can be restarted after it discovered the snapshot
         wait_until(lambda: p2p.snapshot_chunk1_requested, timeout=10)
@@ -507,55 +482,39 @@
         assert_equal(snap_node.getblockcount(), 11)
         wait_until(lambda: has_valid_snapshot(snap_node, 4), timeout=10)
 
-<<<<<<< HEAD
         valid_p2p = WaitNode()
-        valid_p2p.update_snapshot_header_from(snap_node)
-=======
-        valid_p2p = node.add_p2p_connection(WaitNode(), services=SERVICE_FLAGS_WITH_SNAPSHOT)
         valid_p2p.update_snapshot_from(snap_node)
->>>>>>> 7e67c75d
 
         # create the second snapshot and store it in broken_p2p
         snap_node.generatetoaddress(5, snap_node.getnewaddress('', 'bech32'))
         assert_equal(snap_node.getblockcount(), 16)
         wait_until(lambda: has_valid_snapshot(snap_node, 9), timeout=10)
 
-<<<<<<< HEAD
         broken_p2p = WaitNode()
-        broken_p2p.update_snapshot_header_from(snap_node)
-        broken_p2p.update_headers_and_blocks_from(snap_node)
-        valid_p2p.update_headers_and_blocks_from(snap_node)
-
-        broken_p2p.return_snapshot_header = False
-        valid_p2p.return_snapshot_header = False
-        node.add_p2p_connection(valid_p2p, services=SERVICE_FLAGS_WITH_SNAPSHOT)
-        node.add_p2p_connection(broken_p2p, services=SERVICE_FLAGS_WITH_SNAPSHOT)
-
-        # helper p2p connection to fetch snapshot content
-        snap_p2p = snap_node.add_p2p_connection(BaseNode())
-
-        # make sure that node knows about both peers
-=======
-        broken_p2p = node.add_p2p_connection(WaitNode(), services=SERVICE_FLAGS_WITH_SNAPSHOT)
         broken_p2p.update_snapshot_from(snap_node)
         broken_p2p.snapshot_data[-1].outputs[0].nValue *= 2  # break snapshot
         broken_p2p.update_headers_and_blocks_from(snap_node)
         valid_p2p.update_headers_and_blocks_from(snap_node)
 
-        not_finalized_p2p = node.add_p2p_connection(WaitNode(), services=SERVICE_FLAGS_WITH_SNAPSHOT)
+        not_finalized_p2p = WaitNode()
         not_finalized_p2p.update_snapshot_from(snap_node, finalized=False)
         not_finalized_p2p.update_headers_and_blocks_from(snap_node)
 
-        network_thread_start()
+        broken_p2p.return_snapshot_header = False
+        valid_p2p.return_snapshot_header = False
+        not_finalized_p2p.return_snapshot_header = False
+        node.add_p2p_connection(valid_p2p, services=SERVICE_FLAGS_WITH_SNAPSHOT)
+        node.add_p2p_connection(broken_p2p, services=SERVICE_FLAGS_WITH_SNAPSHOT)
+        node.add_p2p_connection(not_finalized_p2p, services=SERVICE_FLAGS_WITH_SNAPSHOT)
 
         # make sure that node knows about all the peers
->>>>>>> 7e67c75d
         valid_p2p.wait_for_verack()
         broken_p2p.wait_for_verack()
         not_finalized_p2p.wait_for_verack()
 
         valid_p2p.send_message(msg_snaphead(valid_p2p.snapshot_header))
         broken_p2p.send_message(msg_snaphead(broken_p2p.snapshot_header))
+        not_finalized_p2p.send_message(msg_snaphead(not_finalized_p2p.snapshot_header))
 
         # node must pick the best snapshot
         wait_until(lambda: broken_p2p.snapshot_chunk1_requested, timeout=10)
@@ -608,29 +567,20 @@
         self.setup_stake_coins(snap_node)
 
         # add 2nd best snapshot to full_snap_p2p
-<<<<<<< HEAD
-        snap_node.generatetoaddress(4 + 5 + 1, snap_node.getnewaddress('', 'bech32'))
-        assert_equal(snap_node.getblockcount(), 10)
-        wait_until(lambda: has_valid_snapshot(snap_node, 3), timeout=10)
-        full_snap_p2p = WaitNode()
-        no_snap_p2p = WaitNode()
-=======
         snap_node.generatetoaddress(5 + 5 + 1, snap_node.getnewaddress('', 'bech32'))
         assert_equal(snap_node.getblockcount(), 11)
         wait_until(lambda: has_valid_snapshot(snap_node, 4), timeout=10)
-        full_snap_p2p = sync_node.add_p2p_connection(WaitNode(), services=SERVICE_FLAGS_WITH_SNAPSHOT)
-        no_snap_p2p = sync_node.add_p2p_connection(WaitNode())
->>>>>>> 7e67c75d
+        full_snap_p2p = WaitNode()
+        no_snap_p2p = WaitNode()
         for p2p in [full_snap_p2p, no_snap_p2p]:
             p2p.update_snapshot_from(snap_node)
 
         # add the best snapshot to half_snap_p2p
         snap_node.generatetoaddress(5, snap_node.getnewaddress('', 'bech32'))
-<<<<<<< HEAD
-        assert_equal(snap_node.getblockcount(), 15)
-        wait_until(lambda: has_valid_snapshot(snap_node, 8), timeout=10)
+        assert_equal(snap_node.getblockcount(), 16)
+        wait_until(lambda: has_valid_snapshot(snap_node, 9), timeout=10)
         half_snap_p2p = WaitNode()
-        half_snap_p2p.update_snapshot_header_from(snap_node)
+        half_snap_p2p.update_snapshot_from(snap_node)
         for p2p in [half_snap_p2p, full_snap_p2p, no_snap_p2p]:
             p2p.update_headers_and_blocks_from(snap_node)
 
@@ -646,18 +596,6 @@
         sync_node.add_p2p_connection(no_snap_p2p)
         sync_node.add_p2p_connection(full_snap_p2p, services=SERVICE_FLAGS_WITH_SNAPSHOT)
         sync_node.add_p2p_connection(half_snap_p2p, services=SERVICE_FLAGS_WITH_SNAPSHOT)
-=======
-        assert_equal(snap_node.getblockcount(), 16)
-        wait_until(lambda: has_valid_snapshot(snap_node, 9), timeout=10)
-        half_snap_p2p = sync_node.add_p2p_connection(WaitNode(), services=SERVICE_FLAGS_WITH_SNAPSHOT)
-        half_snap_p2p.update_snapshot_from(snap_node)
-        for p2p in [half_snap_p2p, full_snap_p2p, no_snap_p2p]:
-            p2p.update_headers_and_blocks_from(snap_node)
-
-        self.stop_node(snap_node.index)
-
-        network_thread_start()
->>>>>>> 7e67c75d
 
         # test 1. the node requests snapshot from peers that have service flag set
         full_snap_p2p.wait_for_verack()
@@ -666,7 +604,6 @@
 
         wait_until(lambda: full_snap_p2p.snapshot_header_requested, timeout=10)
         wait_until(lambda: half_snap_p2p.snapshot_header_requested, timeout=10)
-<<<<<<< HEAD
         assert(full_snap_p2p.snapshot_header_requested is True)
         assert(half_snap_p2p.snapshot_header_requested is True)
         assert(no_snap_p2p.snapshot_header_requested is False)
@@ -675,13 +612,6 @@
         half_snap_p2p.send_message(msg_snaphead(half_snap_p2p.snapshot_header))
         wait_until(lambda: half_snap_p2p.snapshot_chunk1_requested, timeout=10)
         assert(full_snap_p2p.snapshot_chunk1_requested is False)  # didn't start asking for the 2nd best
-=======
-        wait_until(lambda: half_snap_p2p.snapshot_chunk1_requested, timeout=10)
-        assert full_snap_p2p.snapshot_header_requested is True
-        assert half_snap_p2p.snapshot_header_requested is True
-        assert no_snap_p2p.snapshot_header_requested is False
-        assert full_snap_p2p.snapshot_chunk1_requested is False  # didn't start asking for the 2nd best
->>>>>>> 7e67c75d
         self.log.info('Service flag are correctly recognized')
 
         # test 2. the node can't receive the 2nd part of the snapshot
