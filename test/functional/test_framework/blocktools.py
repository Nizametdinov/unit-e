--- conflicted
+++ resolved
@@ -85,21 +85,12 @@
         r[-1] |= 0x80
     return r
 
-<<<<<<< HEAD
-def create_coinbase(height, stake, snapshot_hash, pubkey = None, n_pieces = 1):
+def create_coinbase(height, stake, snapshot_hash, pubkey=None, raw_script_pubkey=None, n_pieces=1):
     """Create a coinbase transaction, assuming no miner fees.
 
     If pubkey is passed in, the coinbase outputs will be P2PK outputs;
     otherwise anyone-can-spend outputs. The first output is the reward,
     which is not spendable for COINBASE_MATURITY blocks."""
-=======
-
-# Create a coinbase transaction, assuming no miner fees.
-# If pubkey is passed in, the coinbase outputs will be P2PK outputs;
-# otherwise anyone-can-spend outputs. The first output is the reward,
-# which is not spendable for COINBASE_MATURITY blocks.
-def create_coinbase(height, stake, snapshot_hash, pubkey=None, raw_script_pubkey=None, n_pieces=1):
->>>>>>> e084d2a7
     assert n_pieces > 0
     stake_in = COutPoint(int(stake['txid'], 16), stake['vout'])
     coinbase = CTransaction()
