--- conflicted
+++ resolved
@@ -1,11 +1,7 @@
 #!/usr/bin/env python3
 # Copyright (c) 2010 ArtForz -- public domain half-a-node
 # Copyright (c) 2012 Jeff Garzik
-<<<<<<< HEAD
 # Copyright (c) 2010-2018 The Bitcoin Core developers
-=======
-# Copyright (c) 2010-2017 The Bitcoin Core developers
->>>>>>> 07428419
 # Distributed under the MIT software license, see the accompanying
 # file COPYING or http://www.opensource.org/licenses/mit-license.php.
 """Unit-e P2P network half-a-node.
@@ -25,7 +21,44 @@
 import sys
 import threading
 
-from test_framework.messages import CBlockHeader, MIN_VERSION_SUPPORTED, msg_addr, msg_block, MSG_BLOCK, msg_blocktxn, msg_cmpctblock, msg_feefilter, msg_getaddr, msg_getblocks, msg_getblocktxn, msg_getdata, msg_getheaders, msg_headers, msg_inv, msg_mempool, msg_ping, msg_pong, msg_reject, msg_sendcmpct, msg_sendheaders, msg_tx, MSG_TX, MSG_TYPE_MASK, msg_verack, msg_version, NODE_NETWORK, NODE_WITNESS, sha256
+from test_framework.messages import (
+    CBlockHeader,
+    MIN_VERSION_SUPPORTED,
+    msg_addr,
+    msg_block,
+    MSG_BLOCK,
+    msg_blocktxn,
+    msg_cmpctblock,
+    msg_commits,
+    msg_feefilter,
+    msg_getaddr,
+    msg_getblocks,
+    msg_getblocktxn,
+    msg_getcommits,
+    msg_getdata,
+    msg_getheaders,
+    msg_getsnaphead,
+    msg_getsnapshot,
+    msg_headers,
+    msg_inv,
+    msg_mempool,
+    msg_notfound,
+    msg_ping,
+    msg_pong,
+    msg_reject,
+    msg_sendcmpct,
+    msg_sendheaders,
+    msg_snaphead,
+    msg_snapshot,
+    msg_tx,
+    MSG_TX,
+    MSG_TYPE_MASK,
+    msg_verack,
+    msg_version,
+    NODE_NETWORK,
+    NODE_WITNESS,
+    sha256
+)
 from test_framework.util import wait_until
 
 logger = logging.getLogger("TestFramework.mininode")
@@ -82,7 +115,6 @@
     sub-classed and the on_message() callback overridden."""
 
     def __init__(self):
-<<<<<<< HEAD
         # The underlying transport of the connection.
         # Should only call methods on this from the NetworkThread, c.f. call_soon_threadsafe
         self._transport = None
@@ -90,13 +122,6 @@
     @property
     def is_connected(self):
         return self._transport is not None
-=======
-        # All P2PConnections must be created before starting the NetworkThread.
-        # assert that the network thread is not running.
-        assert not network_thread_running()
-
-        super().__init__(map=mininode_socket_map)
->>>>>>> 07428419
 
     def peer_connect(self, dstaddr, dstport, net="regtest"):
         assert not self.is_connected
@@ -108,19 +133,10 @@
         self.network = net
         logger.debug('Connecting to Unit-e Node: %s:%d' % (self.dstaddr, self.dstport))
 
-<<<<<<< HEAD
         loop = NetworkThread.network_event_loop
         conn_gen_unsafe = loop.create_connection(lambda: self, host=self.dstaddr, port=self.dstport)
         conn_gen = lambda: loop.call_soon_threadsafe(loop.create_task, conn_gen_unsafe)
         return conn_gen
-=======
-        logger.info('Connecting to Unit-e Node: %s:%d' % (self.dstaddr, self.dstport))
-
-        try:
-            self.connect((dstaddr, dstport))
-        except:
-            self.handle_close()
->>>>>>> 07428419
 
     def peer_disconnect(self):
         # Connection could have already been closed by other end.
@@ -128,7 +144,6 @@
 
     # Connection and disconnection methods
 
-<<<<<<< HEAD
     def connection_made(self, transport):
         """asyncio callback when a connection is opened."""
         assert not self._transport
@@ -147,24 +162,6 @@
             logger.debug("Closed connection to: %s:%d" % (self.dstaddr, self.dstport))
         self._transport = None
         self.recvbuf = b""
-=======
-    def handle_connect(self):
-        """asyncore callback when a connection is opened."""
-        if self.state != "connected":
-            logger.debug("Connected & Listening: %s:%d" % (self.dstaddr, self.dstport))
-            self.state = "connected"
-            self.on_open()
-
-    def handle_close(self):
-        """asyncore callback when a connection is closed."""
-        logger.debug("Closing connection to: %s:%d" % (self.dstaddr, self.dstport))
-        self.state = "closed"
-        self.sendbuf = b""
-        try:
-            self.close()
-        except:
-            pass
->>>>>>> 07428419
         self.on_close()
 
     # Socket read methods
@@ -220,7 +217,10 @@
 
     # Socket write methods
 
-<<<<<<< HEAD
+    def send_data(self, command, data):
+        tmsg = self._build_data(command, data)
+        self._send_raw_message(tmsg)
+
     def send_message(self, message):
         """Send a P2P message over the socket.
 
@@ -230,7 +230,9 @@
             raise IOError('Not connected')
         self._log_message("send", message)
         tmsg = self._build_message(message)
-
+        self._send_raw_message(tmsg)
+
+    def _send_raw_message(self, tmsg):
         def maybe_write():
             if not self._transport:
                 return
@@ -248,36 +250,9 @@
         """Build a serialized P2P message"""
         command = message.command
         data = message.serialize()
-=======
-    def writable(self):
-        """asyncore method to determine whether the handle_write() callback should be called on the next loop."""
-        with mininode_lock:
-            pre_connection = self.state == "connecting"
-            length = len(self.sendbuf)
-        return (length > 0 or pre_connection)
-
-    def handle_write(self):
-        """asyncore callback when data should be written to the socket."""
-        with mininode_lock:
-            # asyncore does not expose socket connection, only the first read/write
-            # event, thus we must check connection manually here to know when we
-            # actually connect
-            if self.state == "connecting":
-                self.handle_connect()
-            if not self.writable():
-                return
-
-            try:
-                sent = self.send(self.sendbuf)
-            except:
-                self.handle_close()
-                return
-            self.sendbuf = self.sendbuf[sent:]
-
-    def send_data(self, command, data, pushbuf=False):
-        if self.state != "connected" and not pushbuf:
-            raise IOError('Not connected, no pushbuf')
->>>>>>> 07428419
+        return self._build_data(command, data)
+
+    def _build_data(self, command, data):
         tmsg = MAGIC_BYTES[self.network]
         tmsg += command
         tmsg += b"\x00" * (12 - len(command))
@@ -286,30 +261,7 @@
         h = sha256(th)
         tmsg += h[:4]
         tmsg += data
-<<<<<<< HEAD
         return tmsg
-=======
-        with mininode_lock:
-            if (len(self.sendbuf) == 0 and not pushbuf):
-                try:
-                    sent = self.send(tmsg)
-                    self.sendbuf = tmsg[sent:]
-                except BlockingIOError:
-                    self.sendbuf = tmsg
-            else:
-                self.sendbuf += tmsg
-
-    def send_message(self, message, pushbuf=False):
-        """Send a P2P message over the socket.
-
-        This method takes a P2P payload, builds the P2P header and adds
-        the message to the send buffer to be sent over the socket."""
-        self._log_message("send", message)
-        data = message.serialize()
-        self.send_data(message.command, data, pushbuf)
-
-    # Class utility methods
->>>>>>> 07428419
 
     def _log_message(self, direction, msg):
         """Logs a message being sent or received over the connection."""
@@ -501,24 +453,14 @@
         wait_until(test_function, timeout=timeout, lock=mininode_lock)
         self.ping_counter += 1
 
-<<<<<<< HEAD
 
 # One lock for synchronizing all data access between the network event loop (see
-=======
-# Keep our own socket map for asyncore, so that we can track disconnects
-# ourselves (to workaround an issue with closing an asyncore socket when
-# using select)
-mininode_socket_map = dict()
-
-# One lock for synchronizing all data access between the networking thread (see
->>>>>>> 07428419
 # NetworkThread below) and the thread running the test logic.  For simplicity,
 # P2PConnection acquires this lock whenever delivering a message to a P2PInterface.
 # This lock should be acquired in the thread running the test logic to synchronize
 # access to any data shared with the P2PInterface or P2PConnection.
 mininode_lock = threading.RLock()
 
-<<<<<<< HEAD
 
 class NetworkThread(threading.Thread):
     network_event_loop = None
@@ -678,43 +620,4 @@
         if reject_code is not None:
             wait_until(lambda: self.reject_code_received == reject_code, lock=mininode_lock)
         if reject_reason is not None:
-            wait_until(lambda: self.reject_reason_received == reject_reason, lock=mininode_lock)
-=======
-class NetworkThread(threading.Thread):
-    def __init__(self):
-        super().__init__(name="NetworkThread")
-
-    def run(self):
-        while mininode_socket_map:
-            # We check for whether to disconnect outside of the asyncore
-            # loop to workaround the behavior of asyncore when using
-            # select
-            disconnected = []
-            for fd, obj in mininode_socket_map.items():
-                if obj.disconnect:
-                    disconnected.append(obj)
-            [obj.handle_close() for obj in disconnected]
-            asyncore.loop(0.1, use_poll=True, map=mininode_socket_map, count=1)
-        logger.debug("Network thread closing")
-
-def network_thread_start():
-    """Start the network thread."""
-    # Only one network thread may run at a time
-    assert not network_thread_running()
-
-    NetworkThread().start()
-
-def network_thread_running():
-    """Return whether the network thread is running."""
-    return any([thread.name == "NetworkThread" for thread in threading.enumerate()])
-
-def network_thread_join(timeout=10):
-    """Wait timeout seconds for the network thread to terminate.
-
-    Throw if the network thread doesn't terminate in timeout seconds."""
-    network_threads = [thread for thread in threading.enumerate() if thread.name == "NetworkThread"]
-    assert len(network_threads) <= 1
-    for thread in network_threads:
-        thread.join(timeout)
-        assert not thread.is_alive()
->>>>>>> 07428419
+            wait_until(lambda: self.reject_reason_received == reject_reason, lock=mininode_lock)