--- conflicted
+++ resolved
@@ -253,11 +253,7 @@
         txid1 = self.nodes[1].sendrawtransaction(signedtx)
 
         # generate bb1-bb2 on right side
-<<<<<<< HEAD
-        generate(self.nodes[2], 2, preserve_utxos=utxo_dicts)
-=======
-        generate(self.nodes[2], 2, preserve_utxos=utxoDicts, send_witness=True)
->>>>>>> 6b98a51a
+        generate(self.nodes[2], 2, preserve_utxos=utxo_dicts, send_witness=True)
 
         # send from nodes[2]; this will end up in bb3
         txid2 = self.nodes[2].sendrawtransaction(signedtx)
