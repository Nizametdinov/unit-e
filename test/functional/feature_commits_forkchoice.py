#!/usr/bin/env python3
# Copyright (c) 2019 The Unit-e developers
# Distributed under the MIT software license, see the accompanying
# file COPYING or http://www.opensource.org/licenses/mit-license.php.

# Functional tests for fork choice rule (longest justified chain).
# It also indirectly checks initial full sync implementation (commits).
# * Test that fresh chain chooses the longest justified instead, but shortest in total, chain.
# * Test that chain with more work switches to longest justified.
# * Test nodes continue to serve blocks after switch.
# * Test nodes reconnects and chose longest justified chain right after global disconnection.

from test_framework.test_framework import UnitETestFramework
from test_framework.util import (
    assert_equal,
    assert_finalizationstate,
    connect_nodes,
    disconnect_nodes,
    sync_blocks,
)


def setup_deposit(self, proposer, validators):
    for i, n in enumerate(validators):
        n.new_address = n.getnewaddress("", "legacy")

        assert_equal(n.getbalance(), 10000)

    for n in validators:
        deptx = n.deposit(n.new_address, 1500)
        self.wait_for_transaction(deptx)

    # the validator will be ready to operate in epoch 4
    # TODO: UNIT - E: it can be 2 epochs as soon as #572 is fixed
    proposer.generatetoaddress(30, proposer.getnewaddress('', 'bech32'))

    assert_equal(proposer.getblockcount(), 31)


class FinalizationForkChoice(UnitETestFramework):
    def set_test_params(self):
        self.num_nodes = 4
        self.extra_args = [
            ['-esperanzaconfig={"epochLength": 10, "minDepositSize": 1500}'],
            ['-esperanzaconfig={"epochLength": 10, "minDepositSize": 1500}'],
            ['-esperanzaconfig={"epochLength": 10, "minDepositSize": 1500}'],
            ['-esperanzaconfig={"epochLength": 10, "minDepositSize": 1500}', '-validating=1'],
        ]
        self.setup_clean_chain = True

    def setup_network(self):
        self.setup_nodes()
        p0, p1, p2, v0 = self.nodes
        # create a connection v - p0 - p1 - v - p2
        # v0: p0, p1, p2
        # p0: v0, p1
        # p1: v0, p0
        # p2: v0
        connect_nodes(p0, p1.index)
        connect_nodes(p0, v0.index)
        connect_nodes(p1, v0.index)
        connect_nodes(p2, v0.index)

    def run_test(self):
        p0, p1, p2, v0 = self.nodes

        self.setup_stake_coins(p0, p1, p2, v0)

        # Leave IBD
        self.generate_sync(p0)

        self.log.info("Setup deposit")
        setup_deposit(self, p0, [v0])
        sync_blocks([p0, p1, p2, v0])

        self.log.info("Setup test prerequisites")
        # get to up to block 49, just one before the new checkpoint
        p0.generatetoaddress(18, p0.getnewaddress('', 'bech32'))

        assert_equal(p0.getblockcount(), 49)
        sync_blocks([p0, p1, p2, v0])

        assert_finalizationstate(p0, {'currentEpoch': 5,
                                      'lastJustifiedEpoch': 4,
                                      'lastFinalizedEpoch': 3})

        # disconnect p0
        # v0: p1, p2
        # p0:
        # p1: v0
        # p2: v0
        disconnect_nodes(p0, v0.index)
        disconnect_nodes(p0, p1.index)

        # disconnect p2
        # v0: p1
        # p0:
        # p1: v0
        # p2:
        disconnect_nodes(p2, v0.index)

        # disconnect p1
        # v0:
        # p0:
        # p1:
        # p2:
        disconnect_nodes(p1, v0.index)

        # generate long chain in p0 but don't justify it
        #  F     J
        # 30 .. 40 .. 89    -- p0
        p0.generatetoaddress(40, p0.getnewaddress('', 'bech32'))

        assert_equal(p0.getblockcount(), 89)
        assert_finalizationstate(p0, {'currentEpoch': 9,
                                      'lastJustifiedEpoch': 4,
                                      'lastFinalizedEpoch': 3})

        # generate short chain in p1 and justify it
        # on the 6th and 7th epochs sync with validator
        #  F     J
        # 30 .. 40 .. 49 .. .. .. .. .. .. 89    -- p0
        #               \
        #                50 .. 60 .. 69          -- p1
        #                 F     J
        # get to the 6th epoch
        p1.generatetoaddress(2, p1.getnewaddress('', 'bech32'))
        self.wait_for_vote_and_disconnect(finalizer=v0, node=p1)
        # get to the 7th epoch
        p1.generatetoaddress(10, p1.getnewaddress('', 'bech32'))
        self.wait_for_vote_and_disconnect(finalizer=v0, node=p1)
        # generate the rest of the blocks
        p1.generatetoaddress(8, p1.getnewaddress('', 'bech32'))
        connect_nodes(p1, v0.index)
        sync_blocks([p1, v0])

        assert_equal(p1.getblockcount(), 69)
        assert_finalizationstate(p1, {'currentEpoch': 7,
                                      'lastJustifiedEpoch': 6,
                                      'lastFinalizedEpoch': 5})

        # connect p2 with p0 and p1; p2 must switch to the longest justified p1
        # v0: p1
        # p0: p2
        # p1: v0, p2
        # p2: p0, p1
        self.log.info("Test fresh node sync")
        connect_nodes(p2, p0.index)
        connect_nodes(p2, p1.index)

        sync_blocks([p1, p2])
        assert_equal(p1.getblockcount(), 69)
        assert_equal(p2.getblockcount(), 69)

        assert_finalizationstate(p1, {'currentEpoch': 7,
                                      'lastJustifiedEpoch': 6,
                                      'lastFinalizedEpoch': 5})
        assert_finalizationstate(p2, {'currentEpoch': 7,
                                      'lastJustifiedEpoch': 6,
                                      'lastFinalizedEpoch': 5})

        # connect p0 with p1, p0 must disconnect its longest but not justified fork and choose p1
        # v0: p1
        # p0: p1, p2
        # p1: v0, p0, p2
        # p2: p0, p1
        self.log.info("Test longest node reverts to justified")
        connect_nodes(p0, p1.index)
        sync_blocks([p0, p1])

        # check if p0 accepted shortest in terms of blocks but longest justified chain
        assert_equal(p0.getblockcount(), 69)
        assert_equal(p1.getblockcount(), 69)
        assert_equal(v0.getblockcount(), 69)

        # generate more blocks to make sure they're processed
        self.log.info("Test all nodes continue to work as usual")
<<<<<<< HEAD
        for _ in range(30):
            generate_block(p0)
        sync_blocks([p0, p1, p2, v0])
        assert_equal(p0.getblockcount(), 99)
        for _ in range(30):
            generate_block(p1)
        sync_blocks([p0, p1, p2, v0])
        assert_equal(p1.getblockcount(), 129)
        for _ in range(30):
            generate_block(p2)
        sync_blocks([p0, p1, p2, v0])
=======
        p0.generatetoaddress(30, p0.getnewaddress('', 'bech32'))
        sync_chain([p0, p1, p2, v0])
        assert_equal(p0.getblockcount(), 99)

        p1.generatetoaddress(30, p1.getnewaddress('', 'bech32'))
        sync_chain([p0, p1, p2, v0])
        assert_equal(p1.getblockcount(), 129)

        p2.generatetoaddress(30, p2.getnewaddress('', 'bech32'))
        sync_chain([p0, p1, p2, v0])
>>>>>>> 53ee7b13
        assert_equal(p2.getblockcount(), 159)

        # disconnect all nodes
        # v0:
        # p0:
        # p1:
        # p2:
        self.log.info("Test nodes sync after reconnection")
        disconnect_nodes(v0, p1.index)
        disconnect_nodes(p0, p1.index)
        disconnect_nodes(p0, p2.index)
        disconnect_nodes(p1, p2.index)

        p0.generatetoaddress(10, p0.getnewaddress('', 'bech32'))
        p1.generatetoaddress(20, p1.getnewaddress('', 'bech32'))
        p2.generatetoaddress(30, p2.getnewaddress('', 'bech32'))

        assert_equal(p0.getblockcount(), 169)
        assert_equal(p1.getblockcount(), 179)
        assert_equal(p2.getblockcount(), 189)

        # connect validator back to p1
        # v0: p1
        # p0: p1
        # p1: v0, p0, p2
        # p2: p1
        connect_nodes(p1, v0.index)
        sync_blocks([p1, v0])
        connect_nodes(p1, p0.index)
        connect_nodes(p1, p2.index)
        sync_blocks([p0, p1, p2, v0])


if __name__ == '__main__':
    FinalizationForkChoice().main()<|MERGE_RESOLUTION|>--- conflicted
+++ resolved
@@ -175,30 +175,16 @@
 
         # generate more blocks to make sure they're processed
         self.log.info("Test all nodes continue to work as usual")
-<<<<<<< HEAD
-        for _ in range(30):
-            generate_block(p0)
+        p0.generatetoaddress(30, p0.getnewaddress('', 'bech32'))
         sync_blocks([p0, p1, p2, v0])
         assert_equal(p0.getblockcount(), 99)
-        for _ in range(30):
-            generate_block(p1)
+
+        p1.generatetoaddress(30, p1.getnewaddress('', 'bech32'))
         sync_blocks([p0, p1, p2, v0])
         assert_equal(p1.getblockcount(), 129)
-        for _ in range(30):
-            generate_block(p2)
-        sync_blocks([p0, p1, p2, v0])
-=======
-        p0.generatetoaddress(30, p0.getnewaddress('', 'bech32'))
-        sync_chain([p0, p1, p2, v0])
-        assert_equal(p0.getblockcount(), 99)
-
-        p1.generatetoaddress(30, p1.getnewaddress('', 'bech32'))
-        sync_chain([p0, p1, p2, v0])
-        assert_equal(p1.getblockcount(), 129)
 
         p2.generatetoaddress(30, p2.getnewaddress('', 'bech32'))
-        sync_chain([p0, p1, p2, v0])
->>>>>>> 53ee7b13
+        sync_blocks([p0, p1, p2, v0])
         assert_equal(p2.getblockcount(), 159)
 
         # disconnect all nodes
