<img src="unit-e-logo.png" align="right">

# Unit-e

[![Build Status](https://travis-ci.com/dtr-org/unit-e.svg?token=bm5dxUvwqj2MkNmT6JSA&branch=master)](https://travis-ci.com/dtr-org/unit-e)

The unit-e client is the first implementation for the Unit-e cryptocurrency
network protocol, implemented in C++.

## What is Unit-e?

Unit-e is providing a scalable and decentralized monetary and payment network
based on current scientific research. It is the first project supported by the
[Distributed Technology Research Foundation (DTR)](https://dtr.org). Its design
is backed by the [research](https://dtr.org/research/) DTR is funding,
delivering the scalable performance needed to enter mainstream use. You can find
more information about the project on the [website](https://unit-e.io) and in
the [technical paper](https://unit-e.io/technical-design.pdf).

## The Unit-e client

:warning::warning::warning: WARNING: The client is under rapid development, is
subject to breaking protocol changes (consensus, blockchain, p2p, RPC) and
redoing from scratch of the alpha testnet :warning::warning::warning:

This repository hosts the implementation of the first Unit-e client: `unit-e`,
also known as the "Feuerland" client. It's based on the [Bitcoin C++
client](https://github.com/bitcoin/bitcoin) and introduces major improvements
and features such as:

* Replace Proof of Work (PoW) with [Esperanza Proof of Stake (PoS)](
  https://github.com/dtr-org/unit-e-project/blob/master/specs/spec_v1.0.md#block-proposal).
  Unlike most blockchain projects, that's a complete rewrite
  of the consensus, leaving no trace of PoW while keeping the UTXO model and
  other areas (blockchain, p2p, wallet) functioning, potentially
  benefiting from future upstream improvements. In order to make it happen, we
  decoupled the layers and features to [components with dependency
  injection](https://github.com/dtr-org/unit-e/pull/137) following software
  design best practices. Allowing good testability and being able to do future
  modifications with confidence, including changes in the complex consensus
  layer
* [Finality](
  https://github.com/dtr-org/unit-e-project/blob/master/specs/spec_v1.0.md#block-finalization)
  is enabled by finalizer nodes, voting every epoch (currently 50
  blocks), with advanced on-chain lifecycle (deposit, vote, slash, withdraw) on
  top of UTXO, using custom advanced scripts. Security is maintained through
  financial incentives, including availability requirement and slashing for
  misbehavior. Finality is essential for monetary applications, it mitigates
  against the major security issues of PoS (long-range, history revision,
  nothing-at-stake) and provides important scalability features such as pruning
  and fast-sync which otherwise wouldn't be possible in a fork-based PoS
  protocol
* Staking wallet with [remote staking](
  https://github.com/dtr-org/uips/blob/master/UIP-0015.md) support, activated
  by default, lightweight and without a minimum stake, allowing large
  participation rate and potential scale
* Enhanced [fork-choice rule](
  https://github.com/dtr-org/uips/blob/master/UIP-0012.md) by the
  best-finalized chain
* Malleability protection through [native SegWit support](
  https://github.com/dtr-org/uips/blob/master/UIP-0003.md)
* Reduced bandwidth, storage, and time to sync of initial blockchain download
  by [UTXO snapshots](https://github.com/dtr-org/uips/blob/master/UIP-0011.md)
* Enhanced privacy through [Dandelion Lite](
  https://github.com/dtr-org/unit-e/issues/210)
* [Canonical transactions ordering](
  https://github.com/dtr-org/uips/blob/master/UIP-0024.md),
  eliminating the need to send sorting metadata with each block,
  providing faster propagation and potential scability features as multi core
  validation
* Optimized block propagation through a hybrid set reconciliation protocol
  of [compact blocks](
  https://github.com/bitcoin/bips/blob/master/bip-0152.mediawiki)
  and [Graphene](https://github.com/dtr-org/uips/blob/master/UIP-0026.md)
* [Hardware wallet support](https://github.com/dtr-org/unit-e/issues/385),
  including remote staking

We regularly merge upstream changes into the unit-e code base and also strive to
<<<<<<< HEAD
contribute back changes which are relevant for upstream. The last upstream sync
was done with the [0.17](https://github.com/bitcoin/bitcoin/tree/0.17) version,
plus some changes cherry-picked from later development branches.

The client is in a pre-testnet development phase. With the [launch of the
testnet](https://github.com/dtr-org/unit-e/milestone/11) we will start a regular
cadence of releases.
=======
contribute back changes which are relevant for upstream as we already have done.
The last upstream sync was with the [0.16 version](
https://github.com/bitcoin/bitcoin/tree/0.16), plus some changes cherry-picked
from later development branches.

## Alpha Testnet
With the [launch of the alpha testnet](
https://github.com/dtr-org/unit-e/milestone/11) we will start a regular cadence
of releases. The goals of opening the project and network are to further develop
the protocol, client and community:
* The protocol isn't complete and will be further developed with breaking
changes in order to reach our security & scalability goals (you can read about
it more in the [design paper](
https://unit-e.io/technical-design.pdf)).
* Areas such as crypto-economics and coin emission rate, need to be well
understood, fair and flexible - we're planning to use the testnet in order to
figure out important aspects such as the level of stake required to keep the
system secured and how should influence the emission rate.
* We're opening our code repository to the blockchain and open-source
community. We aspire to develop a community of active participants.
>>>>>>> 0a01bc10

## Running from source

To run unit-e from sources you will need to check it out from this GitHub
repository, compile it, and launch the resulting binary. This currently is the
only supported way of running it. Detailed instructions for a variety of
platforms can be found in the
[docs](https://github.com/dtr-org/unit-e/tree/master/doc) directory.

## Development

Development takes place on the `master` branch. All code changes go through
peer-reviewed and tested pull requests. We aim for meeting high standards as an
open source project and a collaborative community project. The contribution
workflow is described in [CONTRIBUTING.md](CONTRIBUTING.md).

The Unit-e team is committed to fostering a welcoming and harassment-free
environment. All participants are expected to adhere to our [code of
conduct](CODE_OF_CONDUCT.md).

## Testing

We strive to keep the unit-e codebase fully tested and covered by automated
tests.

Unit tests can be compiled and run with: `make check`. Further details on
running and extending unit tests can be found in
[src/test/README.md](src/test/README.md).

There are also [functional tests](test), including regression and integration
tests. They are written in Python and most of them are also run as part of
automated continuous integration. These tests can be run locally with
`test/functional/test_runner.py`.

Unit and functional tests are [run on
Travis](https://travis-ci.com/dtr-org/unit-e) as part of our continuous
integration system. This tests the master branch and all pull requests. It makes
sure that code is checked, built and tested for Windows, Linux, and OS X
automatically before it gets merged into master.

Any additional testing, automated or manual, is very welcome. If you encounter
any issues or run into bugs please report them as
[issues](https://github.com/dtr-org/unit-e/issues).

## Related repositories

* [Unit-e improvement proposals (UIPs)](https://github.com/dtr-org/uips)
* [Documentation](https://github.com/dtr-org/docs.unit-e.io)
* [Decision records and project-level information](
  https://github.com/dtr-org/unit-e-project)

## License

unit-e is released under the terms of the MIT license. See [COPYING](COPYING)
for more information or see https://opensource.org/licenses/MIT.<|MERGE_RESOLUTION|>--- conflicted
+++ resolved
@@ -76,18 +76,9 @@
   including remote staking
 
 We regularly merge upstream changes into the unit-e code base and also strive to
-<<<<<<< HEAD
-contribute back changes which are relevant for upstream. The last upstream sync
-was done with the [0.17](https://github.com/bitcoin/bitcoin/tree/0.17) version,
-plus some changes cherry-picked from later development branches.
-
-The client is in a pre-testnet development phase. With the [launch of the
-testnet](https://github.com/dtr-org/unit-e/milestone/11) we will start a regular
-cadence of releases.
-=======
 contribute back changes which are relevant for upstream as we already have done.
-The last upstream sync was with the [0.16 version](
-https://github.com/bitcoin/bitcoin/tree/0.16), plus some changes cherry-picked
+The last upstream sync was with the [0.17 version](
+https://github.com/bitcoin/bitcoin/tree/0.17), plus some changes cherry-picked
 from later development branches.
 
 ## Alpha Testnet
@@ -105,7 +96,6 @@
 system secured and how should influence the emission rate.
 * We're opening our code repository to the blockchain and open-source
 community. We aspire to develop a community of active participants.
->>>>>>> 0a01bc10
 
 ## Running from source
 
